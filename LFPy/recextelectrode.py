#!/usr/bin/env python
# -*- coding: utf-8 -*-
"""Copyright (C) 2012 Computational Neuroscience Group, NMBU.

This program is free software: you can redistribute it and/or modify
it under the terms of the GNU General Public License as published by
the Free Software Foundation, either version 3 of the License, or
(at your option) any later version.

This program is distributed in the hope that it will be useful,
but WITHOUT ANY WARRANTY; without even the implied warranty of
MERCHANTABILITY or FITNESS FOR A PARTICULAR PURPOSE.  See the
GNU General Public License for more details.

"""

from __future__ import division
import sys
import warnings
import numpy as np
from . import lfpcalc, tools

class RecExtElectrode:
    """class RecExtElectrode
    
    Main class that represents an extracellular electric recording devices such
    as a laminar probe.
    
    Parameters
    ----------
    cell : None or object
        If not None, instantiation of LFPy.Cell, LFPy.TemplateCell or similar. 
    sigma : float
        extracellular conductivity in unit (S/m)
    x, y, z : np.ndarray
        coordinates or arrays of coordinates in units of (um). Must be same length
    N : None or list of lists
        Normal vectors [x, y, z] of each circular electrode contact surface,
        default None
    r : float
        radius of each contact surface, default None
    n : int
        if N is not None and r > 0, the number of discrete points used to
        compute the n-point average potential on each circular contact point. 
    contact_shape : str
        'circle'/'square' (default 'circle') defines the contact point shape
        If 'circle' r is the radius, if 'square' r is the side length
    method : str
        switch between the assumption of 'linesource', 'pointsource',
        'soma_as_point' to represent each compartment when computing
        extracellular potentials
    from_file : bool
        if True, load cell object from file
    cellfile : str
        path to cell pickle
    verbose : bool
        Flag for verbose output, i.e., print more information
    seedvalue : int
        random seed when finding random position on contact with r > 0

    Examples
    --------
    
    Compute extracellular potentials after simulating and storage of
    transmembrane currents with the LFPy.Cell class:
    >>> import numpy as np
    >>> import matplotlib.pyplot as plt
    >>> import LFPy

    >>> cellParameters = {
    >>>     'morphology' : 'examples/morphologies/L5_Mainen96_LFPy.hoc',  # morphology file
    >>>     'v_init' : -65                          # initial voltage
    >>>     'rm' : 30000,                           # membrane resistivity
    >>>     'cm' : 1.0,                             # membrane capacitance
    >>>     'Ra' : 150,                             # axial resistivity
    >>>     'passive' : True                        # insert passive channels
    >>>     'passive_parameters' : {g_pas=1./3E4, e_pas=-65} # passive params
    >>>     'dt' : 2**-4,                           # simulation time res
    >>>     'tstart' : 0.,                        # start t of simulation
    >>>     'tstop' : 50.,                        # end t of simulation
    >>> }
    >>> cell = LFPy.Cell(**cellParameters)

    >>> synapseParameters = {
    >>>     'idx' : cell.get_closest_idx(x=0, y=0, z=800), # compartment
    >>>     'e' : 0,                                # reversal potential
    >>>     'syntype' : 'ExpSyn',                   # synapse type
    >>>     'tau' : 2,                              # syn. time constant
    >>>     'weight' : 0.01,                       # syn. weight
    >>>     'record_current' : True                 # syn. current record
    >>> }
    >>> synapse = LFPy.Synapse(cell, **synapseParameters)
    >>> synapse.set_spike_times(np.array([10., 15., 20., 25.]))

    >>> cell.simulate(rec_imem=True)

    >>> N = np.empty((16, 3))
    >>> for i in xrange(N.shape[0]): N[i,] = [1, 0, 0] #normal vec. of contacts
    >>> electrodeParameters = {         #parameters for RecExtElectrode class
    >>>     'sigma' : 0.3,              #Extracellular potential
    >>>     'x' : np.zeros(16)+25,      #Coordinates of electrode contacts
    >>>     'y' : np.zeros(16),
    >>>     'z' : np.linspace(-500,1000,16),
    >>>     'n' : 20,
    >>>     'r' : 10,
    >>>     'N' : N,
    >>> }
    >>> electrode = LFPy.RecExtElectrode(cell, **electrodeParameters)
    >>> electrode.calc_lfp()
    >>> plt.matshow(electrode.LFP)
    >>> plt.colorbar()
    >>> plt.axis('tight')
    >>> plt.show()


    Compute extracellular potentials during simulation (recommended):
    >>> import numpy as np
    >>> import matplotlib.pyplot as plt
    >>> import LFPy

    >>> cellParameters = {
    >>>     'morphology' : 'examples/morphologies/L5_Mainen96_LFPy.hoc',  # morphology file
    >>>     'v_init' : -65                          # initial voltage
    >>>     'rm' : 30000,                           # membrane resistivity
    >>>     'cm' : 1.0,                             # membrane capacitance
    >>>     'Ra' : 150,                             # axial resistivity
    >>>     'passive' : True                        # insert passive channels
    >>>     'passive_parameters' : {g_pas=1./3E4, e_pas=-65} # passive params
    >>>     'dt' : 2**-4,                           # simulation time res
    >>>     'tstart' : 0.,                        # start t of simulation
    >>>     'tstop' : 50.,                        # end t of simulation
    >>> }
    >>> cell = LFPy.Cell(**cellParameters)

    >>> synapseParameters = {
    >>>     'idx' : cell.get_closest_idx(x=0, y=0, z=800), # compartment
    >>>     'e' : 0,                                # reversal potential
    >>>     'syntype' : 'ExpSyn',                   # synapse type
    >>>     'tau' : 2,                              # syn. time constant
    >>>     'weight' : 0.01,                       # syn. weight
    >>>     'record_current' : True                 # syn. current record
    >>> }
    >>> synapse = LFPy.Synapse(cell, **synapseParameters)
    >>> synapse.set_spike_times(np.array([10., 15., 20., 25.]))

    >>> N = np.empty((16, 3))
    >>> for i in xrange(N.shape[0]): N[i,] = [1, 0, 0] #normal vec. of contacts
    >>> electrodeParameters = {         #parameters for RecExtElectrode class
    >>>     'sigma' : 0.3,              #Extracellular potential
    >>>     'x' : np.zeros(16)+25,      #Coordinates of electrode contacts
    >>>     'y' : np.zeros(16),
    >>>     'z' : np.linspace(-500,1000,16),
    >>>     'n' : 20,
    >>>     'r' : 10,
    >>>     'N' : N,
    >>> }
    >>> electrode = LFPy.RecExtElectrode(**electrodeParameters)

    >>> cell.simulate(electrode=electrode)

    >>> plt.matshow(electrode.LFP)
    >>> plt.colorbar()
    >>> plt.axis('tight')
    >>> plt.show()

    """

    def __init__(self, cell=None, sigma=0.3,
                 x=np.array([0]), y=np.array([0]), z=np.array([0]),
                 N=None, r=None, n=None, contact_shape='circle', r_z=None,
                 perCellLFP=False, method='linesource',
                 from_file=False, cellfile=None, verbose=False,
                 seedvalue=None, **kwargs):
        """Initialize RecExtElectrode class"""

        self.sigma = sigma
        if type(sigma) in [list, np.ndarray]:
            self.sigma = np.array(sigma)
            if not self.sigma.shape == (3,):
                raise ValueError("Conductivity, sigma, should be float "
                                 "or array of length 3: "
                                 "[sigma_x, sigma_y, sigma_z]")

            self.anisotropic = True
        else:
            self.sigma = sigma
            self.anisotropic = False

        if type(x) in [float, int]:
            self.x = np.array([x])
        else:
            self.x = np.array(x).flatten()
        if type(y) in [float, int]:
            self.y = np.array([y])
        else:
            self.y = np.array(y).flatten()
        if type(z) in [float, int]:
            self.z = np.array([z])
        else:
            self.z = np.array(z).flatten()
        try:
            assert((self.x.size==self.y.size) and (self.x.size==self.z.size))
        except AssertionError:
            raise AssertionError("The number of elements in [x, y, z] must be identical")

        if N is not None:
            if type(N) != np.array:
                try:
                    N = np.array(N)
                except:
                    print('Keyword argument N could not be converted to a '
                          'numpy.ndarray of shape (n_contacts, 3)')
                    print(sys.exc_info()[0])
                    raise
            if N.shape[-1] == 3:
                self.N = N
            else:
                self.N = N.T
                if N.shape[-1] != 3:
                    raise Exception('N.shape must be (n_contacts, 1, 3)!')
        else:
            self.N = N

        self.r = r
        self.n = n

        if contact_shape is None:
            self.contact_shape = 'circle'
        elif contact_shape in ['circle', 'square']:
            self.contact_shape = contact_shape
        else:
            raise ValueError('The contact_shape argument must be either: '
                             'None, \'circle\', \'square\'')

        self.r_z = r_z
        self.perCellLFP = perCellLFP

        self.method = method
        self.verbose = verbose
        self.seedvalue = seedvalue

        self.kwargs = kwargs

        #None-type some attributes created by the Cell class
        self.electrodecoeff = None
        self.circle = None
        self.offsets = None

        if from_file:
            if type(cellfile) == type(str()):
                cell = tools.load(cellfile)
            elif type(cellfile) == type([]):
                cell = []
                for fil in cellfile:
                    cell.append(tools.load(fil))
            else:
                raise ValueError('cell either string or list of strings')

        if cell is not None:
            self.set_cell(cell)


        if method == 'soma_as_point':
            if self.anisotropic:
                self.lfp_method = lfpcalc.calc_lfp_soma_as_point_anisotropic
            else:
                self.lfp_method = lfpcalc.calc_lfp_soma_as_point
        elif method == 'som_as_point':
            raise RuntimeError('The method "som_as_point" is deprecated.'
                                     'Use "soma_as_point" instead')
        elif method == 'linesource':
            if self.anisotropic:
                self.lfp_method = lfpcalc.calc_lfp_linesource_anisotropic
            else:
                self.lfp_method = lfpcalc.calc_lfp_linesource
        elif method == 'pointsource':
            if self.anisotropic:
                self.lfp_method = lfpcalc.calc_lfp_pointsource_anisotropic
            else:
                self.lfp_method = lfpcalc.calc_lfp_pointsource
        else:
            raise ValueError("LFP method not recognized. "
                             "Should be 'soma_as_point', 'linesource' "
                             "or 'pointsource'")

    def set_cell(self, cell):
<<<<<<< HEAD
        self.cell = cell
        if self.cell is not None:

            # Handling the r_limits. If a r_limit is a single value, an array r_limit
            # of shape cell.diam is returned.
            # if type(r_limit) == int or type(r_limit) == float:
            #     r_limit = np.ones(np.shape(cell.diam))*abs(r_limit)
            # elif np.shape(r_limit) != np.shape(cell.diam):
            #     raise Exception('r_limit is neither a float- or int- value, nor is \
            #         r_limit.shape() equal to cell.diam.shape()')

=======
        """Set the supplied cell object as attribute "cell" of the
        RecExtElectrode object
        
        Parameters
        ----------
        cell : obj
            `LFPy.Cell` or `LFPy.TemplateCell` instance.
        
        Returns
        -------
        None
        """
        self.cell = cell
        if self.cell is not None:
>>>>>>> fefcdc72
            self.r_limit = self.cell.diam/2
            self.mapping = np.zeros((self.x.size, len(cell.xmid)))


    def _test_imem_sum(self, tolerance=1E-8):
        """Test that the membrane currents sum to zero"""
        if type(self.cell) == dict or type(self.cell) == list:
            raise DeprecationWarning('no support for more than one cell-object')

        sum_imem = self.cell.imem.sum(axis=0)
        #check if eye matrix is supplied:
        if np.any(sum_imem == np.ones(self.cell.totnsegs)):
            pass
        else:
            if abs(sum_imem).max() >= tolerance:
                warnings.warn('Membrane currents do not sum to zero')
                [inds] = np.where((abs(sum_imem) >= tolerance))
                if self.cell.verbose:
                    for i in inds:
                        print('membrane current sum of celltimestep %i: %.3e'
                            % (i, sum_imem[i]))
            else:
                pass

<<<<<<< HEAD

    def calc_mapping(self, cell):
        if cell is not None:
            self.set_cell(cell)

        if self.n is not None and self.N is not None and self.r is not None:
            if self.n <= 1:
                raise ValueError("n = %i must be larger that 1" % self.n)
            else:
                pass

            self._lfp_el_pos_calc_dist()

            if self.verbose:
                print('calculations finished, %s, %s' % (str(self),
                                                         str(self.cell)))
        else:
            self._loop_over_contacts()
            if self.verbose:
                print('calculations finished, %s, %s' % (str(self),
                                                         str(self.cell)))


    def calc_lfp(self, t_indices=None, cell=None):
        """Calculate LFP on electrode geometry from all cell instances.
        Will chose distributed calculated if electrode contain 'n', 'N', and 'r'
=======
>>>>>>> fefcdc72

    def calc_mapping(self, cell):
        """Creates a linear mapping of transmembrane currents of each segment
        of the supplied cell object to contribution to extracellular potential
        at each electrode contact point of the RexExtElectrode object. Sets
        the class attribute "mapping", which is a shape (n_contact, n_segs)
        ndarray, such that the extracellular potential at the contacts
        phi = np.dot(mapping, I_mem)
        where I_mem is a shape (n_segs, n_tsteps) ndarray with transmembrane
        currents for each time step of the simulation. 
        
        Parameters
        ----------
<<<<<<< HEAD
        cell : obj, optional
            `LFPy.Cell` or `LFPy.TemplateCell` instance. Must be specified here
            if it was not specified at the initiation of the `RecExtElectrode`
            class
        t_indices : np.ndarray
            Array of timestep indexes where extracellular potential should
            be calculated.
        """

        self.calc_mapping(cell)

        if t_indices is not None:
            currmem = self.cell.imem[:, t_indices]
        else:
            currmem = self.cell.imem
=======
        cell : obj
            `LFPy.Cell` or `LFPy.TemplateCell` instance.
        
        Returns
        -------
        None
        """
        if cell is not None:
            self.set_cell(cell)
>>>>>>> fefcdc72

        self._test_imem_sum()
        self.LFP = np.dot(self.mapping, currmem)
        # del self.mapping

<<<<<<< HEAD

=======
            self._lfp_el_pos_calc_dist()

            if self.verbose:
                print('calculations finished, %s, %s' % (str(self),
                                                         str(self.cell)))
        else:
            self._loop_over_contacts()
            if self.verbose:
                print('calculations finished, %s, %s' % (str(self),
                                                         str(self.cell)))


    def calc_lfp(self, t_indices=None, cell=None):
        """Calculate LFP on electrode geometry from all cell instances.
        Will chose distributed calculated if electrode contain 'n', 'N', and 'r'

        Parameters
        ----------
        cell : obj, optional
            `LFPy.Cell` or `LFPy.TemplateCell` instance. Must be specified here
            if it was not specified at the initiation of the `RecExtElectrode`
            class
        t_indices : np.ndarray
            Array of timestep indexes where extracellular potential should
            be calculated.
        """

        self.calc_mapping(cell)

        if t_indices is not None:
            currmem = self.cell.imem[:, t_indices]
        else:
            currmem = self.cell.imem

        self._test_imem_sum()
        self.LFP = np.dot(self.mapping, currmem)
        # del self.mapping


>>>>>>> fefcdc72
    def _loop_over_contacts(self):
        """Loop over electrode contacts, and return LFPs across channels"""

        for i in range(self.x.size):
            self.mapping[i, :] = self.lfp_method(self.cell,
                                             x = self.x[i],
                                             y = self.y[i],
                                             z = self.z[i],
                                             sigma = self.sigma,
                                             r_limit = self.r_limit)

    
    def _lfp_el_pos_calc_dist(self, m=50):

        """
        Calc. of LFP over an n-point integral approximation over flat
        electrode surface: circle of radius r or square of side r. The
        locations of these n points on the electrode surface are random,
        within the given surface. """
        # lfp_el_pos = np.zeros(self.LFP.shape)
        self.offsets = {}
        self.circle_circ = {}

        def create_crcl(m, i):
            """make circumsize of contact point"""
            crcl = np.zeros((m, 3))
            for j in range(m):
                B = [(np.random.rand()-0.5),
                    (np.random.rand()-0.5),
                    (np.random.rand()-0.5)]
                crcl[j, ] = np.cross(self.N[i, ], B)
                crcl[j, ] = crcl[j, ]/np.sqrt(crcl[j, 0]**2 +
                                           crcl[j, 1]**2 +
                                           crcl[j, 2]**2)*self.r

            crclx = crcl[:, 0] + self.x[i]
            crcly = crcl[:, 1] + self.y[i]
            crclz = crcl[:, 2] + self.z[i]
            
            return crclx, crcly, crclz

        def create_sqr(m, i):
            """make circle in which square contact is circumscribed"""
            sqr = np.zeros((m, 3))
            for j in range(m):
                B = [(np.random.rand() - 0.5),
                     (np.random.rand() - 0.5),
                     (np.random.rand() - 0.5)]
                sqr[j,] = np.cross(self.N[i,], B)/np.linalg.norm(np.cross(self.N[i,], B)) * self.r * np.sqrt(2)/2

            sqrx = sqr[:, 0] + self.x[i]
            sqry = sqr[:, 1] + self.y[i]
            sqrz = sqr[:, 2] + self.z[i]

            return sqrx, sqry, sqrz

        def calc_xyz_n(i):
            """calculate some offsets"""
            #offsets and radii init
            offs = np.zeros((self.n, 3))
            r2 = np.zeros(self.n)
            
            #assert the same random numbers are drawn every time
            if self.seedvalue is not None:
                np.random.seed(self.seedvalue)

            if self.contact_shape is 'circle':
                for j in range(self.n):
                    A = [(np.random.rand()-0.5)*self.r*2,
                        (np.random.rand()-0.5)*self.r*2,
                        (np.random.rand()-0.5)*self.r*2]
                    offs[j, ] = np.cross(self.N[i, ], A)
                    r2[j] = offs[j, 0]**2 + offs[j, 1]**2 + offs[j, 2]**2
                    while r2[j] > self.r**2:
                        A = [(np.random.rand()-0.5)*self.r*2,
                            (np.random.rand()-0.5)*self.r*2,
                            (np.random.rand()-0.5)*self.r*2]
                        offs[j, ] = np.cross(self.N[i, ], A)
                        r2[j] = offs[j, 0]**2 + offs[j, 1]**2 + offs[j, 2]**2
            elif self.contact_shape is 'square':
                for j in range(self.n):
                    A = [(np.random.rand()-0.5),
                        (np.random.rand()-0.5),
                        (np.random.rand()-0.5)]
                    offs[j, ] = np.cross(self.N[i, ], A)*self.r
                    r2[j] = offs[j, 0]**2 + offs[j, 1]**2 + offs[j, 2]**2

            x_n = offs[:, 0] + self.x[i]
            y_n = offs[:, 1] + self.y[i]
            z_n = offs[:, 2] + self.z[i]
            
            return x_n, y_n, z_n

        def loop_over_points(x_n, y_n, z_n):

            #loop over points on contact
            for j in range(self.n):
                tmp = self.lfp_method(self.cell,
                                              x = x_n[j],
                                              y = y_n[j],
                                              z = z_n[j],
                                              r_limit = self.r_limit,
                                              sigma = self.sigma)

                if j == 0:
                    lfp_e = tmp
                else:
                    lfp_e = np.r_['0,2', lfp_e, tmp]
                
                #no longer needed
                del tmp
            
            return lfp_e.mean(axis=0)

        #loop over contacts
        for i in range(len(self.x)):
            if self.n > 1:
            
                #fetch offsets:
                x_n, y_n, z_n = calc_xyz_n(i)
                
                #fill in with contact average
                self.mapping[i] = loop_over_points(x_n, y_n, z_n) #lfp_e.mean(axis=0)

            else:
                self.mapping[i] = self.lfp_method(self.cell,
                                              x=self.x[i],
                                              y=self.y[i],
                                              z=self.z[i],
                                              r_limit = self.r_limit,
                                              sigma=self.sigma)

            self.offsets[i] = {'x_n' : x_n,
                               'y_n' : y_n,
                               'z_n' : z_n}

            #fetch circumscribed circle around contact
            if self.contact_shape is 'circle':
                crcl = create_crcl(m, i)
                self.circle_circ[i] = {
                    'x' : crcl[0],
                    'y' : crcl[1],
                    'z' : crcl[2],
                }
            elif self.contact_shape is 'square':
                sqr = create_sqr(m, i)
                self.circle_circ[i] = {
                    'x': sqr[0],
                    'y': sqr[1],
                    'z': sqr[2],
                }

class RecMEAElectrode(RecExtElectrode):

    def __init__(self, cell=None, sigma_T=0.3, sigma_S=1.5, sigma_G=0.0, h=300., steps=20,
                 x=np.array([0]), y=np.array([0]), z=np.array([0]),
                 N=None, r=None, n=None, r_z=None,
                 perCellLFP=False, method='linesource',
                 from_file=False, cellfile=None, verbose=False,
                 seedvalue=None, **kwargs):

        RecExtElectrode.__init__(cell=cell,
                     x=x, y=y, z=z,
                     N=N, r=r, n=n, r_z=r_z,
                     perCellLFP=perCellLFP, method=method,
                     from_file=from_file, cellfile=cellfile, verbose=verbose,
                     seedvalue=seedvalue, **kwargs)

        self.sigma_G = sigma_G
        self.sigma_T = sigma_T
        self.sigma_S = sigma_S
        # self._check_for_anisotropy()
        self.h = h
        self.steps = steps



    def calc_lfp(self, t_indices=None, cell=None):
        """Calculate LFP on electrode geometry from all cell instances.
        Will chose distributed calculated if electrode contain 'n', 'N', and 'r'

        Parameters
        ----------
        cell : obj, optional
            `LFPy.Cell` or `LFPy.TemplateCell` instance. Must be specified here
            if it was not specified at the initiation of the `RecExtElectrode`
            class
        t_indices : np.ndarray
            Array of timestep indexes where extracellular potential should
            be calculated.
        """

        if cell is not None:
            self.set_cell(cell)

        if self.n is not None and self.N is not None and self.r is not None:
            if self.n <= 1:
                raise ValueError("n = %i must be larger that 1" % self.n)
            else:
                pass

            self._lfp_el_pos_calc_dist()

            if self.verbose:
                print('calculations finished, %s, %s' % (str(self),
                                                         str(self.cell)))
        else:
            self._loop_over_contacts()
            if self.verbose:
                print('calculations finished, %s, %s' % (str(self),
                                                         str(self.cell)))
        if t_indices is not None:
            currmem = self.cell.imem[:, t_indices]
        else:
            currmem = self.cell.imem

        self.LFP = np.dot(self.mapping, currmem)
        # del self.mapping

<|MERGE_RESOLUTION|>--- conflicted
+++ resolved
@@ -284,19 +284,7 @@
                              "or 'pointsource'")
 
     def set_cell(self, cell):
-<<<<<<< HEAD
-        self.cell = cell
-        if self.cell is not None:
-
-            # Handling the r_limits. If a r_limit is a single value, an array r_limit
-            # of shape cell.diam is returned.
-            # if type(r_limit) == int or type(r_limit) == float:
-            #     r_limit = np.ones(np.shape(cell.diam))*abs(r_limit)
-            # elif np.shape(r_limit) != np.shape(cell.diam):
-            #     raise Exception('r_limit is neither a float- or int- value, nor is \
-            #         r_limit.shape() equal to cell.diam.shape()')
-
-=======
+
         """Set the supplied cell object as attribute "cell" of the
         RecExtElectrode object
         
@@ -311,7 +299,6 @@
         """
         self.cell = cell
         if self.cell is not None:
->>>>>>> fefcdc72
             self.r_limit = self.cell.diam/2
             self.mapping = np.zeros((self.x.size, len(cell.xmid)))
 
@@ -336,35 +323,7 @@
             else:
                 pass
 
-<<<<<<< HEAD
-
-    def calc_mapping(self, cell):
-        if cell is not None:
-            self.set_cell(cell)
-
-        if self.n is not None and self.N is not None and self.r is not None:
-            if self.n <= 1:
-                raise ValueError("n = %i must be larger that 1" % self.n)
-            else:
-                pass
-
-            self._lfp_el_pos_calc_dist()
-
-            if self.verbose:
-                print('calculations finished, %s, %s' % (str(self),
-                                                         str(self.cell)))
-        else:
-            self._loop_over_contacts()
-            if self.verbose:
-                print('calculations finished, %s, %s' % (str(self),
-                                                         str(self.cell)))
-
-
-    def calc_lfp(self, t_indices=None, cell=None):
-        """Calculate LFP on electrode geometry from all cell instances.
-        Will chose distributed calculated if electrode contain 'n', 'N', and 'r'
-=======
->>>>>>> fefcdc72
+
 
     def calc_mapping(self, cell):
         """Creates a linear mapping of transmembrane currents of each segment
@@ -378,23 +337,6 @@
         
         Parameters
         ----------
-<<<<<<< HEAD
-        cell : obj, optional
-            `LFPy.Cell` or `LFPy.TemplateCell` instance. Must be specified here
-            if it was not specified at the initiation of the `RecExtElectrode`
-            class
-        t_indices : np.ndarray
-            Array of timestep indexes where extracellular potential should
-            be calculated.
-        """
-
-        self.calc_mapping(cell)
-
-        if t_indices is not None:
-            currmem = self.cell.imem[:, t_indices]
-        else:
-            currmem = self.cell.imem
-=======
         cell : obj
             `LFPy.Cell` or `LFPy.TemplateCell` instance.
         
@@ -404,15 +346,13 @@
         """
         if cell is not None:
             self.set_cell(cell)
->>>>>>> fefcdc72
-
-        self._test_imem_sum()
-        self.LFP = np.dot(self.mapping, currmem)
-        # del self.mapping
-
-<<<<<<< HEAD
-
-=======
+
+        if self.n is not None and self.N is not None and self.r is not None:
+            if self.n <= 1:
+                raise ValueError("n = %i must be larger that 1" % self.n)
+            else:
+                pass
+
             self._lfp_el_pos_calc_dist()
 
             if self.verbose:
@@ -423,7 +363,6 @@
             if self.verbose:
                 print('calculations finished, %s, %s' % (str(self),
                                                          str(self.cell)))
-
 
     def calc_lfp(self, t_indices=None, cell=None):
         """Calculate LFP on electrode geometry from all cell instances.
@@ -452,7 +391,6 @@
         # del self.mapping
 
 
->>>>>>> fefcdc72
     def _loop_over_contacts(self):
         """Loop over electrode contacts, and return LFPs across channels"""
 
