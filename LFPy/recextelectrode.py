#!/usr/bin/env python
# -*- coding: utf-8 -*-
"""Copyright (C) 2012 Computational Neuroscience Group, NMBU.

This program is free software: you can redistribute it and/or modify
it under the terms of the GNU General Public License as published by
the Free Software Foundation, either version 3 of the License, or
(at your option) any later version.

This program is distributed in the hope that it will be useful,
but WITHOUT ANY WARRANTY; without even the implied warranty of
MERCHANTABILITY or FITNESS FOR A PARTICULAR PURPOSE.  See the
GNU General Public License for more details.

"""

from __future__ import division
import sys
import warnings
import numpy as np
import MEAutility as mu
from . import lfpcalc, tools


class RecExtElectrode(object):
    """class RecExtElectrode

    Main class that represents an extracellular electric recording devices such
    as a laminar probe.

    Parameters
    ----------
    cell : None or object
        If not None, instantiation of LFPy.Cell, LFPy.TemplateCell or similar.
    sigma : float or list/ndarray of floats
        extracellular conductivity in units of (S/m). A scalar value implies an
        isotropic extracellular conductivity. If a length 3 list or array of
        floats is provided, these values corresponds to an anisotropic
        conductor with conductivities [sigma_x, sigma_y, sigma_z] accordingly.
    probe : MEAutility MEA object or None
        MEAutility probe object
    x, y, z : np.ndarray
        coordinates or arrays of coordinates in units of (um). Must be same length
    N : None or list of lists
        Normal vectors [x, y, z] of each circular electrode contact surface,
        default None
    r : float
        radius of each contact surface, default None
    n : int
        if N is not None and r > 0, the number of discrete points used to
        compute the n-point average potential on each circular contact point.
    contact_shape : str
        'circle'/'square' (default 'circle') defines the contact point shape
        If 'circle' r is the radius, if 'square' r is the side length
    method : str
        switch between the assumption of 'linesource', 'pointsource',
        'soma_as_point' to represent each compartment when computing
        extracellular potentials
    from_file : bool
        if True, load cell object from file
    cellfile : str
        path to cell pickle
    verbose : bool
        Flag for verbose output, i.e., print more information
    seedvalue : int
        random seed when finding random position on contact with r > 0

    Examples
    --------
    Compute extracellular potentials after simulating and storage of
    transmembrane currents with the LFPy.Cell class:

    >>> import numpy as np
    >>> import matplotlib.pyplot as plt
    >>> import LFPy
    >>>
    >>> cellParameters = {
    >>>     'morphology' : 'examples/morphologies/L5_Mainen96_LFPy.hoc',  # morphology file
    >>>     'v_init' : -65,                          # initial voltage
    >>>     'cm' : 1.0,                             # membrane capacitance
    >>>     'Ra' : 150,                             # axial resistivity
    >>>     'passive' : True,                        # insert passive channels
    >>>     'passive_parameters' : {"g_pas":1./3E4, "e_pas":-65}, # passive params
    >>>     'dt' : 2**-4,                           # simulation time res
    >>>     'tstart' : 0.,                        # start t of simulation
    >>>     'tstop' : 50.,                        # end t of simulation
    >>> }
    >>> cell = LFPy.Cell(**cellParameters)
    >>>
    >>> synapseParameters = {
    >>>     'idx' : cell.get_closest_idx(x=0, y=0, z=800), # compartment
    >>>     'e' : 0,                                # reversal potential
    >>>     'syntype' : 'ExpSyn',                   # synapse type
    >>>     'tau' : 2,                              # syn. time constant
    >>>     'weight' : 0.01,                       # syn. weight
    >>>     'record_current' : True                 # syn. current record
    >>> }
    >>> synapse = LFPy.Synapse(cell, **synapseParameters)
    >>> synapse.set_spike_times(np.array([10., 15., 20., 25.]))
    >>>
    >>> cell.simulate(rec_imem=True)
    >>>
    >>> N = np.empty((16, 3))
    >>> for i in xrange(N.shape[0]): N[i,] = [1, 0, 0] #normal vec. of contacts
    >>> electrodeParameters = {         #parameters for RecExtElectrode class
    >>>     'sigma' : 0.3,              #Extracellular potential
    >>>     'x' : np.zeros(16)+25,      #Coordinates of electrode contacts
    >>>     'y' : np.zeros(16),
    >>>     'z' : np.linspace(-500,1000,16),
    >>>     'n' : 20,
    >>>     'r' : 10,
    >>>     'N' : N,
    >>> }
    >>> electrode = LFPy.RecExtElectrode(cell, **electrodeParameters)
    >>> electrode.calc_lfp()
    >>> plt.matshow(electrode.LFP)
    >>> plt.colorbar()
    >>> plt.axis('tight')
    >>> plt.show()


    Compute extracellular potentials during simulation (recommended):

    >>> import numpy as np
    >>> import matplotlib.pyplot as plt
    >>> import LFPy
    >>>
    >>> cellParameters = {
    >>>     'morphology' : 'examples/morphologies/L5_Mainen96_LFPy.hoc',  # morphology file
    >>>     'v_init' : -65,                          # initial voltage
    >>>     'cm' : 1.0,                             # membrane capacitance
    >>>     'Ra' : 150,                             # axial resistivity
    >>>     'passive' : True,                        # insert passive channels
    >>>     'passive_parameters' : {"g_pas":1./3E4, "e_pas":-65}, # passive params
    >>>     'dt' : 2**-4,                           # simulation time res
    >>>     'tstart' : 0.,                        # start t of simulation
    >>>     'tstop' : 50.,                        # end t of simulation
    >>> }
    >>> cell = LFPy.Cell(**cellParameters)
    >>>
    >>> synapseParameters = {
    >>>     'idx' : cell.get_closest_idx(x=0, y=0, z=800), # compartment
    >>>     'e' : 0,                                # reversal potential
    >>>     'syntype' : 'ExpSyn',                   # synapse type
    >>>     'tau' : 2,                              # syn. time constant
    >>>     'weight' : 0.01,                       # syn. weight
    >>>     'record_current' : True                 # syn. current record
    >>> }
    >>> synapse = LFPy.Synapse(cell, **synapseParameters)
    >>> synapse.set_spike_times(np.array([10., 15., 20., 25.]))
    >>>
    >>> N = np.empty((16, 3))
    >>> for i in xrange(N.shape[0]): N[i,] = [1, 0, 0] #normal vec. of contacts
    >>> electrodeParameters = {         #parameters for RecExtElectrode class
    >>>     'sigma' : 0.3,              #Extracellular potential
    >>>     'x' : np.zeros(16)+25,      #Coordinates of electrode contacts
    >>>     'y' : np.zeros(16),
    >>>     'z' : np.linspace(-500,1000,16),
    >>>     'n' : 20,
    >>>     'r' : 10,
    >>>     'N' : N,
    >>> }
    >>> electrode = LFPy.RecExtElectrode(**electrodeParameters)
    >>>
    >>> cell.simulate(electrode=electrode)
    >>>
    >>> plt.matshow(electrode.LFP)
    >>> plt.colorbar()
    >>> plt.axis('tight')
    >>> plt.show()

    Use MEAutility to to handle probes

    >>> import numpy as np
    >>> import matplotlib.pyplot as plt
    >>> import MEAutility as mu
    >>> import LFPy
    >>>
    >>> cellParameters = {
    >>>     'morphology' : 'examples/morphologies/L5_Mainen96_LFPy.hoc',  # morphology file
    >>>     'v_init' : -65,                          # initial voltage
    >>>     'cm' : 1.0,                             # membrane capacitance
    >>>     'Ra' : 150,                             # axial resistivity
    >>>     'passive' : True,                        # insert passive channels
    >>>     'passive_parameters' : {"g_pas":1./3E4, "e_pas":-65}, # passive params
    >>>     'dt' : 2**-4,                           # simulation time res
    >>>     'tstart' : 0.,                        # start t of simulation
    >>>     'tstop' : 50.,                        # end t of simulation
    >>> }
    >>> cell = LFPy.Cell(**cellParameters)
    >>>
    >>> synapseParameters = {
    >>>     'idx' : cell.get_closest_idx(x=0, y=0, z=800), # compartment
    >>>     'e' : 0,                                # reversal potential
    >>>     'syntype' : 'ExpSyn',                   # synapse type
    >>>     'tau' : 2,                              # syn. time constant
    >>>     'weight' : 0.01,                       # syn. weight
    >>>     'record_current' : True                 # syn. current record
    >>> }
    >>> synapse = LFPy.Synapse(cell, **synapseParameters)
    >>> synapse.set_spike_times(np.array([10., 15., 20., 25.]))
    >>>
    >>> cell.simulate(rec_imem=True)
    >>>
    >>> probe = mu.return_mea('Neuropixels-128')
    >>> electrode = LFPy.RecExtElectrode(cell, probe=probe)
    >>> electrode.calc_lfp()
    >>> mu.plot_mea_recording(electrode.LFP, probe)
    >>> plt.axis('tight')
    >>> plt.show()

    """

<<<<<<< HEAD
    def __init__(self, cell=None, sigma=0.3, probe=None,
                 x=None, y=None, z=None,
                 N=None, r=None, n=None, contact_shape='circle', r_z=None,
=======
    def __init__(self, cell=None, sigma=0.3,
                 x=np.array([0]), y=np.array([0]), z=np.array([0]),
                 N=None, r=None, n=None, contact_shape='circle',
>>>>>>> cfeeb042
                 perCellLFP=False, method='linesource',
                 from_file=False, cellfile=None, verbose=False,
                 seedvalue=None, **kwargs):
        """Initialize RecExtElectrode class"""

        self.sigma = sigma
        if type(sigma) in [list, np.ndarray]:
            self.sigma = np.array(sigma)
            if not self.sigma.shape == (3,):
                raise ValueError("Conductivity, sigma, should be float "
                                 "or array of length 3: "
                                 "[sigma_x, sigma_y, sigma_z]")

            self.anisotropic = True
        else:
            self.sigma = sigma
            self.anisotropic = False

        if probe is None:
            if x is None:
                x = np.array([0])
            if y is None:
                y = np.array([0])
            if z is None:
                z = np.array([0])
            if type(x) in [float, int]:
                self.x = np.array([x])
            else:
                self.x = np.array(x).flatten()
            if type(y) in [float, int]:
                self.y = np.array([y])
            else:
                self.y = np.array(y).flatten()
            if type(z) in [float, int]:
                self.z = np.array([z])
            else:
                self.z = np.array(z).flatten()
            try:
                assert ((self.x.size == self.y.size) and (self.x.size == self.z.size))
            except AssertionError:
                raise AssertionError("The number of elements in [x, y, z] must be identical")

            if N is not None:
                if type(N) != np.array:
                    try:
                        N = np.array(N)
                    except:
                        print('Keyword argument N could not be converted to a '
                              'numpy.ndarray of shape (n_contacts, 3)')
                        print(sys.exc_info()[0])
                        raise
                if N.shape[-1] == 3:
                    self.N = N
                else:
                    self.N = N.T
                    if N.shape[-1] != 3:
                        raise Exception('N.shape must be (n_contacts, 1, 3)!')
            else:
                self.N = N

            self.r = r
            self.n = n

            if contact_shape is None:
                self.contact_shape = 'circle'
            elif contact_shape in ['circle', 'square', 'rect']:
                self.contact_shape = contact_shape
            else:
                raise ValueError('The contact_shape argument must be either: '
                                 'None, \'circle\', \'square\', \'rect\'')
            if self.contact_shape == 'rect':
                assert len(np.array(self.r)) == 2, "For 'rect' shape, 'r' must indicate the 2 dimensions " \
                                                   "of the rectangle"

            positions = np.array([self.x, self.y, self.z]).T
            probe_info = {'pos': positions, 'description': 'custom', 'size': self.r, 'shape': self.contact_shape,
                          'type': 'wire'}  # add mea type
            self.probe = mu.MEA(positions=positions, info=probe_info, normal=self.N, sigma=self.sigma)
        else:
            assert isinstance(probe, mu.core.MEA), "'probe' should be a MEAutility MEA object"
            self.probe = probe
            self.x = probe.positions[:, 0]
            self.y = probe.positions[:, 1]
            self.z = probe.positions[:, 2]
            self.N = np.array([el.normal for el in self.probe.electrodes])
            self.r = self.probe.size
            self.contact_shape = self.probe.shape
            self.n = n

        self.perCellLFP = perCellLFP

        self.method = method
        self.verbose = verbose
        self.seedvalue = seedvalue

        self.kwargs = kwargs

        #None-type some attributes created by the Cell class
        self.electrodecoeff = None
        self.circle = None
        self.offsets = None

        if from_file:
            if type(cellfile) == type(str()):
                cell = tools.load(cellfile)
            elif type(cellfile) == type([]):
                cell = []
                for fil in cellfile:
                    cell.append(tools.load(fil))
            else:
                raise ValueError('cell either string or list of strings')

        if cell is not None:
            self.set_cell(cell)

        if method == 'soma_as_point':
            if self.anisotropic:
                self.lfp_method = lfpcalc.calc_lfp_soma_as_point_anisotropic
            else:
                self.lfp_method = lfpcalc.calc_lfp_soma_as_point
        elif method == 'som_as_point':
            raise RuntimeError('The method "som_as_point" is deprecated.'
                                     'Use "soma_as_point" instead')
        elif method == 'linesource':
            if self.anisotropic:
                self.lfp_method = lfpcalc.calc_lfp_linesource_anisotropic
            else:
                self.lfp_method = lfpcalc.calc_lfp_linesource
        elif method == 'pointsource':
            if self.anisotropic:
                self.lfp_method = lfpcalc.calc_lfp_pointsource_anisotropic
            else:
                self.lfp_method = lfpcalc.calc_lfp_pointsource
        else:
            raise ValueError("LFP method not recognized. "
                             "Should be 'soma_as_point', 'linesource' "
                             "or 'pointsource'")

    def set_cell(self, cell):
        """Set the supplied cell object as attribute "cell" of the
        RecExtElectrode object

        Parameters
        ----------
        cell : obj
            `LFPy.Cell` or `LFPy.TemplateCell` instance.

        Returns
        -------
        None
        """
        self.cell = cell
        if self.cell is not None:
            self.r_limit = self.cell.diam/2
            self.mapping = np.zeros((self.x.size, len(cell.xmid)))


    def _test_imem_sum(self, tolerance=1E-8):
        """Test that the membrane currents sum to zero"""
        if type(self.cell) == dict or type(self.cell) == list:
            raise DeprecationWarning('no support for more than one cell-object')

        sum_imem = self.cell.imem.sum(axis=0)
        #check if eye matrix is supplied:
        if ((self.cell.imem.shape == (self.cell.totnsegs, self.cell.totnsegs))
            and (np.all(self.cell.imem == np.eye(self.cell.totnsegs)))):
            pass
        else:
            if abs(sum_imem).max() >= tolerance:
                warnings.warn('Membrane currents do not sum to zero')
                [inds] = np.where((abs(sum_imem) >= tolerance))
                if self.cell.verbose:
                    for i in inds:
                        print('membrane current sum of celltimestep %i: %.3e'
                            % (i, sum_imem[i]))
            else:
                pass


    def calc_mapping(self, cell):
        """Creates a linear mapping of transmembrane currents of each segment
        of the supplied cell object to contribution to extracellular potential
        at each electrode contact point of the RexExtElectrode object. Sets
        the class attribute "mapping", which is a shape (n_contact, n_segs)
        ndarray, such that the extracellular potential at the contacts
        phi = np.dot(mapping, I_mem)
        where I_mem is a shape (n_segs, n_tsteps) ndarray with transmembrane
        currents for each time step of the simulation.

        Parameters
        ----------
        cell : obj
            `LFPy.Cell` or `LFPy.TemplateCell` instance.

        Returns
        -------
        mapping : ndarray
            The attribute RecExtElectrode.mapping is returned (optional)
        """
        if cell is not None:
            self.set_cell(cell)

        if self.n is not None and self.N is not None and self.r is not None:
            if self.n <= 1:
                raise ValueError("n = %i must be larger that 1" % self.n)
            else:
                pass

            self._lfp_el_pos_calc_dist()

            if self.verbose:
                print('calculations finished, %s, %s' % (str(self),
                                                         str(self.cell)))
        else:
            self._loop_over_contacts()
            if self.verbose:
                print('calculations finished, %s, %s' % (str(self),
                                                         str(self.cell)))
        # return mapping
        return self.mapping


    def calc_lfp(self, t_indices=None, cell=None):
        """Calculate LFP on electrode geometry from all cell instances.
        Will chose distributed calculated if electrode contain 'n', 'N', and 'r'

        Parameters
        ----------
        cell : obj, optional
            `LFPy.Cell` or `LFPy.TemplateCell` instance. Must be specified here
            if it was not specified at the initiation of the `RecExtElectrode`
            class
        t_indices : np.ndarray
            Array of timestep indexes where extracellular potential should
            be calculated.
        """

        self.calc_mapping(cell)

        if t_indices is not None:
            currmem = self.cell.imem[:, t_indices]
        else:
            currmem = self.cell.imem

        self._test_imem_sum()
        self.LFP = np.dot(self.mapping, currmem)
        # del self.mapping

    def _loop_over_contacts(self, **kwargs):
        """Loop over electrode contacts, and return LFPs across channels"""

        for i in range(self.x.size):
            self.mapping[i, :] = self.lfp_method(self.cell,
                                             x = self.x[i],
                                             y = self.y[i],
                                             z = self.z[i],
                                             sigma = self.sigma,
                                             r_limit = self.r_limit,
                                             **kwargs)

    def _lfp_el_pos_calc_dist(self, **kwargs):

        """
        Calc. of LFP over an n-point integral approximation over flat
        electrode surface: circle of radius r or square of side r. The
        locations of these n points on the electrode surface are random,
        within the given surface. """

        def loop_over_points(points):

            # loop over points on contact
            lfp_e = 0
            for j in range(self.n):
                tmp = self.lfp_method(self.cell,
                                      x=points[j, 0],
                                      y=points[j, 1],
                                      z=points[j, 2],
                                      r_limit=self.r_limit,
                                      sigma=self.sigma,
                                      **kwargs
                                      )

                lfp_e += tmp
                # no longer needed
                del tmp

            return lfp_e / self.n

        # extract random points for each electrode
        if self.n > 1:
            points = self.probe.get_random_points_inside(self.n, seed=self.seedvalue)
            for i, p in enumerate(points):
                #fill in with contact average
                self.mapping[i] = loop_over_points(p) #lfp_e.mean(axis=0)
        else:
            for i, (x, y, z) in enumerate(zip(self.x, self.y, self.z)):
                self.mapping[i] = self.lfp_method(self.cell,
                                                  x=x,
                                                  y=y,
                                                  z=z,
                                                  r_limit = self.r_limit,
                                                  sigma=self.sigma,
                                                  **kwargs)



class RecMEAElectrode(RecExtElectrode):
    """class RecMEAElectrode

    Electrode class that represents an extracellular in vitro slice recording
    as a Microelectrode Array (MEA). Inherits RecExtElectrode class

    Set-up:

              Above neural tissue (Saline) -> sigma_S
    <----------------------------------------------------> z = z_shift + h

              Neural Tissue -> sigma_T

                   o -> source_pos = [x',y',z']

    <-----------*----------------------------------------> z = z_shift + 0
                 \-> elec_pos = [x,y,z]

              Below neural tissue (MEA Glass plate) -> sigma_G

    Parameters
    ----------
    cell : None or object
        If not None, instantiation of LFPy.Cell, LFPy.TemplateCell or similar.
    sigma_T : float
        extracellular conductivity of neural tissue in unit (S/m)
    sigma_S : float
        conductivity of saline bath that the neural slice is
        immersed in [1.5] (S/m)
    sigma_G : float
        conductivity of MEA glass electrode plate. Most commonly
        assumed non-conducting [0.0] (S/m)
    h : float, int
        Thickness in um of neural tissue layer containing current
        the current sources (i.e., in vitro slice or cortex)
    z_shift : float, int
        Height in um of neural tissue layer bottom. If e.g., top of neural tissue
        layer should be z=0, use z_shift=-h. Defaults to z_shift = 0, so
        that the neural tissue layer extends from z=0 to z=h.
    squeeze_cell_factor : float or None
        Factor to squeeze the cell in the z-direction. This is
        needed for large cells that are thicker than the slice, since no part
        of the cell is allowed to be outside the slice. The squeeze is done
        after the neural simulation, and therefore does not affect neuronal
        simulation, only calculation of extracellular potentials.
    probe : MEAutility MEA object or None
        MEAutility probe object
    x, y, z : np.ndarray
        coordinates or arrays of coordinates in units of (um).
        Must be same length
    N : None or list of lists
        Normal vectors [x, y, z] of each circular electrode contact surface,
        default None
    r : float
        radius of each contact surface, default None
    n : int
        if N is not None and r > 0, the number of discrete points used to
        compute the n-point average potential on each circular contact point.
    contact_shape : str
        'circle'/'square' (default 'circle') defines the contact point shape
        If 'circle' r is the radius, if 'square' r is the side length
    method : str
        switch between the assumption of 'linesource', 'pointsource',
        'soma_as_point' to represent each compartment when computing
        extracellular potentials
    from_file : bool
        if True, load cell object from file
    cellfile : str
        path to cell pickle
    verbose : bool
        Flag for verbose output, i.e., print more information
    seedvalue : int
        random seed when finding random position on contact with r > 0

    Examples
    See also examples/example_MEA.py

    >>> import numpy as np
    >>> import matplotlib.pyplot as plt
    >>> import LFPy
    >>>
    >>> cellParameters = {
    >>>     'morphology' : 'examples/morphologies/L5_Mainen96_LFPy.hoc',  # morphology file
    >>>     'v_init' : -65,                          # initial voltage
    >>>     'cm' : 1.0,                             # membrane capacitance
    >>>     'Ra' : 150,                             # axial resistivity
    >>>     'passive' : True,                        # insert passive channels
    >>>     'passive_parameters' : {"g_pas":1./3E4, "e_pas":-65}, # passive params
    >>>     'dt' : 2**-4,                           # simulation time res
    >>>     'tstart' : 0.,                        # start t of simulation
    >>>     'tstop' : 50.,                        # end t of simulation
    >>> }
    >>> cell = LFPy.Cell(**cellParameters)
    >>> cell.set_rotation(x=np.pi/2, z=np.pi/2)
    >>> cell.set_pos(z=100)
    >>> synapseParameters = {
    >>>     'idx' : cell.get_closest_idx(x=800, y=0, z=100), # compartment
    >>>     'e' : 0,                                # reversal potential
    >>>     'syntype' : 'ExpSyn',                   # synapse type
    >>>     'tau' : 2,                              # syn. time constant
    >>>     'weight' : 0.01,                       # syn. weight
    >>>     'record_current' : True                 # syn. current record
    >>> }
    >>> synapse = LFPy.Synapse(cell, **synapseParameters)
    >>> synapse.set_spike_times(np.array([10., 15., 20., 25.]))
    >>>
    >>> MEA_electrode_parameters = {
    >>>     'sigma_T' : 0.3,      # extracellular conductivity
    >>>     'sigma_G' : 0.0,      # MEA glass electrode plate conductivity
    >>>     'sigma_S' : 1.5,      # Saline bath conductivity
    >>>     'x' : np.linspace(0, 1200, 16),  # electrode requires 1d vector of positions
    >>>     'y' : np.zeros(16),
    >>>     'z' : np.zeros(16),
    >>>     "method": "pointsource",
    >>>     "h": 300,
    >>>     "squeeze_cell_factor": 0.3,
    >>> }
    >>> MEA = LFPy.RecMEAElectrode(cell, **MEA_electrode_parameters)
    >>>
    >>> cell.simulate(electrode=MEA)
    >>>
    >>> plt.matshow(MEA.LFP)
    >>> plt.colorbar()
    >>> plt.axis('tight')
    >>> plt.show()
    """
    def __init__(self, cell=None, sigma_T=0.3, sigma_S=1.5, sigma_G=0.0,
                 h=300., z_shift=0., steps=20, probe=None,
                 x=np.array([0]), y=np.array([0]), z=np.array([0]),
                 N=None, r=None, n=None,
                 perCellLFP=False, method='linesource',
                 from_file=False, cellfile=None, verbose=False,
                 seedvalue=None, squeeze_cell_factor=None, **kwargs):

        RecExtElectrode.__init__(self, cell=cell,
<<<<<<< HEAD
                     x=x, y=y, z=z, probe=probe,
                     N=N, r=r, n=n, r_z=r_z,
=======
                     x=x, y=y, z=z,
                     N=N, r=r, n=n,
>>>>>>> cfeeb042
                     perCellLFP=perCellLFP, method=method,
                     from_file=from_file, cellfile=cellfile, verbose=verbose,
                     seedvalue=seedvalue, **kwargs)

        self.sigma_G = sigma_G
        self.sigma_T = sigma_T
        self.sigma_S = sigma_S
        self.sigma = None
        self.h = h
        self.z_shift = z_shift
        self.steps = steps
        self.squeeze_cell_factor = squeeze_cell_factor
        self.moi_param_kwargs = {"h": self.h,
                                 "steps": self.steps,
                                 "sigma_G": self.sigma_G,
                                 "sigma_T": self.sigma_T,
                                 "sigma_S": self.sigma_S,
                                 }

        if cell is not None:
            self.set_cell(cell)

        if method == 'pointsource':
            self.lfp_method = lfpcalc.calc_lfp_pointsource_moi
        elif method == "linesource":
            if (np.abs(z - self.z_shift) > 1e-9).any():
                raise NotImplementedError("The method 'linesource' is only "
                                          "supported for electrodes at the "
                                          "z=0 plane. Use z=0 or method "
                                          "'pointsource'.")
            if np.abs(self.sigma_G) > 1e-9:
                raise NotImplementedError("The method 'linesource' is only "
                                          "supported for sigma_G=0. Use "
                                          "sigma_G=0 or method "
                                          "'pointsource'.")
            self.lfp_method = lfpcalc.calc_lfp_linesource_moi
        elif method == "soma_as_point":
            if (np.abs(z - self.z_shift) > 1e-9).any():
                raise NotImplementedError("The method 'soma_as_point' is only "
                                          "supported for electrodes at the "
                                          "z=0 plane. Use z=0 or method "
                                          "'pointsource'.")
            if np.abs(self.sigma_G) > 1e-9:
                raise NotImplementedError("The method 'soma_as_point' is only "
                                          "supported for sigma_G=0. Use "
                                          "sigma_G=0 or method "
                                          "'pointsource'.")
            self.lfp_method = lfpcalc.calc_lfp_soma_as_point_moi
        else:
            raise ValueError("LFP method not recognized. "
                             "Should be 'soma_as_point', 'linesource' "
                             "or 'pointsource'")

    def _squeeze_cell_in_depth_direction(self):
        """Will squeeze self.cell centered around the soma by a scaling factor,
        so that it fits inside the slice. If scaling factor is not big enough,
        a RuntimeError is raised. """

        self.cell.distort_geometry(factor=self.squeeze_cell_factor)

        if (np.max([self.cell.zstart, self.cell.zend]) > self.h + self.z_shift or
            np.min([self.cell.zstart, self.cell.zend]) < self.z_shift):
            bad_comps, reason = self._return_comp_outside_slice()
            msg = ("Compartments {} of cell ({}) has cell.{} slice. "
                   "Increase squeeze_cell_factor, move or rotate cell."
                   ).format(bad_comps, self.cell.morphology, reason)

            raise RuntimeError(msg)

    def _return_comp_outside_slice(self):
        """
        Assuming part of the cell is outside the valid region,
        i.e, not in the slice (self.z_shift < z < self.z_shift + self.h)
        this function check what array (cell.zstart or cell.zend) that is
        outside, and if it is above or below the valid region.

        Raises: RuntimeError
            If no compartment is outside valid region.

        Returns: array, str
            Numpy array with the compartments that are outside the slice,
            and a string with additional information on the problem.
        """
        zstart_above = np.where(self.cell.zstart > self.z_shift + self.h)[0]
        zend_above = np.where(self.cell.zend > self.z_shift + self.h)[0]
        zend_below = np.where(self.cell.zend < self.z_shift)[0]
        zstart_below = np.where(self.cell.zstart < self.z_shift)[0]

        if len(zstart_above) > 0:
            return zstart_above, "zstart above"
        if len(zstart_below) > 0:
            return zstart_below, "zstart below"
        if len(zend_above) > 0:
            return zend_above, "zend above"
        if len(zend_below) > 0:
            return zend_below, "zend below"
        raise RuntimeError("This function should only be called if cell"
                           "extends outside slice")

    def test_cell_extent(self):
        """
        Test if the cell is confined within the slice.
        If class argument "squeeze_cell" is True, cell is squeezed to to
        fit inside slice.

        """
        if self.cell is None:
            raise RuntimeError("Does not have cell instance.")

        if (np.max([self.cell.zstart, self.cell.zend]) > self.z_shift + self.h or
                np.min([self.cell.zstart, self.cell.zend]) < self.z_shift):

            if self.verbose:
                print("Cell extends outside slice.")

            if self.squeeze_cell_factor is not None:
                if not self.z_shift < self.cell.zmid[0] < self.z_shift + self.h:
                    raise RuntimeError("Soma position is not in slice.")
                self._squeeze_cell_in_depth_direction()
            else:
                bad_comps, reason = self._return_comp_outside_slice()
                msg = ("Compartments {} of cell ({}) has cell.{} slice "
                       "and argument squeeze_cell_factor is None."
                       ).format(bad_comps, self.cell.morphology, reason)
                raise RuntimeError(msg)
        else:
            if self.verbose:
                print("Cell position is good.")
            if self.squeeze_cell_factor is not None:
                if self.verbose:
                    print("Squeezing cell anyway.")
                self._squeeze_cell_in_depth_direction()

    def calc_mapping(self, cell):
        """Creates a linear mapping of transmembrane currents of each segment
        of the supplied cell object to contribution to extracellular potential
        at each electrode contact point of the RexExtElectrode object. Sets
        the class attribute "mapping", which is a shape (n_contact, n_segs)
        ndarray, such that the extracellular potential at the contacts
        phi = np.dot(mapping, I_mem)
        where I_mem is a shape (n_segs, n_tsteps) ndarray with transmembrane
        currents for each time step of the simulation.

        Parameters
        ----------
        cell : obj
            `LFPy.Cell` or `LFPy.TemplateCell` instance.

        Returns
        -------
        None
        """
        if cell is not None:
            self.set_cell(cell)
        self.test_cell_extent()

        # Temporarily shift coordinate system so middle layer extends
        # from z=0 to z=h
        self.z = self.z - self.z_shift
        self.cell.zstart = self.cell.zstart - self.z_shift
        self.cell.zmid = self.cell.zmid - self.z_shift
        self.cell.zend = self.cell.zend - self.z_shift

        if self.n is not None and self.N is not None and self.r is not None:
            if self.n <= 1:
                raise ValueError("n = %i must be larger that 1" % self.n)
            else:
                pass

            self._lfp_el_pos_calc_dist(**self.moi_param_kwargs)

            if self.verbose:
                print('calculations finished, %s, %s' % (str(self),
                                                         str(self.cell)))
        else:
            self._loop_over_contacts(**self.moi_param_kwargs)
            if self.verbose:
                print('calculations finished, %s, %s' % (str(self),
                                                         str(self.cell)))

        # Shift coordinate system back so middle layer extends
        # from z=z_shift to z=z_shift + h
        self.z = self.z + self.z_shift
        self.cell.zstart = self.cell.zstart + self.z_shift
        self.cell.zmid = self.cell.zmid + self.z_shift
        self.cell.zend = self.cell.zend + self.z_shift


    def calc_lfp(self, t_indices=None, cell=None):
        """Calculate LFP on electrode geometry from all cell instances.
        Will chose distributed calculated if electrode contain 'n', 'N', and 'r'

        Parameters
        ----------
        cell : obj, optional
            `LFPy.Cell` or `LFPy.TemplateCell` instance. Must be specified here
            if it was not specified at the initiation of the `RecExtElectrode`
            class
        t_indices : np.ndarray
            Array of timestep indexes where extracellular potential should
            be calculated.
        """

        self.calc_mapping(cell)

        if t_indices is not None:
            currmem = self.cell.imem[:, t_indices]
        else:
            currmem = self.cell.imem

        self._test_imem_sum()
        self.LFP = np.dot(self.mapping, currmem)
        # del self.mapping<|MERGE_RESOLUTION|>--- conflicted
+++ resolved
@@ -211,15 +211,9 @@
 
     """
 
-<<<<<<< HEAD
     def __init__(self, cell=None, sigma=0.3, probe=None,
                  x=None, y=None, z=None,
                  N=None, r=None, n=None, contact_shape='circle', r_z=None,
-=======
-    def __init__(self, cell=None, sigma=0.3,
-                 x=np.array([0]), y=np.array([0]), z=np.array([0]),
-                 N=None, r=None, n=None, contact_shape='circle',
->>>>>>> cfeeb042
                  perCellLFP=False, method='linesource',
                  from_file=False, cellfile=None, verbose=False,
                  seedvalue=None, **kwargs):
@@ -661,13 +655,8 @@
                  seedvalue=None, squeeze_cell_factor=None, **kwargs):
 
         RecExtElectrode.__init__(self, cell=cell,
-<<<<<<< HEAD
                      x=x, y=y, z=z, probe=probe,
                      N=N, r=r, n=n, r_z=r_z,
-=======
-                     x=x, y=y, z=z,
-                     N=N, r=r, n=n,
->>>>>>> cfeeb042
                      perCellLFP=perCellLFP, method=method,
                      from_file=from_file, cellfile=cellfile, verbose=verbose,
                      seedvalue=seedvalue, **kwargs)
