--- conflicted
+++ resolved
@@ -284,10 +284,6 @@
                              "or 'pointsource'")
 
     def set_cell(self, cell):
-<<<<<<< HEAD
-
-=======
->>>>>>> 8235dc33
         """Set the supplied cell object as attribute "cell" of the
         RecExtElectrode object
         
