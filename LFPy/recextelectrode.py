#!/usr/bin/env python
# -*- coding: utf-8 -*-
"""Copyright (C) 2012 Computational Neuroscience Group, NMBU.

This program is free software: you can redistribute it and/or modify
it under the terms of the GNU General Public License as published by
the Free Software Foundation, either version 3 of the License, or
(at your option) any later version.

This program is distributed in the hope that it will be useful,
but WITHOUT ANY WARRANTY; without even the implied warranty of
MERCHANTABILITY or FITNESS FOR A PARTICULAR PURPOSE.  See the
GNU General Public License for more details.

"""

from __future__ import division
import sys
import warnings
import numpy as np
<<<<<<< HEAD
from LFPy import lfpcalc, tools
=======
from . import lfpcalc, tools
>>>>>>> 8bf23e3e


class RecExtElectrode:
    """class RecExtElectrode
    
    Main class that represents an extracellular electric recording devices such
    as a laminar probe.
    
    Parameters
    ----------
    cell : None or object
        If not None, instantiation of LFPy.Cell, LFPy.TemplateCell or similar. 
    sigma : float
        extracellular conductivity in unit (S/m)
    x, y, z : np.ndarray
        coordinates or arrays of coordinates in units of (um). Must be same length
    N : None or list of lists
        Normal vectors [x, y, z] of each circular electrode contact surface,
        default None
    r : float
        radius of each contact surface, default None
    n : int
        if N is not None and r > 0, the number of discrete points used to
        compute the n-point average potential on each circular contact point. 
    contact_shape : str
        'circle'/'square' (default 'circle') defines the contact point shape
        If 'circle' r is the radius, if 'square' r is the side length
    method : str
        switch between the assumption of 'linesource', 'pointsource',
        'soma_as_point' to represent each compartment when computing
        extracellular potentials
    from_file : bool
        if True, load cell object from file
    cellfile : str
        path to cell pickle
    verbose : bool
        Flag for verbose output, i.e., print more information
    seedvalue : int
        random seed when finding random position on contact with r > 0

    Examples
    --------
    
    Compute extracellular potentials after simulating and storage of
    transmembrane currents with the LFPy.Cell class:
    >>> import numpy as np
    >>> import matplotlib.pyplot as plt
    >>> import LFPy

    >>> cellParameters = {
    >>>     'morphology' : 'examples/morphologies/L5_Mainen96_LFPy.hoc',  # morphology file
<<<<<<< HEAD
    >>>     'rm' : 30000,                           # membrane resistivity
    >>>     'cm' : 1.0,                             # membrane capacitance
    >>>     'Ra' : 150,                             # axial resistivity
    >>>     'dt' : 2**-4,                           # simulation time res
    >>>     'tstartms' : 0.,                        # start t of simulation
    >>>     'tstopms' : 50.,                        # end t of simulation
=======
    >>>     'v_init' : -65                          # initial voltage
    >>>     'rm' : 30000,                           # membrane resistivity
    >>>     'cm' : 1.0,                             # membrane capacitance
    >>>     'Ra' : 150,                             # axial resistivity
    >>>     'passive' : True                        # insert passive channels
    >>>     'passive_parameters' : {g_pas=1./3E4, e_pas=-65} # passive params
    >>>     'dt' : 2**-4,                           # simulation time res
    >>>     'tstart' : 0.,                        # start t of simulation
    >>>     'tstop' : 50.,                        # end t of simulation
>>>>>>> 8bf23e3e
    >>> }
    >>> cell = LFPy.Cell(**cellParameters)

    >>> synapseParameters = {
    >>>     'idx' : cell.get_closest_idx(x=0, y=0, z=800), # compartment
    >>>     'e' : 0,                                # reversal potential
    >>>     'syntype' : 'ExpSyn',                   # synapse type
    >>>     'tau' : 2,                              # syn. time constant
    >>>     'weight' : 0.01,                       # syn. weight
    >>>     'record_current' : True                 # syn. current record
    >>> }
    >>> synapse = LFPy.Synapse(cell, **synapseParameters)
    >>> synapse.set_spike_times(np.array([10., 15., 20., 25.]))

    >>> cell.simulate(rec_imem=True)

    >>> N = np.empty((16, 3))
    >>> for i in xrange(N.shape[0]): N[i,] = [1, 0, 0] #normal vec. of contacts
    >>> electrodeParameters = {         #parameters for RecExtElectrode class
    >>>     'sigma' : 0.3,              #Extracellular potential
    >>>     'x' : np.zeros(16)+25,      #Coordinates of electrode contacts
    >>>     'y' : np.zeros(16),
    >>>     'z' : np.linspace(-500,1000,16),
    >>>     'n' : 20,
    >>>     'r' : 10,
    >>>     'N' : N,
    >>> }
    >>> electrode = LFPy.RecExtElectrode(cell, **electrodeParameters)
    >>> electrode.calc_lfp()
    >>> plt.matshow(electrode.LFP)
    >>> plt.colorbar()
    >>> plt.axis('tight')
    >>> plt.show()


    Compute extracellular potentials during simulation (recommended):
    >>> import numpy as np
    >>> import matplotlib.pyplot as plt
    >>> import LFPy

    >>> cellParameters = {
    >>>     'morphology' : 'examples/morphologies/L5_Mainen96_LFPy.hoc',  # morphology file
<<<<<<< HEAD
    >>>     'rm' : 30000,                           # membrane resistivity
    >>>     'cm' : 1.0,                             # membrane capacitance
    >>>     'Ra' : 150,                             # axial resistivity
    >>>     'dt' : 2**-4,                           # simulation time res
    >>>     'tstartms' : 0.,                        # start t of simulation
    >>>     'tstopms' : 50.,                        # end t of simulation
=======
    >>>     'v_init' : -65                          # initial voltage
    >>>     'rm' : 30000,                           # membrane resistivity
    >>>     'cm' : 1.0,                             # membrane capacitance
    >>>     'Ra' : 150,                             # axial resistivity
    >>>     'passive' : True                        # insert passive channels
    >>>     'passive_parameters' : {g_pas=1./3E4, e_pas=-65} # passive params
    >>>     'dt' : 2**-4,                           # simulation time res
    >>>     'tstart' : 0.,                        # start t of simulation
    >>>     'tstop' : 50.,                        # end t of simulation
>>>>>>> 8bf23e3e
    >>> }
    >>> cell = LFPy.Cell(**cellParameters)

    >>> synapseParameters = {
    >>>     'idx' : cell.get_closest_idx(x=0, y=0, z=800), # compartment
    >>>     'e' : 0,                                # reversal potential
    >>>     'syntype' : 'ExpSyn',                   # synapse type
    >>>     'tau' : 2,                              # syn. time constant
    >>>     'weight' : 0.01,                       # syn. weight
    >>>     'record_current' : True                 # syn. current record
    >>> }
    >>> synapse = LFPy.Synapse(cell, **synapseParameters)
    >>> synapse.set_spike_times(np.array([10., 15., 20., 25.]))

    >>> N = np.empty((16, 3))
    >>> for i in xrange(N.shape[0]): N[i,] = [1, 0, 0] #normal vec. of contacts
    >>> electrodeParameters = {         #parameters for RecExtElectrode class
    >>>     'sigma' : 0.3,              #Extracellular potential
    >>>     'x' : np.zeros(16)+25,      #Coordinates of electrode contacts
    >>>     'y' : np.zeros(16),
    >>>     'z' : np.linspace(-500,1000,16),
    >>>     'n' : 20,
    >>>     'r' : 10,
    >>>     'N' : N,
    >>> }
    >>> electrode = LFPy.RecExtElectrode(**electrodeParameters)

    >>> cell.simulate(electrode=electrode)

    >>> plt.matshow(electrode.LFP)
    >>> plt.colorbar()
    >>> plt.axis('tight')
    >>> plt.show()



    """

    def __init__(self, cell=None, sigma=0.3,
                 x=np.array([0]), y=np.array([0]), z=np.array([0]),
                 N=None, r=None, n=None, contact_shape='circle', r_z=None,
                 perCellLFP=False, method='linesource',
                 from_file=False, cellfile=None, verbose=False,
                 seedvalue=None, **kwargs):
        """Initialize RecExtElectrode class"""

        self.cell = cell
        self.sigma = sigma
        if type(x) in [float, int]:
            self.x = np.array([x])
        else:
            self.x = np.array(x).flatten()
        if type(y) in [float, int]:
            self.y = np.array([y])
        else:
            self.y = np.array(y).flatten()
        if type(z) in [float, int]:
            self.z = np.array([z])
        else:
            self.z = np.array(z).flatten()
        try:
            assert((self.x.size==self.y.size) and (self.x.size==self.z.size))
        except AssertionError:
            raise AssertionError("The number of elements in [x, y, z] must be identical")

        if N is not None:
            if type(N) != np.array:
                try:
                    N = np.array(N)
                except:
                    print('Keyword argument N could not be converted to a '
                          'numpy.ndarray of shape (n_contacts, 3)')
                    print(sys.exc_info()[0])
                    raise
            if N.shape[-1] == 3:
                self.N = N
            else:
                self.N = N.T
                if N.shape[-1] != 3:
                    raise Exception('N.shape must be (n_contacts, 1, 3)!')
        else:
            self.N = N

        self.r = r
        self.n = n

        if contact_shape is None:
            self.contact_shape = 'circle'
        elif contact_shape in ['circle', 'square']:
            self.contact_shape = contact_shape
        else:
            raise ValueError('The contact_shape argument must be either: '
                             'None, \'circle\', \'square\'')

        self.r_z = r_z
        self.perCellLFP = perCellLFP

        self.method = method
        self.verbose = verbose
        self.seedvalue = seedvalue

        self.kwargs = kwargs

        #None-type some attributes created by the Cell class
        self.electrodecoeff = None
        self.circle = None
        self.offsets = None

        if from_file:
            if type(cellfile) == type(str()):
                cell = tools.load(cellfile)
            elif type(cellfile) == type([]):
                cell = []
                for fil in cellfile:
                    cell.append(tools.load(fil))
            else:
                raise ValueError('cell either string or list of strings')

        if self.cell is not None:
            self._test_imem_sum()
            self.r_limit = self.cell.diam/2
<<<<<<< HEAD
            self.mapping = np.zeros((self.x.size, len(cell.xmid)))

=======
>>>>>>> 8bf23e3e

        if method == 'soma_as_point':
            self.lfp_method = lfpcalc.calc_lfp_soma_as_point
        elif method == 'som_as_point':
            self.lfp_method = lfpcalc.calc_lfp_soma_as_point
            raise DeprecationWarning('The method "som_as_point" is deprecated.'
                                     'Use "soma_as_point" instead')
        elif method == 'linesource':
            self.lfp_method = lfpcalc.calc_lfp_linesource
        elif method == 'pointsource':
            self.lfp_method = lfpcalc.calc_lfp_pointsource
        else:
            raise ValueError("LFP method not recognized. "
                             "Should be 'soma_as_point', 'linesource' "
                             "or 'pointsource'")


    def _test_imem_sum(self, tolerance=1E-8):
        """Test that the membrane currents sum to zero"""
        if type(self.cell) == dict or type(self.cell) == list:
            raise DeprecationWarning('no support for more than one cell-object')

        sum_imem = self.cell.imem.sum(axis=0)
        #check if eye matrix is supplied:
        if np.any(sum_imem == np.ones(self.cell.totnsegs)):
            pass
        else:
            if abs(sum_imem).max() >= tolerance:
                warnings.warn('Membrane currents do not sum to zero')
                [inds] = np.where((abs(sum_imem) >= tolerance))
                if self.cell.verbose:
                    for i in inds:
                        print('membrane current sum of celltimestep %i: %.3e'
                            % (i, sum_imem[i]))
            else:
                pass

    def calc_lfp(self, t_indices=None, cell=None):
        """Calculate LFP on electrode geometry from all cell instances.
        Will chose distributed calculated if electrode contain 'n', 'N', and 'r'

        Parameters
        ----------
        cell : obj, optinal
            `LFPy.Cell` or `LFPy.TemplateCell` instance. Must be specified here
            if it was not specified at the initiation of the `RecExtElectrode`
            class
        t_indices : np.ndarray
            Array of timestep indexes where extracellular potential should
            be calculated.
        """

        if cell is not None:
            self.cell = cell
            self._test_imem_sum()
            self.r_limit = self.cell.diam/2
<<<<<<< HEAD
            self.mapping = np.zeros((self.x.size, len(cell.xmid)))
=======

        if not hasattr(self,  'LFP'):
            if t_indices is not None:
                self.LFP = np.zeros((self.x.size, t_indices.size))
            else:
                self.LFP = np.zeros((self.x.size, self.cell.imem.shape[1]))
>>>>>>> 8bf23e3e

        if self.n is not None and self.N is not None and self.r is not None:
            if self.n <= 1:
                raise ValueError("n = %i must be larger that 1" % self.n)
            else:
                pass

<<<<<<< HEAD
            self._lfp_el_pos_calc_dist()
=======
            self._lfp_el_pos_calc_dist(t_indices=t_indices)
>>>>>>> 8bf23e3e
            if self.verbose:
                print('calculations finished, %s, %s' % (str(self),
                                                         str(self.cell)))
        else:
<<<<<<< HEAD
            self._loop_over_contacts()
            if self.verbose:
                print('calculations finished, %s, %s' % (str(self),
                                                         str(self.cell)))
        if t_indices is not None:
            currmem = self.cell.imem[:, t_indices]
        else:
            currmem = self.cell.imem

        self.LFP = np.dot(self.mapping, currmem)
        # del self.mapping


    def _loop_over_contacts(self):
        """Loop over electrode contacts, and return LFPs across channels"""

        for i in range(self.x.size):
            self.mapping[i, :] = self.lfp_method(self.cell,
                                             x = self.x[i],
                                             y = self.y[i],
                                             z = self.z[i],
                                             sigma = self.sigma,
                                             r_limit = self.r_limit)

    
    def _lfp_el_pos_calc_dist(self, m=50):
=======
            self._loop_over_contacts(t_indices=t_indices)
            if self.verbose:
                print('calculations finished, %s, %s' % (str(self),
                                                         str(self.cell)))
        

    def _loop_over_contacts(self, t_indices=None):
        """Loop over electrode contacts, and return LFPs across channels"""

        for i in range(self.x.size):
            self.LFP[i, :] = self.lfp_method(self.cell,
                                            x = self.x[i],
                                            y = self.y[i],
                                            z = self.z[i],
                                            sigma = self.sigma,
                                            r_limit = self.r_limit,
                                            t_indices = t_indices)

    
    def _lfp_el_pos_calc_dist(self, m=50, t_indices=None):
>>>>>>> 8bf23e3e
        """
        Calc. of LFP over an n-point integral approximation over flat
        electrode surface: circle of radius r or square of side r. The
        locations of these n points on the electrode surface are random,
        within the given surface. """
        # lfp_el_pos = np.zeros(self.LFP.shape)
        self.offsets = {}
        self.circle_circ = {}

        def create_crcl(m, i):
            """make circumsize of contact point"""
            crcl = np.zeros((m, 3))
            for j in range(m):
                B = [(np.random.rand()-0.5),
                    (np.random.rand()-0.5),
                    (np.random.rand()-0.5)]
                crcl[j, ] = np.cross(self.N[i, ], B)
                crcl[j, ] = crcl[j, ]/np.sqrt(crcl[j, 0]**2 +
                                           crcl[j, 1]**2 +
                                           crcl[j, 2]**2)*self.r

            crclx = crcl[:, 0] + self.x[i]
            crcly = crcl[:, 1] + self.y[i]
            crclz = crcl[:, 2] + self.z[i]
            
            return crclx, crcly, crclz

        def create_sqr(m, i):
            """make circle in which square contact is circumscribed"""
            sqr = np.zeros((m, 3))
            for j in range(m):
                B = [(np.random.rand() - 0.5),
                     (np.random.rand() - 0.5),
                     (np.random.rand() - 0.5)]
                sqr[j,] = np.cross(self.N[i,], B)/np.linalg.norm(np.cross(self.N[i,], B)) * self.r * np.sqrt(2)/2

            sqrx = sqr[:, 0] + self.x[i]
            sqry = sqr[:, 1] + self.y[i]
            sqrz = sqr[:, 2] + self.z[i]

            return sqrx, sqry, sqrz

        def calc_xyz_n(i):
            """calculate some offsets"""
            #offsets and radii init
            offs = np.zeros((self.n, 3))
            r2 = np.zeros(self.n)
            
            #assert the same random numbers are drawn every time
            if self.seedvalue is not None:
                np.random.seed(self.seedvalue)

            if self.contact_shape is 'circle':
                for j in range(self.n):
                    A = [(np.random.rand()-0.5)*self.r*2,
                        (np.random.rand()-0.5)*self.r*2,
                        (np.random.rand()-0.5)*self.r*2]
                    offs[j, ] = np.cross(self.N[i, ], A)
                    r2[j] = offs[j, 0]**2 + offs[j, 1]**2 + offs[j, 2]**2
                    while r2[j] > self.r**2:
                        A = [(np.random.rand()-0.5)*self.r*2,
                            (np.random.rand()-0.5)*self.r*2,
                            (np.random.rand()-0.5)*self.r*2]
                        offs[j, ] = np.cross(self.N[i, ], A)
                        r2[j] = offs[j, 0]**2 + offs[j, 1]**2 + offs[j, 2]**2
            elif self.contact_shape is 'square':
                for j in range(self.n):
                    A = [(np.random.rand()-0.5),
                        (np.random.rand()-0.5),
                        (np.random.rand()-0.5)]
                    offs[j, ] = np.cross(self.N[i, ], A)*self.r
                    r2[j] = offs[j, 0]**2 + offs[j, 1]**2 + offs[j, 2]**2

            x_n = offs[:, 0] + self.x[i]
            y_n = offs[:, 1] + self.y[i]
            z_n = offs[:, 2] + self.z[i]
            
            return x_n, y_n, z_n

        def loop_over_points(x_n, y_n, z_n):

            #loop over points on contact
            for j in range(self.n):
                tmp = self.lfp_method(self.cell,
                                              x = x_n[j],
                                              y = y_n[j],
                                              z = z_n[j],
                                              r_limit = self.r_limit,
<<<<<<< HEAD
                                              sigma = self.sigma)
=======
                                              sigma = self.sigma,
                                              t_indices = t_indices)
>>>>>>> 8bf23e3e

                if j == 0:
                    lfp_e = tmp
                else:
                    lfp_e = np.r_['0,2', lfp_e, tmp]
                
                #no longer needed
                del tmp
            
            return lfp_e.mean(axis=0)

        #loop over contacts
        for i in range(len(self.x)):
            if self.n > 1:
            
                #fetch offsets:
                x_n, y_n, z_n = calc_xyz_n(i)
                
                #fill in with contact average
<<<<<<< HEAD
                self.mapping[i] = loop_over_points(x_n, y_n, z_n) #lfp_e.mean(axis=0)

            else:
                self.mapping[i] = self.lfp_method(self.cell,
                                              x=self.x[i],
                                              y=self.y[i],
                                              z=self.z[i],
                                              r_limit = self.r_limit,
                                              sigma=self.sigma)
=======
                self.LFP[i] = loop_over_points(x_n, y_n, z_n) #lfp_e.mean(axis=0)

            else:
                self.LFP[i] = self.lfp_method(self.cell,
                                                        x=self.x[i],
                                                        y=self.y[i],
                                                        z=self.z[i],
                                                        r_limit = self.r_limit,
                                                        sigma=self.sigma,
                                                        t_indices=t_indices)
>>>>>>> 8bf23e3e

            self.offsets[i] = {'x_n' : x_n,
                               'y_n' : y_n,
                               'z_n' : z_n}

            #fetch circumscribed circle around contact
            if self.contact_shape is 'circle':
                crcl = create_crcl(m, i)
                self.circle_circ[i] = {
                    'x' : crcl[0],
                    'y' : crcl[1],
                    'z' : crcl[2],
                }
            elif self.contact_shape  is 'square':
                sqr = create_sqr(m, i)
                self.circle_circ[i] = {
                    'x': sqr[0],
                    'y': sqr[1],
                    'z': sqr[2],
                }
<|MERGE_RESOLUTION|>--- conflicted
+++ resolved
@@ -18,12 +18,7 @@
 import sys
 import warnings
 import numpy as np
-<<<<<<< HEAD
-from LFPy import lfpcalc, tools
-=======
 from . import lfpcalc, tools
->>>>>>> 8bf23e3e
-
 
 class RecExtElectrode:
     """class RecExtElectrode
@@ -74,14 +69,6 @@
 
     >>> cellParameters = {
     >>>     'morphology' : 'examples/morphologies/L5_Mainen96_LFPy.hoc',  # morphology file
-<<<<<<< HEAD
-    >>>     'rm' : 30000,                           # membrane resistivity
-    >>>     'cm' : 1.0,                             # membrane capacitance
-    >>>     'Ra' : 150,                             # axial resistivity
-    >>>     'dt' : 2**-4,                           # simulation time res
-    >>>     'tstartms' : 0.,                        # start t of simulation
-    >>>     'tstopms' : 50.,                        # end t of simulation
-=======
     >>>     'v_init' : -65                          # initial voltage
     >>>     'rm' : 30000,                           # membrane resistivity
     >>>     'cm' : 1.0,                             # membrane capacitance
@@ -91,7 +78,6 @@
     >>>     'dt' : 2**-4,                           # simulation time res
     >>>     'tstart' : 0.,                        # start t of simulation
     >>>     'tstop' : 50.,                        # end t of simulation
->>>>>>> 8bf23e3e
     >>> }
     >>> cell = LFPy.Cell(**cellParameters)
 
@@ -134,14 +120,6 @@
 
     >>> cellParameters = {
     >>>     'morphology' : 'examples/morphologies/L5_Mainen96_LFPy.hoc',  # morphology file
-<<<<<<< HEAD
-    >>>     'rm' : 30000,                           # membrane resistivity
-    >>>     'cm' : 1.0,                             # membrane capacitance
-    >>>     'Ra' : 150,                             # axial resistivity
-    >>>     'dt' : 2**-4,                           # simulation time res
-    >>>     'tstartms' : 0.,                        # start t of simulation
-    >>>     'tstopms' : 50.,                        # end t of simulation
-=======
     >>>     'v_init' : -65                          # initial voltage
     >>>     'rm' : 30000,                           # membrane resistivity
     >>>     'cm' : 1.0,                             # membrane capacitance
@@ -151,7 +129,6 @@
     >>>     'dt' : 2**-4,                           # simulation time res
     >>>     'tstart' : 0.,                        # start t of simulation
     >>>     'tstop' : 50.,                        # end t of simulation
->>>>>>> 8bf23e3e
     >>> }
     >>> cell = LFPy.Cell(**cellParameters)
 
@@ -185,8 +162,6 @@
     >>> plt.colorbar()
     >>> plt.axis('tight')
     >>> plt.show()
-
-
 
     """
 
@@ -273,11 +248,8 @@
         if self.cell is not None:
             self._test_imem_sum()
             self.r_limit = self.cell.diam/2
-<<<<<<< HEAD
             self.mapping = np.zeros((self.x.size, len(cell.xmid)))
 
-=======
->>>>>>> 8bf23e3e
 
         if method == 'soma_as_point':
             self.lfp_method = lfpcalc.calc_lfp_soma_as_point
@@ -321,7 +293,7 @@
 
         Parameters
         ----------
-        cell : obj, optinal
+        cell : obj, optional
             `LFPy.Cell` or `LFPy.TemplateCell` instance. Must be specified here
             if it was not specified at the initiation of the `RecExtElectrode`
             class
@@ -334,16 +306,7 @@
             self.cell = cell
             self._test_imem_sum()
             self.r_limit = self.cell.diam/2
-<<<<<<< HEAD
             self.mapping = np.zeros((self.x.size, len(cell.xmid)))
-=======
-
-        if not hasattr(self,  'LFP'):
-            if t_indices is not None:
-                self.LFP = np.zeros((self.x.size, t_indices.size))
-            else:
-                self.LFP = np.zeros((self.x.size, self.cell.imem.shape[1]))
->>>>>>> 8bf23e3e
 
         if self.n is not None and self.N is not None and self.r is not None:
             if self.n <= 1:
@@ -351,16 +314,12 @@
             else:
                 pass
 
-<<<<<<< HEAD
             self._lfp_el_pos_calc_dist()
-=======
-            self._lfp_el_pos_calc_dist(t_indices=t_indices)
->>>>>>> 8bf23e3e
+
             if self.verbose:
                 print('calculations finished, %s, %s' % (str(self),
                                                          str(self.cell)))
         else:
-<<<<<<< HEAD
             self._loop_over_contacts()
             if self.verbose:
                 print('calculations finished, %s, %s' % (str(self),
@@ -387,28 +346,7 @@
 
     
     def _lfp_el_pos_calc_dist(self, m=50):
-=======
-            self._loop_over_contacts(t_indices=t_indices)
-            if self.verbose:
-                print('calculations finished, %s, %s' % (str(self),
-                                                         str(self.cell)))
-        
-
-    def _loop_over_contacts(self, t_indices=None):
-        """Loop over electrode contacts, and return LFPs across channels"""
-
-        for i in range(self.x.size):
-            self.LFP[i, :] = self.lfp_method(self.cell,
-                                            x = self.x[i],
-                                            y = self.y[i],
-                                            z = self.z[i],
-                                            sigma = self.sigma,
-                                            r_limit = self.r_limit,
-                                            t_indices = t_indices)
-
-    
-    def _lfp_el_pos_calc_dist(self, m=50, t_indices=None):
->>>>>>> 8bf23e3e
+
         """
         Calc. of LFP over an n-point integral approximation over flat
         electrode surface: circle of radius r or square of side r. The
@@ -497,12 +435,7 @@
                                               y = y_n[j],
                                               z = z_n[j],
                                               r_limit = self.r_limit,
-<<<<<<< HEAD
                                               sigma = self.sigma)
-=======
-                                              sigma = self.sigma,
-                                              t_indices = t_indices)
->>>>>>> 8bf23e3e
 
                 if j == 0:
                     lfp_e = tmp
@@ -522,7 +455,6 @@
                 x_n, y_n, z_n = calc_xyz_n(i)
                 
                 #fill in with contact average
-<<<<<<< HEAD
                 self.mapping[i] = loop_over_points(x_n, y_n, z_n) #lfp_e.mean(axis=0)
 
             else:
@@ -532,18 +464,6 @@
                                               z=self.z[i],
                                               r_limit = self.r_limit,
                                               sigma=self.sigma)
-=======
-                self.LFP[i] = loop_over_points(x_n, y_n, z_n) #lfp_e.mean(axis=0)
-
-            else:
-                self.LFP[i] = self.lfp_method(self.cell,
-                                                        x=self.x[i],
-                                                        y=self.y[i],
-                                                        z=self.z[i],
-                                                        r_limit = self.r_limit,
-                                                        sigma=self.sigma,
-                                                        t_indices=t_indices)
->>>>>>> 8bf23e3e
 
             self.offsets[i] = {'x_n' : x_n,
                                'y_n' : y_n,
