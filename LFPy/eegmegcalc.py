--- conflicted
+++ resolved
@@ -390,14 +390,8 @@
         pot_rad = self._calc_rad_potential(p_rad)
         pot_tan = self._calc_tan_potential(p_tan)
         pot_tot = pot_rad + pot_tan
-<<<<<<< HEAD
-        # mask = np.isnan(pot_tot)
-        # return np.ma.masked_array(pot_tot, mask=mask)
         return pot_tot
-=======
-        return pot_tot
-
->>>>>>> 6c83d8c6
+
     def _decompose_dipole(self, p):
         """
         Decompose current dipole moment vector in radial and tangential terms
