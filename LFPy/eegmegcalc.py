--- conflicted
+++ resolved
@@ -510,8 +510,6 @@
         return d4
 
 
-
-<<<<<<< HEAD
 class InfiniteVolumeConductor(object):
     """
     Main class for computing potentials with current dipole approximation.
@@ -634,7 +632,7 @@
     P = np.dot(current.T, dist)
     P_tot = np.sqrt(np.sum(P**2, axis=1))
     return P, P_tot
-=======
+
 class MEG(object):
     """
     Basic class for computing magnetic field from current dipole moment.
@@ -763,5 +761,4 @@
             H[i, ] = np.cross(current_dipole_moment,
                               R) / (4 * np.pi * np.sqrt((R**2).sum())**3)
 
-        return H
->>>>>>> b0840f3e
+        return H