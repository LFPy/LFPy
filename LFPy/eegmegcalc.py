#!/usr/bin/env python
# -*- coding: utf-8 -*-
"""
Copyright (C) 2017 Computational Neuroscience Group, NMBU.
This program is free software: you can redistribute it and/or modify
it under the terms of the GNU General Public License as published by
the Free Software Foundation, either version 3 of the License, or
(at your option) any later version.
This program is distributed in the hope that it will be useful,
but WITHOUT ANY WARRANTY; without even the implied warranty of
MERCHANTABILITY or FITNESS FOR A PARTICULAR PURPOSE.  See the
GNU General Public License for more details.
"""

from __future__ import division
from scipy.special import eval_legendre, lpmv, legendre
import numpy as np
from warnings import warn


class OneSphereVolumeConductor(object):
    """
    Computes extracellular potentials within and outside a spherical volume-
    conductor model that assumes homogeneous, isotropic, linear (frequency
    independent) conductivity in and outside the sphere with a radius R. The
    conductivity in and outside the sphere must be greater than 0, and the
    current source(s) must be located within the radius R.

    The implementation is based on the description of electric potentials of
    point charge in an dielectric sphere embedded in dielectric media, which is
    mathematically equivalent to a current source in conductive media, as
    published by Deng (2008), Journal of Electrostatics 66:549-560

    Parameters
    ----------
    r : ndarray, dtype=float
        shape(3, n_points) observation points in space in spherical coordinates
        (radius, theta, phi) relative to the center of the sphere.
    R : float
        sphere radius (µm)
    sigma_i : float
        electric conductivity for radius r <= R (S/m)
    sigma_o : float
        electric conductivity for radius r > R (S/m)

    Examples
    --------
    Compute the potential for a single monopole along the x-axis:

    >>> # import modules
    >>> from LFPy import OneSphereVolumeConductor
    >>> import numpy as np
    >>> import matplotlib.pyplot as plt
    >>> # observation points in spherical coordinates (flattened)
    >>> X, Y = np.mgrid[-15000:15100:1000., -15000:15100:1000.]
    >>> r = np.array([np.sqrt(X**2 + Y**2).flatten(),
    >>>               np.arctan2(Y, X).flatten(),
    >>>               np.zeros(X.size)])
    >>> # set up class object and compute electric potential in all locations
    >>> sphere = OneSphereVolumeConductor(r, R=10000.,
    >>>                                   sigma_i=0.3, sigma_o=0.03)
    >>> Phi = sphere.calc_potential(rs=8000, I=1.).reshape(X.shape)
    >>> # plot
    >>> fig, ax = plt.subplots(1,1)
    >>> im=ax.contourf(X, Y, Phi,
    >>>              levels=np.linspace(Phi.min(), np.median(Phi[np.isfinite(Phi)])*4, 30))
    >>> circle = plt.Circle(xy=(0,0), radius=sphere.R, fc='none', ec='k')
    >>> ax.add_patch(circle)
    >>> fig.colorbar(im, ax=ax)
    >>> plt.show()
    """
    def __init__(self,
                 r,
                 R=10000.,
                 sigma_i=0.3,
                 sigma_o=0.03):
        """initialize class OneSphereVolumeConductor"""
        # check inputs
        try:
            assert(r.shape[0] == 3)
            assert(r.ndim == 2)
        except AssertionError as ae:
            raise AssertionError('r must be a shape (3, n_points) ndarray')
        try:
            assert((type(R) is float) or (type(R) is int))
        except AssertionError as ae:
            raise AssertionError('sphere radius R must be a float value')
        try:
            assert((sigma_i > 0) & (sigma_o > 0))
        except AssertionError as ae:
            raise AssertionError('sigma_i and sigma_o must both be positive values')

        self.r = r
        self.R = R
        self.sigma_i = sigma_i
        self.sigma_o = sigma_o


    def calc_potential(self, rs, I, min_distance=1., n_max=1000):
        """
        Return the electric potential at observation points for source current
        with magnitude I as function of time.

        Parameters
        ----------
        rs : float
            monopole source location along the horizontal x-axis (µm)
        I : float or ndarray, dtype float
            float or shape (n_tsteps, ) array containing source current (nA)
        min_distance : None or float
            minimum distance between source location and observation point (µm)
            (in order to avoid singular values)
        n_max : int
            Number of elements in polynomial expansion to sum over
            (see Deng 2008).

        Returns
        -------
        Phi : ndarray
            shape (n-points, ) ndarray of floats if I is float like. If I is
            an 1D ndarray, and shape (n-points, I.size) ndarray is returned.
            Unit (mV).
        """
        try:
            assert(type(rs) in [int, float, np.float64])
            assert(abs(rs) < self.R)
        except AssertionError as ae:
            raise AssertionError('source location rs must be a float value and |rs| must be less than sphere radius R')
        try:
            assert((min_distance is None) or (type(min_distance) in [float, int, np.float64]))
        except AssertionError:
            raise AssertionError('min_distance must be None or a float')

        r = self.r[0]
        theta = self.r[1]


        # add harmonical contributions due to inhomogeneous media
        inds_i = r <= self.R
        inds_o = r > self.R

        # observation points r <= R
        phi_i = np.zeros(r.size)
        for j, (theta_i, r_i) in enumerate(zip(theta[inds_i], r[inds_i])):
            coeffs_i = np.zeros(n_max)
            for n in range(n_max):
                coeffs_i[n] = ((self.sigma_i - self.sigma_o)*(n+1))  / (self.sigma_i*n + self.sigma_o*(n+1)) * ((r_i*rs)/self.R**2)**n
            poly_i = np.polynomial.legendre.Legendre(coeffs_i)
            phi_i[np.where(inds_i)[0][j]] = poly_i(np.cos(theta_i))
        phi_i[inds_i] *= 1./self.R

        # observation points r > R
        phi_o = np.zeros(r.size)
        for j, (theta_o, r_o) in enumerate(zip(theta[inds_o], r[inds_o])):
            coeffs_o = np.zeros(n_max)
            for n in range(n_max):
                coeffs_o[n] = (self.sigma_i*(2*n+1) ) / (self.sigma_i*n + self.sigma_o*(n+1)) * (rs / r_o)**n
            poly_o = np.polynomial.legendre.Legendre(coeffs_o)
            phi_o[np.where(inds_o)[0][j]] = poly_o(np.cos(theta_o))
        phi_o[inds_o] *= 1./r[inds_o]

        # potential in homogeneous media
        if min_distance is None:
            phi_i[inds_i] += 1. / np.sqrt(r[r <= self.R]**2 + rs**2 - 2*r[inds_i]*rs*np.cos(theta[inds_i]))
        else:
            denom = np.sqrt(r[inds_i]**2 + rs**2 - 2*r[inds_i]*rs*np.cos(theta[inds_i]))
            denom[denom < min_distance] = min_distance
            phi_i[inds_i] += 1./denom



        if type(I) is np.ndarray:
            try:
                assert(np.all(np.isfinite(I)))
                assert(np.all(np.isreal(I)))
                assert(I.ndim == 1)
            except AssertionError:
                raise AssertionError('input argument I must be float or 1D ndarray with float values')

            return np.dot((phi_i + phi_o).reshape((1, -1)).T,
                I.reshape((1, -1))) / (4.*np.pi*self.sigma_i)
        else:
            try:
                assert(np.isfinite(I)) and (np.shape(I) == ())
            except AssertionError:
                raise AssertionError('input argument I must be float or 1D ndarray with float values')
            return I / (4.*np.pi*self.sigma_i)*(phi_i + phi_o)


    def calc_mapping(self, cell, n_max=1000):
        """
        Compute linear mapping between transmembrane currents of LFPy.Cell like
        object instantiation and extracellular potential in and outside of
        sphere. Cell position must be set in space, using the method
        ``Cell.set_pos(**kwargs)``.

        Parameters
        ----------
        cell : LFPy.Cell like instance
            Instantiation of class LFPy.Cell, TemplateCell or NetworkCell.
        n_max : int
            Number of elements in polynomial expansion to sum over
            (see Deng 2008).

        Examples
        --------
        Compute extracellular potential in one-sphere volume conductor model
        from LFPy.Cell object:

        >>> # import modules
        >>> import LFPy
        >>> import os
        >>> import numpy as np
        >>> import matplotlib.pyplot as plt
        >>> from matplotlib.collections import PolyCollection
        >>> # create cell
        >>> cell = LFPy.Cell(morphology=os.path.join(LFPy.__path__[0], 'test', 'ball_and_sticks.hoc'),
        >>>                  tstop=10.)
        >>> cell.set_pos(z=9800.)
        >>> # stimulus
        >>> syn = LFPy.Synapse(cell, idx=cell.totnsegs-1, syntype='Exp2Syn', weight=0.01)
        >>> syn.set_spike_times(np.array([1.]))
        >>> # simulate
        >>> cell.simulate(rec_imem=True)
        >>> # observation points in spherical coordinates (flattened)
        >>> X, Z = np.mgrid[-500:501:10., 9500:10501:10.]
        >>> Y = np.zeros(X.shape)
        >>> r = np.array([np.sqrt(X**2 + Z**2).flatten(),
        >>>               np.arccos(Z / np.sqrt(X**2 + Z**2)).flatten(),
        >>>               np.arctan2(Y, X).flatten()])
        >>> # set up class object and compute mapping between segment currents
        >>> # and electric potential in space
        >>> sphere = LFPy.OneSphereVolumeConductor(r=r, R=10000.,
        >>>                                        sigma_i=0.3, sigma_o=0.03)
        >>> mapping = sphere.calc_mapping(cell, n_max=1000)
        >>> # pick out some time index for the potential and compute potential
        >>> ind = cell.tvec==2.
        >>> Phi = np.dot(mapping, cell.imem)[:, ind].reshape(X.shape)
        >>> # plot potential
        >>> fig, ax = plt.subplots(1,1)
        >>> zips = []
        >>> for x, z in cell.get_idx_polygons(projection=('x', 'z')):
        >>>     zips.append(zip(x, z))
        >>> polycol = PolyCollection(zips,
        >>>                          edgecolors='none',
        >>>                          facecolors='gray')
        >>> vrange = 1E-3 # limits for color contour plot
        >>> im=ax.contour(X, Z, Phi,
        >>>              levels=np.linspace(-vrange, vrange, 41))
        >>> circle = plt.Circle(xy=(0,0), radius=sphere.R, fc='none', ec='k')
        >>> ax.add_collection(polycol)
        >>> ax.add_patch(circle)
        >>> ax.axis(ax.axis('equal'))
        >>> ax.set_xlim(X.min(), X.max())
        >>> ax.set_ylim(Z.min(), Z.max())
        >>> fig.colorbar(im, ax=ax)
        >>> plt.show()

        Returns
        -------
        ndarray
            Shape (n_points, n_compartments) mapping between individual
            segments and extracellular potential in extracellular locations

        Notes
        -----
        Each segment is treated as a point source in space. The minimum
        source to measurement site distance will be set to the diameter of
        each segment

        """
        # midpoint position of compartments in spherical coordinates
        radius = np.sqrt(cell.xmid**2 + cell.ymid**2 + cell.zmid**2)
        theta = np.arccos(cell.zmid/radius)
        phi = np.arctan2(cell.ymid, cell.xmid)
        diam = cell.diam

        # since the sources must be located on the x-axis, we keep a copy
        # of the unrotated coordinate system for the contact points:
        r_orig = np.copy(self.r)

        # unit current amplitude
        I = 1.

        # initialize mapping array
        mapping = np.zeros((self.r.shape[1], radius.size))

        # compute the mapping for each compartment
        for i, (radius_i, theta_i, _, diam_i) in enumerate(zip(radius, theta, phi, diam)):
            self.r = np.array([r_orig[0], # radius unchanged
                               r_orig[1] - theta_i, # rotate relative to source location
                               r_orig[2]]) # phi unchanged (don't enter equations)
            mapping[:, i] = self.calc_potential(radius_i, I=I, min_distance=diam_i, n_max=n_max)

        # reset measurement locations
        self.r = r_orig

        # return mapping between segment currents and contrib in each
        # measurement location
        return mapping


class FourSphereVolumeConductor(object):
    """
    Main class for computing extracellular potentials in a four-sphere
    volume conductor model that assumes homogeneous, isotropic, linear
    (frequency independent) conductivity within the inner sphere and outer
    shells. The conductance outside the outer shell is 0 (air).

    Parameters
    ----------
    radii : list, dtype=float
        Len 4 list with the outer radii in units of (µm) for the 4
        concentric shells in the four-sphere model: brain, csf, skull and
        scalp, respectively.
    sigmas : list, dtype=float
        Len 4 list with the electrical conductivity in units of (S/m) of
        the four shells in the four-sphere model: brain, csf, skull and
        scalp, respectively.
    r_electrodes : ndarray, dtype=float
        Shape (n_contacts, 3) array containing n_contacts electrode locations
        in cartesian coordinates in units of (µm).
        All ``r_el`` in ``r_electrodes`` must be less than or equal to scalp
        radius and larger than the distance between dipole and sphere
        center: ``|rz| < r_el <= radii[3]``.

    Examples
    --------
    Compute extracellular potential from current dipole moment in four-sphere
    head model:

    >>> import LFPy
    >>> import numpy as np
    >>> radii = [79000., 80000., 85000., 90000.]
    >>> sigmas = [0.3, 1.5, 0.015, 0.3]
    >>> r = np.array([[0., 0., 90000.], [0., 85000., 0.]])
    >>> rz = np.array([0., 0., 78000.])
    >>> sphere_model = LFPy.FourSphereVolumeConductor(radii, sigmas, r)
    >>> # current dipole moment
    >>> p = np.array([[10., 10., 10.]]*10) # 10 timesteps
    >>> # compute potential
    >>> potential = sphere_model.calc_potential(p, rz)

    """

    def __init__(self, radii, sigmas, r_electrodes, iter_factor = 2./99.*1e-6):
        """Initialize class FourSphereVolumeConductor"""
        self.r1 = float(radii[0])
        self.r2 = float(radii[1])
        self.r3 = float(radii[2])
        self.r4 = float(radii[3])

        self.sigma1 = float(sigmas[0])
        self.sigma2 = float(sigmas[1])
        self.sigma3 = float(sigmas[2])
        self.sigma4 = float(sigmas[3])

        self.r12 = self.r1 / self.r2
        self.r21 = self.r2 / self.r1
        self.r23 = self.r2 / self.r3
        self.r32 = self.r3 / self.r2
        self.r34 = self.r3 / self.r4
        self.r43 = self.r4 / self.r3

        self.sigma12 = self.sigma1 / self.sigma2
        self.sigma21 = self.sigma2 / self.sigma1
        self.sigma23 = self.sigma2 / self.sigma3
        self.sigma32 = self.sigma3 / self.sigma2
        self.sigma34 = self.sigma3 / self.sigma4
        self.sigma43 = self.sigma4 / self.sigma3

        self.rxyz = r_electrodes
        self.r = np.sqrt(np.sum(r_electrodes ** 2, axis=1))

        self.iteration_stop_factor = iter_factor
        self._check_params()

    def _check_params(self):
        """Check that radii, sigmas and r contain reasonable values"""
        if (self.r1 < 0) or (self.r1 > self.r2) or (self.r2 > self.r3) or (self.r3 > self.r4):
            raise RuntimeError('Radii of brain (radii[0]), CSF (radii[1]), '
                               'skull (radii[2]) and scalp (radii[3]) '
                               'must be positive ints or floats such that '
                               '0 < radii[0] < radii[1] < radii[2] < radii[3].')

        if (self.sigma1 < 0) or (self.sigma2 < 0) or (self.sigma3 < 0) or (self.sigma4 < 0):
            raise RuntimeError('Conductivities (sigmas), must contain positive'
                               ' ints or floats.')

        if any(r > self.r4 for r in self.r):
            raise ValueError('Electrode located outside head model.'
                               'r > radii[3]. r = %s, r4 = %s',
                               self.r, self.r4)

    def _rz_params(self, rz):
        """Define dipole location vector, and check that dipole is located in
        the brain, closer to the center than any measurement location."""
        self._rzloc = rz
        self._rz = np.sqrt(np.sum(rz ** 2))
<<<<<<< HEAD
        self._z = self._rzloc/self._rz
=======
>>>>>>> 73b4f33b
        if self._rz == 0:
            raise RuntimeError('Placing dipole in center of head model causes division by zero.')

        self._rz1 = self._rz / self.r1

        if self._rz1 >= 1:
            raise RuntimeError('Dipole should be placed inside brain, i.e. |rz| < |r1|')

        elif self._rz1 > 0.99999:
            warn('Dipole should be placed minimum ~1µm away from brain surface, '
                  'to avoid extremely slow convergence.')

        elif self._rz1 > 0.9999:
            warn('Computation time might be long due to slow convergence. '
                 'Can be avoided by placing dipole further away from brain surface.')

        if any(r < self._rz for r in self.r):
            raise RuntimeError('Electrode must be farther away from'
                               'brain center than dipole: r > rz.'
                               'r = %s, rz = %s', self.r, self._rz)

        # compute theta angle between rzloc and rxyz
        self._theta = self.calc_theta()


    def calc_potential(self, p, rz):
        """
        Return electric potential from current dipole moment p.

        Parameters
        ----------
        p : ndarray, dtype=float
            Shape (n_timesteps, 3) array containing the x,y,z components of the
            current dipole moment in units of (nA*µm) for all timesteps.
        rz : ndarray, dtype=float
            Shape (3, ) array containing the position of the current dipole in
            cartesian coordinates. Units of (µm).

        Returns
        -------
        potential : ndarray, dtype=float
            Shape (n_contacts, n_timesteps) array containing the electric
            potential at contact point(s) FourSphereVolumeConductor.r in units
            of (mV) for all timesteps of current dipole moment p.

        """

        self._rz_params(rz)
        n_contacts = self.r.shape[0]
        n_timesteps = p.shape[0]

        if np.linalg.norm(p) != 0:
            p_rad, p_tan = self._decompose_dipole(p)
        else:
            p_rad = np.zeros((n_timesteps, 3))
            p_tan = np.zeros((n_timesteps, 3))

        if np.linalg.norm(p_rad) != 0.:
            pot_rad = self._calc_rad_potential(p_rad)
        else:
            pot_rad = np.zeros((n_contacts, n_timesteps))

        if np.linalg.norm(p_tan) != 0.:
            pot_tan = self._calc_tan_potential(p_tan)
        else:
            pot_tan = np.zeros((n_contacts, n_timesteps))

        pot_tot = pot_rad + pot_tan
        return pot_tot

    def calc_potential_from_multi_dipoles(self, cell, timepoints=None):
        """
        Return electric potential from multiple current dipoles from cell.

        By multiple current dipoles we mean the dipoles computed from all
        axial currents in a neuron simulation, typically two
        axial currents per compartment, except for the root compartment.

        Parameters
        ----------
        cell : LFPy Cell object, LFPy.Cell
        timepoints : ndarray, dtype=int
            array of timepoints at which you want to compute
            the electric potential. Defaults to None. If not given,
            all simulation timesteps will be included.

        Returns
        -------
        potential : ndarray, dtype=float
            Shape (n_contacts, n_timesteps) array containing the electric
            potential at contact point(s) electrode_locs in units
            of (mV) for all timesteps of neuron simulation.

        Examples
        --------
        Compute extracellular potential from neuron simulation in
        four-sphere head model. Instead of simplifying the neural activity to
        a single dipole, we compute the contribution from every multi dipole
        from all axial currents in neuron simulation:

        >>> import LFPy
        >>> import numpy as np
        >>> cell = LFPy.Cell('PATH/TO/MORPHOLOGY', extracellular=False)
        >>> syn = LFPy.Synapse(cell, idx=cell.get_closest_idx(0,0,100),
        >>>                   syntype='ExpSyn', e=0., tau=1., weight=0.001)
        >>> syn.set_spike_times(np.mgrid[20:100:20])
        >>> cell.simulate(rec_vmem=True, rec_imem=False)
        >>> radii = [200., 300., 400., 500.]
        >>> sigmas = [0.3, 1.5, 0.015, 0.3]
        >>> electrode_locs = np.array([[50., -50., 250.]])
        >>> timepoints = np.array([0,100])
        >>> MD_4s = LFPy.FourSphereVolumeConductor(radii,
        >>>                                        sigmas,
        >>>                                        electrode_locs)
        >>> phi = MD_4s.calc_potential_from_multi_dipoles(cell,
        >>>                                               timepoints)
        """
        multi_p, multi_p_locs = cell.get_multi_current_dipole_moments(timepoints)
        N_elec = self.rxyz.shape[0]
        Ni, Nt, Nd = multi_p.shape
        potential = np.zeros((N_elec, Nt))
        for i in range(Ni):
            pot = self.calc_potential(multi_p[i], multi_p_locs[i])
            potential += pot
        return potential

    def _decompose_dipole(self, p):
        """
        Decompose current dipole moment vector in radial and tangential terms

        Parameters
        ----------
        p : ndarray, dtype=float
            Shape (n_timesteps, 3) array containing the x,y,z-components of the
            current dipole moment in units of (nA*µm) for all timesteps

        Returns:
        -------
        p_rad : ndarray, dtype=float
            Shape (n_timesteps, 3) array, radial part of p, parallel to self._rz
        p_tan : ndarray, dtype=float
            Shape (n_timesteps, 3) array, tangential part of p,
            orthogonal to self._rz
        """
        p_rad = p*self._z
        p_tan = p - p_rad

        return p_rad, p_tan

    def _calc_rad_potential(self, p_rad):
        """
        Return potential from radial dipole p_rad at location rz measured at r

        Parameters
        ----------
        p_rad : ndarray, dtype=float
            Shape (n_timesteps, 3) array, radial part of p
            in units of (nA*µm), parallel to self._rz

        Returns
        -------
        potential : ndarray, dtype=float
            Shape (n_contacts, n_timesteps) array containing the extracecllular
            potential at n_contacts contact point(s) FourSphereVolumeConductor.r
            in units of (mV) for all timesteps of p_rad
        """

        p_tot = np.linalg.norm(p_rad, axis=1)
        s_vector = self._sign_rad_dipole(p_rad)
        phi_const = s_vector * p_tot / (4 * np.pi * self.sigma1 * self._rz ** 2)
        n_terms = np.zeros((len(self.r), len(p_tot)))
        for el_point in range(len(self.r)):
            r_point = self.r[el_point]
            theta_point = self._theta[el_point]
            if r_point <= self.r1:
                n_terms[el_point] = self._potential_brain_rad(r_point,
                                                             theta_point)
            elif r_point <= self.r2:
                n_terms[el_point] = self._potential_csf_rad(r_point,
                                                           theta_point)
            elif r_point <= self.r3:
                n_terms[el_point] = self._potential_skull_rad(r_point,
                                                             theta_point)
            else:
                n_terms[el_point] = self._potential_scalp_rad(r_point,
                                                             theta_point)
        potential = phi_const * n_terms
        return potential

    def _calc_tan_potential(self, p_tan):
        """
        Return potential from tangential dipole P at location rz measured at r

        Parameters
        ----------
        p_tan : ndarray, dtype=float
            Shape (n_timesteps, 3) array, tangential part of p
            in units of (nA*µm), orthogonal to self._rz

        Returns
        _______
        potential : ndarray, dtype=float
            Shape (n_contacts, n_timesteps) array containing the extracecllular
            potential at n_contacts contact point(s) FourSphereVolumeConductor.r
            in units of (mV) for all timesteps of p_tan
        """
        phi = self.calc_phi(p_tan)
        p_tot = np.linalg.norm(p_tan, axis=1)
        phi_hom = - p_tot / (4 * np.pi * self.sigma1 * self._rz ** 2) * np.sin(phi)
        n_terms = np.zeros((len(self.r),1))
        for el_point in range(len(self.r)):
            r_point = self.r[el_point]
            theta_point = self._theta[el_point]
            # if r_electrode is orthogonal to p_tan, i.e. theta = 0 or theta = pi,
            # there is no contribution to electric potential from p_tan
            if (theta_point == 0.) or (theta_point == np.pi):
                n_terms[el_point] = 0
            elif r_point <= self.r1:
                n_terms[el_point] = self._potential_brain_tan(r_point, theta_point)
            elif r_point <= self.r2:
                n_terms[el_point] = self._potential_csf_tan(r_point, theta_point)
            elif r_point <= self.r3:
                n_terms[el_point] = self._potential_skull_tan(r_point, theta_point)
            else:
                n_terms[el_point] = self._potential_scalp_tan(r_point, theta_point)
        potential = n_terms * phi_hom

        return potential

    def calc_theta(self):
        """
        Return polar angle(s) between rzloc and contact point location(s)

        Returns
        -------
        theta : ndarray, dtype=float
            Shape (n_contacts, ) array containing polar angle
            in units of (radians) between z-axis and n_contacts contact
            point location vector(s) in FourSphereVolumeConductor.rxyz
            z-axis is defined in the direction of rzloc and the radial dipole.
        """
        cos_theta = np.dot(self.rxyz, self._rzloc) / (np.linalg.norm(self.rxyz, axis=1) * np.linalg.norm(self._rzloc))
        theta = np.arccos(cos_theta)
        return theta

    def calc_phi(self, p_tan):
        """
        Return azimuthal angle between x-axis and contact point locations(s)

        Parameters
        ----------
        p_tan : ndarray, dtype=float
            Shape (n_timesteps, 3) array containing
            tangential component of current dipole moment in units of (nA*µm)

        Returns
        -------
        phi : ndarray, dtype=float
            Shape (n_contacts, n_timesteps) array containing azimuthal angle
            in units of (radians) between x-axis vector(s) and projection of
            contact point location vector(s) rxyz into xy-plane.
            z-axis is defined in the direction of rzloc.
            y-axis is defined in the direction of p_tan (orthogonal to rzloc).
            x-axis is defined as cross product between p_tan and rzloc (x).
        """

        # project rxyz onto z-axis (rzloc)
<<<<<<< HEAD
        proj_rxyz_rz = self.rxyz*self._z
        # find projection of rxyz in xy-plane
        rxy = self.rxyz - proj_rxyz_rz
        # define x-axis
        x = np.cross(p_tan, self._z)

        phi = np.zeros((len(self.rxyz), len(p_tan)))
        # create masks to avoid computing phi when phi is not defined
        mask = np.ones(phi.shape, dtype=bool)
        # phi is not defined when theta= 0,pi or |p_tan| = 0
        mask[(self._theta == 0) | (self._theta == np.pi)] = np.zeros(len(p_tan))
        mask[:,np.abs(np.linalg.norm(p_tan, axis=1)) == 0] = 0

=======
        proj_rxyz_rz = np.outer(np.dot(self.rxyz, self._rzloc) / self._rz ** 2, self._rzloc)
        # find projection of rxyz in xy-plane
        rxy = self.rxyz - proj_rxyz_rz
        # define x-axis
        x = np.cross(p_tan, self._rzloc)

        phi = np.zeros((len(self.rxyz), len(p_tan)))
        # phi is not defined when theta= 0,pi or |p_tan| = 0
        mask = np.ones(phi.shape, dtype=bool)
        mask[(self._theta == 0) |
             (self._theta == np.pi)] = np.zeros(len(p_tan))
        mask[:,np.abs(np.linalg.norm(p_tan, axis=1)) == 0] = 0
>>>>>>> 73b4f33b
        cos_phi = np.zeros(phi.shape)
        # compute cos_phi using mask to avoid zerodivision
        cos_phi[mask] = np.dot(rxy, x.T)[mask] / np.outer(np.linalg.norm(rxy,
                  axis=1), np.linalg.norm(x, axis=1))[mask]
<<<<<<< HEAD

=======
>>>>>>> 73b4f33b
        # compute phi in [0, pi]
        phi[mask] = np.arccos(cos_phi[mask])

        # nb: phi in [-pi, pi]. since p_tan defines direction of y-axis,
        # phi < 0 when rxy*p_tan < 0
        phi[np.dot(rxy, p_tan.T) < 0] *= -1

        return phi

    def _sign_rad_dipole(self, p):
        """
        Determine whether radial dipoles are pointing inwards or outwards

        Parameters
        ----------
        p : ndarray, dtype=float
            Shape (n_timesteps, 3) array containing the current dipole moment
             in cartesian coordinates for all n_timesteps in units of (nA*µm)

        Returns
        -------
        sign_vector : ndarray
            Shape (n_timesteps, ) array containing +/-1 for all
            current dipole moments in p.
            If radial part of p[i] points outwards, sign_vector[i] = 1.
            If radial part of p[i] points inwards, sign_vector[i] = -1.

        """
        sign_vector = np.sign(np.dot(p, self._rzloc))
        return sign_vector

    def _potential_brain_rad(self, r, theta):
        """
        Return factor for calculation of potential in brain from rad. dipole

        Parameters
        ----------
        r : float
            Distance from origin to brain electrode location in units of (µm)
        theta : float
            Polar angle between brain electrode location and
            dipole location vector rzloc in units of (radians)

        Returns
        -------
        pot_sum : float
            Summationfactor for calculation of electrical potential in brain
            from radial current dipole moment. (unitless)
        """
        n = 1
        const = 1.
        coeff_sum = 0.
        consts = []
        # while const > self.iteration_stop_factor*coeff_sum:
        while const > 2./99.*1e-12*coeff_sum:
            c1n = self._calc_c1n(n)
            const = n*(c1n * (r / self.r1) ** n + (self._rz / r) ** (n + 1))
            coeff_sum += const
            consts.append(const)
            n += 1
        consts = np.insert(consts, 0, 0) # since the legendre function starts with P0
        leg_consts = np.polynomial.legendre.Legendre(consts)
        pot_sum = leg_consts(np.cos(theta))
        return pot_sum

    def _potential_csf_rad(self, r, theta):
        """
        Return factor for calculation of potential in CSF from rad. dipole

        Parameters
        ----------
        r : float
            Distance from origin to CSF electrode location in units of (µm)
        theta : float
            Polar angle between CSF electrode location and
            dipole location vector rzloc in units of (radians)

        Returns
        -------
        pot_sum : float
            Summation factor for calculation of electrical potential in CSF
            from radial current dipole moment. (unitless)
        """
        n = 1
        const = 1.
        coeff_sum = 0.
        consts = []
        # while const > self.iteration_stop_factor*coeff_sum:
        while const > 2./99.*1e-6*coeff_sum:
            term1 = self._calc_csf_term1(n,r)
            term2 = self._calc_csf_term2(n,r)
            const = n*(term1 + term2)
            coeff_sum += const
            consts.append(const)
            n += 1
        consts = np.insert(consts, 0, 0) # since the legendre function starts with P0
        leg_consts = np.polynomial.legendre.Legendre(consts)
        pot_sum = leg_consts(np.cos(theta))
        return pot_sum

    def _potential_skull_rad(self, r, theta):
        """
        Return factor for calculation of potential in skull from rad. dipole

        Parameters
        ----------
        r : float
            Distance from origin to skull electrode location in units of (µm)
        theta : float
            Polar angle between skull electrode location and
            dipole location vector rzloc in units of (radians)

        Returns
        -------
        pot_sum : float
            Summation factor for calculation of electrical potential in skull
            from radial current dipole moment. (unitless)
        """
        n = 1
        const = 1.
        coeff_sum = 0.
        consts = []
        # while const > self.iteration_stop_factor*coeff_sum:
        while const > 2./99.*1e-6*coeff_sum:
            c3n = self._calc_c3n(n)
            d3n = self._calc_d3n(n, c3n)
            const = n*(c3n * (r / self.r3) ** n + d3n * (self.r3 / r) ** (n + 1))
            coeff_sum += const
            consts.append(const)
            n += 1
        consts = np.insert(consts, 0, 0) # since the legendre function starts with P0
        leg_consts = np.polynomial.legendre.Legendre(consts)
        pot_sum = leg_consts(np.cos(theta))
        return pot_sum

    def _potential_scalp_rad(self, r, theta):
        """
        Return factor for calculation of potential in scalp from radial dipole

        Parameters
        ----------
        r : float
            Distance from origin to scalp electrode location in units of (µm)
        theta : float
            Polar angle between scalp electrode location and
            dipole location vector rzloc in units of (radians)

        Returns
        -------
        pot_sum : float
            Summation factor for calculation of electrical potential in scalp
            from radial current dipole moment. (unitless)
        """
        n = 1
        const = 1.
        coeff_sum = 0.
        consts = []
        # while const > self.iteration_stop_factor*coeff_sum:
        while const > 2./99.*1e-6*coeff_sum:
            c4n = self._calc_c4n(n)
            d4n = self._calc_d4n(n, c4n)
            const = n*(c4n * (r / self.r4) ** n + d4n * (self.r4 / r) ** (n + 1))
            coeff_sum += const
            consts.append(const)
            n += 1
        consts = np.insert(consts, 0, 0) # since the legendre function starts with P0
        leg_consts = np.polynomial.legendre.Legendre(consts)
        pot_sum = leg_consts(np.cos(theta))
        return pot_sum

    def _potential_brain_tan(self, r, theta):
        """
        Return factor for calculation of potential in brain from tan. dipole

        Parameters
        ----------
        r : float
            Distance from origin to brain electrode location in units of (µm)
        theta : float
            Polar angle between brain electrode location and
            dipole location vector rzloc in units of (radians)

        Returns
        -------
        pot_sum : float
            Summation factor for calculation of electrical potential in brain
            from tangential current dipole moment. (unitless)
        """
        n = 1
        const = 1.
        coeff_sum = 0.
        consts = []
        while const > self.iteration_stop_factor*coeff_sum:
            c1n = self._calc_c1n(n)
            const = (c1n * (r / self.r1) ** n + (self._rz / r) ** (n + 1))
            coeff_sum += const
            consts.append(const)
            n += 1
        pot_sum = np.sum([c*lpmv(1, i, np.cos(theta)) for c,i in zip(consts,np.arange(1,n))])
        return pot_sum

    def _potential_csf_tan(self, r, theta):
        """
        Return factor for calculation of potential in CSF from tan. dipole

        Parameters
        ----------
        r : float
            Distance from origin to CSF electrode location in units of (µm)
        theta : float
            Polar angle between CSF electrode location and
            dipole location vector rzloc in units of (radians)

        Returns
        -------
        pot_sum : float
            Summation factor for calculation of electrical potential in CSF
            from tangential current dipole moment. (unitless)
        """
        n = 1
        const = 1.
        coeff_sum = 0.
        consts = []
        while const > self.iteration_stop_factor*coeff_sum:
            term1 = self._calc_csf_term1(n,r)
            term2 = self._calc_csf_term2(n,r)
            const = term1 + term2
            coeff_sum += const
            consts.append(const)
            n += 1
        pot_sum = np.sum([c*lpmv(1, i, np.cos(theta)) for c,i in zip(consts,np.arange(1,n))])
        return pot_sum

    def _potential_skull_tan(self, r, theta):
        """
        Return factor for calculation of potential in skull from tan. dipole

        Parameters
        ----------
        r : float
            Distance from origin to skull electrode location in units of (µm)
        theta : float
            Polar angle between skull electrode location and
            dipole location vector rzloc in units of (radians)

        Returns
        -------
        pot_sum : float
            Summation factor for calculation of electrical potential in skull
            from tangential current dipole moment. (unitless)
        """
        n = 1
        const = 1.
        coeff_sum = 0.
        consts = []
        while const > self.iteration_stop_factor*coeff_sum:
            c3n = self._calc_c3n(n)
            d3n = self._calc_d3n(n, c3n)
            const = c3n * (r / self.r3) ** n + d3n * (self.r3 / r) ** (n + 1)
            coeff_sum += const
            consts.append(const)
            n += 1
        pot_sum = np.sum([c*lpmv(1, i, np.cos(theta)) for c,i in zip(consts,np.arange(1,n))])
        return pot_sum

    def _potential_scalp_tan(self, r, theta):
        """
        Return factor for calculation of potential in scalp from tan. dipole

        Parameters
        ----------
        r : float
            Distance from origin to scalp electrode location in units of (µm)
        theta : float
            Polar angle between scalp electrode location and
            dipole location vector rzloc in units of (radians)

        Returns
        -------
        pot_sum : float
            Summation factor for calculation of electrical potential in scalp
            from tangential current dipole moment. (unitless)
        """
        n = 1
        const = 1.
        coeff_sum = 0.
        consts = []
        while const > self.iteration_stop_factor*coeff_sum:
            c4n = self._calc_c4n(n)
            d4n = self._calc_d4n(n, c4n)
            const = c4n * (r / self.r4) ** n + d4n * (self.r4 / r) ** (n + 1)
            coeff_sum += const
            consts.append(const)
            n += 1
        pot_sum = np.sum([c*lpmv(1, i, np.cos(theta)) for c,i in zip(consts,np.arange(1,n))])
        return pot_sum

    def _calc_vn(self, n):
        r_const = ((self.r34 ** (2*n + 1) - 1) /
                  ((n + 1) / n * self.r34 ** (2*n + 1) + 1))
        if self.sigma23 + r_const == 0.0:
            v = 1e12
        else:
            v = (n / (n + 1) * self.sigma34 - r_const) / (self.sigma34 + r_const)
        return v

    def _calc_yn(self, n):
        vn = self._calc_vn(n)
        r_const = ((n / (n + 1) * self.r23 ** (2*n + 1) - vn) /
                  (self.r23 ** (2*n + 1) + vn))
        if self.sigma23 + r_const == 0.0:
            y = 1e12
        else:
            y = (n / (n + 1) * self.sigma23 - r_const) / (self.sigma23 + r_const)
        return y

    def _calc_zn(self, n):
        yn = self._calc_yn(n)
        z = (self.r12 ** (2*n+1) - (n + 1) / n * yn) / (self.r12 ** (2*n+1) + yn)
        return z

    def _calc_c1n(self, n):
        zn = self._calc_zn(n)
        c1 = (((n + 1) / n * self.sigma12 + zn) / (self.sigma12 - zn) * self._rz1**(n+1))
        return c1

    def _calc_c2n(self, n):
        yn = self._calc_yn(n)
        c1 = self._calc_c1n(n)
        c2 = ((c1 + self._rz1**(n+1)) * self.r12 ** (n + 1) /
             (self.r12 ** (2 * n + 1) + yn))
        return c2

    def _calc_d2n(self, n, c2):
        yn = self._calc_yn(n)
        d2 = yn * c2
        return d2

    def _calc_c3n(self, n):
        vn = self._calc_vn(n)
        c2 = self._calc_c2n(n)
        d2 = self._calc_d2n(n, c2)
        c3 = (c2 + d2) * self.r23 ** (n + 1) / (self.r23 ** (2*n + 1) + vn)
        return c3

    def _calc_d3n(self, n, c3):
        vn = self._calc_vn(n)
        d3 = vn * c3
        return d3

    def _calc_c4n(self, n):
        c3 = self._calc_c3n(n)
        d3 = self._calc_d3n(n, c3)
        c4 = ((n + 1) / n * self.r34 ** (n + 1) * (c3 + d3) /
             ((n + 1) / n * self.r34 ** (2*n + 1) + 1))
        return c4

    def _calc_d4n(self, n, c4):
        d4 = n / (n + 1) * c4
        return d4

    def _calc_csf_term1(self, n, r):
        yn = self._calc_yn(n)
        c1 = self._calc_c1n(n)
        term1 = ((c1 + self._rz1 ** (n + 1)) * self.r12*((self.r1*r)/
                (self.r2 ** 2)) **n / (self.r12**(2*n+1) + yn))
        return term1

    def _calc_csf_term2(self, n, r):
        yn = self._calc_yn(n)
        c1 = self._calc_c1n(n)
        term2 = (yn*(c1 + self._rz1 ** (n + 1))/
                (r/self.r2*((self.r1 * r) / self.r2**2) ** n +
                (r / self.r1) ** (n+1)*yn))
        return term2


class InfiniteVolumeConductor(object):
    """
    Main class for computing extracellular potentials with current dipole
    approximation in an infinite 3D volume conductor model that assumes
    homogeneous, isotropic, linear (frequency independent) conductivity

    Parameters
    ----------
    sigma : float
        Electrical conductivity in extracellular space in units of (S/cm)

    Examples
    --------
    Computing the potential from dipole moment valid in the far field limit.
    Theta correspond to the dipole alignment angle from the vertical z-axis:

    >>> import LFPy
    >>> import numpy as np
    >>> inf_model = LFPy.InfiniteVolumeConductor(sigma=0.3)
    >>> p = np.array([[10., 10., 10.]])
    >>> r = np.array([[1000., 0., 5000.]])
    >>> phi_p = inf_model.get_dipole_potential(p, r)

    """

    def __init__(self, sigma=0.3):
        "Initialize class InfiniteVolumeConductor"
        self.sigma = sigma

    def get_dipole_potential(self, p, r):
        """
        Return electric potential from current dipole with current dipole
        approximation

        p : ndarray, dtype=float
            Shape (n_timesteps, 3) array containing the x,y,z components of the
            current dipole moment in units of (nA*µm) for all timesteps
        r : ndarray, dtype=float
            Shape (n_contacts, 3) array contaning the displacement vectors
            from dipole location to measurement location

        Returns
        -------
        potential : ndarray, dtype=float
            Shape (n_contacts, n_timesteps) array containing the electric
            potential at contact point(s) FourSphereVolumeConductor.r in units
            of (mV) for all timesteps of current dipole moment p

        """
        dotprod = np.dot(r, p.T)
        r_factor = np.linalg.norm(r, axis=1)**3
        phi = 1./(4*np.pi*self.sigma)*(dotprod.T/ r_factor).T
        return phi

    def get_multi_dipole_potential(self, cell, electrode_locs, timepoints=None):
        """
        Return electric potential from multiple current dipoles from cell

        By multiple current dipoles we mean the dipoles computed from all
        axial currents in a neuron simulation, typically two
        axial currents per compartment, except for the root compartment.

        Parameters
        ----------
        cell : Cell object from LFPy
        electrode_locs : ndarray, dtype=float
            Shape (n_contacts, 3) array containing n_contacts electrode
            locations in cartesian coordinates in units of (µm).
            All ``r_el`` in electrode_locs must be placed so that ``|r_el|`` is
            less than or equal to scalp radius and larger than
            the distance between dipole and sphere
            center: ``|rz| < |r_el| <= radii[3]``.
        timepoints : ndarray, dtype=int
            array of timepoints at which you want to compute
            the electric potential. Defaults to None. If not given,
            all simulation timesteps will be included.

        Returns
        -------
        potential : ndarray, dtype=float
            Shape (n_contacts, n_timesteps) array containing the electric
            potential at contact point(s) electrode_locs in units
            of (mV) for all timesteps of neuron simulation

        Examples
        --------
        Compute extracellular potential from neuron simulation in
        four-sphere head model. Instead of simplifying the neural activity to
        a single dipole, we compute the contribution from every multi dipole
        from all axial currents in neuron simulation:

        >>> import LFPy
        >>> import numpy as np
        >>> cell = LFPy.Cell('PATH/TO/MORPHOLOGY', extracellular=False)
        >>> syn = LFPy.Synapse(cell, idx=cell.get_closest_idx(0,0,100),
        >>>                   syntype='ExpSyn', e=0., tau=1., weight=0.001)
        >>> syn.set_spike_times(np.mgrid[20:100:20])
        >>> cell.simulate(rec_vmem=True, rec_imem=False)
        >>> sigma = 0.3
        >>> timepoints = np.array([10, 20, 50, 100])
        >>> electrode_locs = np.array([[50., -50., 250.]])
        >>> MD_INF = LFPy.InfiniteVolumeConductor(sigma)
        >>> phi = MD_INF.get_multi_dipole_potential(cell, electrode_locs,
        >>>                                         timepoints = timepoints)
        """

        multi_p, multi_p_locs = cell.get_multi_current_dipole_moments(timepoints=timepoints)
        N_elec = electrode_locs.shape[0]
        Ni, Nt, Nd = multi_p.shape
        potentials = np.zeros((N_elec, Nt))
        for i in range(Ni):
            p = multi_p[i]
            r = electrode_locs - multi_p_locs[i]
            pot = self.get_dipole_potential(p, r)
            potentials += pot
        return potentials

def get_current_dipole_moment(dist, current):
    """
    Return current dipole moment vector P and P_tot of cell.

    Parameters
    ----------
    current : ndarray, dtype=float
        Either an array containing all transmembrane currents
        from all compartments of the cell, or an array of all
        axial currents between compartments in cell in units of nA
    dist : ndarray, dtype=float
        When input current is an array of axial currents,
        dist is the length of each axial current.
        When current is an array of transmembrane
        currents, dist is the position vector of each
        compartment middle. Unit is (µm).

    Returns
    -------
    P : ndarray, dtype=float
        Array containing the current dipole moment for all
        timesteps in the x-, y- and z-direction in units of (nA*µm)
    P_tot : ndarray, dtype=float
        Array containing the magnitude of the
        current dipole moment vector for all timesteps in units of (nA*µm)

    Examples
    --------
    Get current dipole moment vector and scalar moment from axial currents
    computed from membrane potentials:

    >>> import LFPy
    >>> import numpy as np
    >>> cell = LFPy.Cell('PATH/TO/MORPHOLOGY', extracellular=False)
    >>> syn = LFPy.Synapse(cell, idx=cell.get_closest_idx(0,0,1000),
    >>>                   syntype='ExpSyn', e=0., tau=1., weight=0.001)
    >>> syn.set_spike_times(np.mgrid[20:100:20])
    >>> cell.simulate(rec_vmem=True, rec_imem=False)
    >>> d_list, i_axial = cell.get_axial_currents()
    >>> P_ax, P_ax_tot = LFPy.get_current_dipole_moment(d_list, i_axial)

    Get current dipole moment vector and scalar moment from transmembrane
    currents using the extracellular mechanism in NEURON:

    >>> import LFPy
    >>> import numpy as np
    >>> cell = LFPy.Cell('PATH/TO/MORPHOLOGY', extracellular=True)
    >>> syn = LFPy.Synapse(cell, idx=cell.get_closest_idx(0,0,1000),
    >>>                   syntype='ExpSyn', e=0., tau=1., weight=0.001)
    >>> syn.set_spike_times(np.mgrid[20:100:20])
    >>> cell.simulate(rec_vmem=False, rec_imem=True)
    >>> P_imem, P_imem_tot = LFPy.get_current_dipole_moment(np.c_[cell.xmid,
    >>>                                                          cell.ymid,
    >>>                                                          cell.zmid],
    >>>                                                    cell.imem)

    """
    P = np.dot(current.T, dist)
    P_tot = np.sqrt(np.sum(P**2, axis=1))
    return P, P_tot

class MEG(object):
    """
    Basic class for computing magnetic field from current dipole moment.
    For this purpose we use the Biot-Savart law derived from Maxwell's equations
    under the assumption of negligible magnetic induction effects (Nunez and
    Srinivasan, Oxford University Press, 2006):

    .. math:: \mathbf{H} = \\frac{\\mathbf{p} \\times \\mathbf{R}}{4 \pi R^3}

    where :math:`\mathbf{p}` is the current dipole moment, :math:`\mathbf{R}`
    the vector between dipole source location and measurement location, and
    :math:`R=|\mathbf{R}|`

    Note that the magnetic field :math:`\mathbf{H}` is related to the magnetic
    field :math:`\mathbf{B}` as :math:`\mu_0 \mathbf{H} = \mathbf{B}-\mathbf{M}`
    where :math:`\mu_0` is the permeability of free space (very close to
    permebility of biological tissues). :math:`\mathbf{M}` denotes material
    magnetization (also ignored)


    Parameters
    ----------
    sensor_locations : ndarray, dtype=float
        shape (n_locations x 3) array with x,y,z-locations of measurement
        devices where magnetic field of current dipole moments is calculated.
        In unit of (µm)
    mu : float
        Permeability. Default is permeability of vacuum (mu_0 = 4*pi*1E-7 T*m/A)


    Examples
    --------
    Define cell object, create synapse, compute current dipole moment:

    >>> import LFPy, os, numpy as np, matplotlib.pyplot as plt
    >>> cell = LFPy.Cell(morphology=os.path.join(LFPy.__path__[0], 'test', 'ball_and_sticks.hoc'),
    >>>                  passive=True)
    >>> cell.set_pos(0., 0., 0.)
    >>> syn = LFPy.Synapse(cell, idx=0, syntype='ExpSyn', weight=0.01, record_current=True)
    >>> syn.set_spike_times_w_netstim()
    >>> cell.simulate(rec_current_dipole_moment=True)

    Compute the dipole location as an average of segment locations weighted by membrane area:

    >>> dipole_location = (cell.area * np.c_[cell.xmid, cell.ymid, cell.zmid].T / cell.area.sum()).sum(axis=1)

    Instantiate the LFPy.MEG object, compute and plot the magnetic signal in a sensor location:

    >>> sensor_locations = np.array([[1E4, 0, 0]])
    >>> meg = LFPy.MEG(sensor_locations)
    >>> H = meg.calculate_H(cell.current_dipole_moment, dipole_location)
    >>> plt.subplot(311)
    >>> plt.plot(cell.tvec, cell.somav)
    >>> plt.subplot(312)
    >>> plt.plot(cell.tvec, syn.i)
    >>> plt.subplot(313)
    >>> plt.plot(cell.tvec, H[0])

    Raises
    ------
    AssertionError
        If dimensionality of sensor_locations is wrong
    """
    def __init__(self, sensor_locations, mu=4*np.pi*1E-7):
        """
        Initialize class MEG
        """
        try:
            assert(sensor_locations.ndim == 2)
        except AssertionError:
            raise AssertionError('sensor_locations.ndim != 2')
        try:
            assert(sensor_locations.shape[1] == 3)
        except AssertionError:
            raise AssertionError('sensor_locations.shape[1] != 3')

        # set attributes
        self.sensor_locations = sensor_locations
        self.mu = mu


    def calculate_H(self, current_dipole_moment, dipole_location):
        """
        Compute magnetic field H from single current-dipole moment localized
        somewhere in space

        Parameters
        ----------
        current_dipole_moment : ndarray, dtype=float
            shape (n_timesteps x 3) array with x,y,z-components of current-
            dipole moment time series data in units of (nA µm)
        dipole_location : ndarray, dtype=float
            shape (3, ) array with x,y,z-location of dipole in units of (µm)

        Returns
        -------
        ndarray, dtype=float
            shape (n_locations x n_timesteps x 3) array with x,y,z-components
            of the magnetic field :math:`\\mathbf{H}` in units of (nA/µm)

        Raises
        ------
        AssertionError
            If dimensionality of current_dipole_moment and/or dipole_location
            is wrong
        """
        try:
            assert(current_dipole_moment.ndim == 2)
        except AssertionError:
            raise AssertionError('current_dipole_moment.ndim != 2')
        try:
            assert(current_dipole_moment.shape[1] == 3)
        except AssertionError:
            raise AssertionError('current_dipole_moment.shape[1] != 3')
        try:
            assert(dipole_location.shape == (3, ))
        except AssertionError:
            raise AssertionError('dipole_location.shape != (3, )')


        # container
        H = np.empty((self.sensor_locations.shape[0],
                      current_dipole_moment.shape[0],
                      3))
        # iterate over sensor locations
        for i, r in enumerate(self.sensor_locations):
            R = r - dipole_location
            assert(R.ndim==1 and R.size == 3)
            try:
                assert(np.allclose(R, np.zeros(3)) == False)
            except AssertionError:
                raise AssertionError('Identical dipole and sensor location.')
            H[i, ] = np.cross(current_dipole_moment,
                              R) / (4 * np.pi * np.sqrt((R**2).sum())**3)

        return H


    def calculate_H_from_iaxial(self, cell):
        """
        Computes the magnetic field in space from axial currents computed from
        membrane potential values and axial resistances of multicompartment
        cells.

        See:
        Blagoev et al. (2007) Modelling the magnetic signature of neuronal
        tissue. NeuroImage 37 (2007) 137–148
        DOI: 10.1016/j.neuroimage.2007.04.033

        for details on the biophysics governing magnetic fields from axial
        currents.

        Parameters
        ----------
        cell : object
            LFPy.Cell-like object. Must have attribute vmem containing recorded
            membrane potentials in units of mV

        Examples
        --------
        Define cell object, create synapse, compute current dipole moment:

        >>> import LFPy, os, numpy as np, matplotlib.pyplot as plt
        >>> cell = LFPy.Cell(morphology=os.path.join(LFPy.__path__[0], 'test', 'ball_and_sticks.hoc'),
        >>>                  passive=True)
        >>> cell.set_pos(0., 0., 0.)
        >>> syn = LFPy.Synapse(cell, idx=0, syntype='ExpSyn', weight=0.01, record_current=True)
        >>> syn.set_spike_times_w_netstim()
        >>> cell.simulate(rec_vmem=True)

        Instantiate the LFPy.MEG object, compute and plot the magnetic signal in a sensor location:

        >>> sensor_locations = np.array([[1E4, 0, 0]])
        >>> meg = LFPy.MEG(sensor_locations)
        >>> H = meg.calculate_H_from_iaxial(cell)
        >>> plt.subplot(311)
        >>> plt.plot(cell.tvec, cell.somav)
        >>> plt.subplot(312)
        >>> plt.plot(cell.tvec, syn.i)
        >>> plt.subplot(313)
        >>> plt.plot(cell.tvec, H[0])

        Returns
        -------
        H : ndarray, dtype=float
            shape (n_locations x n_timesteps x 3) array with x,y,z-components
            of the magnetic field :math:`\\mathbf{H}` in units of (nA/µm)
        """
        i_axial, d_vectors, pos_vectors = cell.get_axial_currents_from_vmem()
        R = self.sensor_locations
        H = np.zeros((R.shape[0], cell.tvec.size, 3))

        for i, R_ in enumerate(R):
            for i_, d_, r_ in zip(i_axial, d_vectors, pos_vectors):
                r_rel = R_ - r_
                H[i, :, :] += np.dot(i_.reshape((-1, 1)),
                                     np.cross(d_, r_rel).reshape((1, -1))
                                     ) / (4*np.pi*np.sqrt((r_rel**2).sum())**3)
        return H<|MERGE_RESOLUTION|>--- conflicted
+++ resolved
@@ -397,10 +397,7 @@
         the brain, closer to the center than any measurement location."""
         self._rzloc = rz
         self._rz = np.sqrt(np.sum(rz ** 2))
-<<<<<<< HEAD
         self._z = self._rzloc/self._rz
-=======
->>>>>>> 73b4f33b
         if self._rz == 0:
             raise RuntimeError('Placing dipole in center of head model causes division by zero.')
 
@@ -668,7 +665,6 @@
         """
 
         # project rxyz onto z-axis (rzloc)
-<<<<<<< HEAD
         proj_rxyz_rz = self.rxyz*self._z
         # find projection of rxyz in xy-plane
         rxy = self.rxyz - proj_rxyz_rz
@@ -682,28 +678,11 @@
         mask[(self._theta == 0) | (self._theta == np.pi)] = np.zeros(len(p_tan))
         mask[:,np.abs(np.linalg.norm(p_tan, axis=1)) == 0] = 0
 
-=======
-        proj_rxyz_rz = np.outer(np.dot(self.rxyz, self._rzloc) / self._rz ** 2, self._rzloc)
-        # find projection of rxyz in xy-plane
-        rxy = self.rxyz - proj_rxyz_rz
-        # define x-axis
-        x = np.cross(p_tan, self._rzloc)
-
-        phi = np.zeros((len(self.rxyz), len(p_tan)))
-        # phi is not defined when theta= 0,pi or |p_tan| = 0
-        mask = np.ones(phi.shape, dtype=bool)
-        mask[(self._theta == 0) |
-             (self._theta == np.pi)] = np.zeros(len(p_tan))
-        mask[:,np.abs(np.linalg.norm(p_tan, axis=1)) == 0] = 0
->>>>>>> 73b4f33b
         cos_phi = np.zeros(phi.shape)
         # compute cos_phi using mask to avoid zerodivision
         cos_phi[mask] = np.dot(rxy, x.T)[mask] / np.outer(np.linalg.norm(rxy,
                   axis=1), np.linalg.norm(x, axis=1))[mask]
-<<<<<<< HEAD
-
-=======
->>>>>>> 73b4f33b
+
         # compute phi in [0, pi]
         phi[mask] = np.arccos(cos_phi[mask])
 
