--- conflicted
+++ resolved
@@ -21,43 +21,7 @@
 ctypedef Py_ssize_t   LTYPE_t
 
 
-<<<<<<< HEAD
-cpdef np.ndarray[DTYPE_t, ndim=1, negative_indices=False] calc_lfp_choose(cell,
-                    double x=0, double y=0, double z=0, double sigma=0.3,
-                    r_limit=None,
-                    timestep=None, t_indices=None, method='linesource'):
-    '''
-    Determine which method to use, line-source for soma default
-    
-    kwargs:
-    ::
-        
-        cell: LFPy.Cell or LFPy.TemplateCell instance
-        x : double, extracellular position, x-axis
-        y : double, extracellular position, y-axis
-        z : double, extracellular position, z-axis
-        sigma : double, extracellular conductivity
-        r_limit : [None]/float/np.ndarray: minimum distance to source current
-        t_indices : [None]/np.ndarray, calculate LFP at specific timesteps
-        method=['linesource']/'pointsource'/'som_as_point'
-            switch for choosing underlying methods
-    '''
-    if method == 'som_as_point':
-        return calc_lfp_som_as_point(cell, x=x, y=y, z=z, sigma=sigma,
-                                     r_limit=r_limit,
-                                      t_indices=t_indices)
-    elif method == 'linesource':
-        return calc_lfp_linesource(cell, x=x, y=y, z=z, sigma=sigma,
-                                   r_limit=r_limit,
-                                   t_indices=t_indices)
-    elif method == 'pointsource':
-        return calc_lfp_pointsource(cell, x=x, y=y, z=z, sigma=sigma,
-                                    r_limit=r_limit,
-                                    t_indices=t_indices)
-
-
-=======
->>>>>>> 4a100ea5
+
 cpdef np.ndarray[DTYPE_t, ndim=1, negative_indices=False] calc_lfp_linesource(
                         cell,
                         double x=0,
@@ -66,23 +30,6 @@
                         double sigma=0.3,
                         r_limit=None,
                         t_indices=None):
-<<<<<<< HEAD
-    '''
-    Calculate electric field potential using the line-source method, all
-    compartments treated as line sources, even soma.
-
-    kwargs:
-    ::
-        
-        cell: LFPy.Cell or LFPy.TemplateCell instance
-        x : double, extracellular position, x-axis
-        y : double, extracellular position, y-axis
-        z : double, extracellular position, z-axis
-        sigma : double, extracellular conductivity
-        r_limit : [None]/float/np.ndarray: minimum distance to source current
-        t_indices : [None]/np.ndarray, calculate LFP at specific timesteps
-    '''
-=======
     """Calculate electric field potential using the line-source method, all
     compartments treated as line sources, even soma.
 
@@ -105,7 +52,6 @@
         calculate LFP at specific timesteps
     """
 
->>>>>>> 4a100ea5
     # Handling the r_limits. If a r_limit is a single value, an array r_limit
     # of shape cell.diam is returned.
     if type(r_limit) == int or type(r_limit) == float:
@@ -171,23 +117,6 @@
                           double x=0, double y=0, double z=0, double sigma=0.3,
                           r_limit=None,
                           t_indices=None):
-<<<<<<< HEAD
-    '''
-    Calculate electric field potential using the line-source method,
-    soma is treated as point/sphere source
-    
-    kwargs:
-    ::
-        
-        cell: LFPy.Cell or LFPy.TemplateCell instance
-        x : double, extracellular position, x-axis
-        y : double, extracellular position, y-axis
-        z : double, extracellular position, z-axis
-        sigma : double, extracellular conductivity
-        r_limit : [None]/float/np.ndarray: minimum distance to source current
-        t_indices : [None]/np.ndarray, calculate LFP at specific timesteps
-    '''
-=======
     """Calculate electric field potential using the line-source method,
     soma is treated as point/sphere source
 
@@ -209,7 +138,6 @@
         calculate LFP at specific timesteps
     """
 
->>>>>>> 4a100ea5
     #Handling the r_limits. If a r_limit is a single value,
     #an array r_limit of shape cell.diam is returned.
     if type(r_limit) != type(np.array([])):
@@ -420,24 +348,6 @@
                            double sigma=0.3,
                            r_limit=None, 
                            t_indices=None):
-<<<<<<< HEAD
-    '''
-    Calculate local field potentials using the point-source equation on all
-    compartments
-
-    kwargs:
-    ::
-        
-        cell: LFPy.Cell or LFPy.TemplateCell instance
-        x : double, extracellular position, x-axis
-        y : double, extracellular position, y-axis
-        z : double, extracellular position, z-axis
-        sigma : double, extracellular conductivity
-        r_limit : [None]/float/np.ndarray: minimum distance to source current
-        t_indices : [None]/np.ndarray, calculate LFP at specific timesteps
-    '''
-=======
-
     """Calculate extracellular potentials using the point-source
     equation on all compartments
 
@@ -458,7 +368,6 @@
     t_indices : [None]/np.ndarray
         calculate LFP at specific timesteps
     """
->>>>>>> 4a100ea5
     # Handling the r_limits. If a r_limit is a single value, an array r_limit
     # of shape cell.diam is returned.
     if type(r_limit) == int or type(r_limit) == float:
@@ -478,7 +387,7 @@
 
     Emem = 1 / (4 * np.pi * sigma) * np.dot(currmem.T, 1/r)
 
-    return Emem.transpose()
+    return Emem.T
 
 
 cdef np.ndarray[DTYPE_t, ndim=1, negative_indices=False] _check_rlimit_point(
