#!/usr/bin/env python
# -*- coding: utf-8 -*-
'''Copyright (C) 2012 Computational Neuroscience Group, NMBU.

This program is free software: you can redistribute it and/or modify
it under the terms of the GNU General Public License as published by
the Free Software Foundation, either version 3 of the License, or
(at your option) any later version.

This program is distributed in the hope that it will be useful,
but WITHOUT ANY WARRANTY; without even the implied warranty of
MERCHANTABILITY or FITNESS FOR A PARTICULAR PURPOSE.  See the
GNU General Public License for more details.

'''

from __future__ import division
import numpy as np
cimport numpy as np

DTYPE = np.float64
ctypedef np.float64_t DTYPE_t
ctypedef Py_ssize_t   LTYPE_t


cdef return_dist_from_segments(
    np.ndarray[DTYPE_t, ndim=1, negative_indices=False] xstart,
    np.ndarray[DTYPE_t, ndim=1, negative_indices=False] ystart,
    np.ndarray[DTYPE_t, ndim=1, negative_indices=False] zstart,
    np.ndarray[DTYPE_t, ndim=1, negative_indices=False] xend,
    np.ndarray[DTYPE_t, ndim=1, negative_indices=False] yend,
    np.ndarray[DTYPE_t, ndim=1, negative_indices=False] zend,
    np.ndarray[DTYPE_t, ndim=1, negative_indices=False] p):

    """
    Returns distance and closest point on line segments from point p
    """
    cdef np.ndarray[DTYPE_t, ndim=1, negative_indices=False] px, py, pz, delta, u, dist
    cdef np.ndarray[DTYPE_t, ndim=2, negative_indices=False] closest_point

    px = xend-xstart
    py = yend-ystart
    pz = zend-zstart

    delta = px*px + py*py + pz*pz
    u = ((p[0] - xstart) * px + (p[1] - ystart) * py + (p[2] - zstart) * pz) / delta
    u[u > 1] = 1
    u[u < 0] = 0

    closest_point = np.array([xstart + u * px,
                              ystart + u * py,
                              zstart + u * pz])
    dist = np.sqrt(np.sum((closest_point.T - p)**2, axis=1))
    return dist, closest_point


cpdef np.ndarray[DTYPE_t, ndim=1, negative_indices=False] calc_lfp_linesource_anisotropic(cell,
                      double x,
                      double y,
                      double z,
                      np.ndarray[DTYPE_t, ndim=1, negative_indices=False] sigma,
                      np.ndarray[DTYPE_t, ndim=1, negative_indices=False] r_limit,
                      t_indices=None):
    """Calculate electric field potential using the line-source method, all
    compartments treated as line sources, even soma.

    Parameters
    ----------
    cell: obj
        LFPy.Cell or LFPy.TemplateCell instance
    x : float
        extracellular position, x-axis
    y : float
        extracellular position, y-axis
    z : float
        extracellular position, z-axis
    sigma : array
        extracellular conductivity [sigma_x, sigma_y, sigma_z]
    r_limit : np.ndarray
        minimum distance to source current for each compartment
    t_indices : [None]/np.ndarray
        calculate LFP at specific timesteps
    """

    cdef np.ndarray[DTYPE_t, ndim=2, negative_indices=False] currmem, l_vecs, closest_points
    cdef np.ndarray[DTYPE_t, ndim=1, negative_indices=False] xstart, xend, \
        ystart, yend, zstart, zend, mapping, pos, rs, dx2, dy2, dz2, a, b, c, p_, displace_vec, phi
    cdef np.ndarray[LTYPE_t, ndim=1, negative_indices=False] i, iia, iib, iii, iiii
    cdef int idx

    if t_indices is not None:
        currmem = cell.imem[:, t_indices]
    else:
        currmem = cell.imem

    #some variables for h, r2, r_soma calculations
    xstart = cell.xstart
    xend = cell.xend
    ystart = cell.ystart
    yend = cell.yend
    zstart = cell.zstart
    zend = cell.zend
    l_vecs = np.array([xend - xstart,
                      yend - ystart,
                      zend - zstart])

    pos = np.array([x, y, z])

    rs, closest_points = return_dist_from_segments(xstart, ystart, zstart, xend, yend, zend, pos)

    dx2 = (xend - xstart)**2
    dy2 = (yend - ystart)**2
    dz2 = (zend - zstart)**2
    a = (sigma[1] * sigma[2] * dx2 +
         sigma[0] * sigma[2] * dy2 +
         sigma[0] * sigma[1] * dz2)

    b = -2 * (sigma[1] * sigma[2] * (x - xstart) * (xend - xstart) +
              sigma[0] * sigma[2] * (y - ystart) * (yend - ystart) +
              sigma[0] * sigma[1] * (z - zstart) * (zend - zstart))
    c = (sigma[1] * sigma[2] * (x - xstart)**2 +
         sigma[0] * sigma[2] * (y - ystart)**2 +
         sigma[0] * sigma[1] * (z - zstart)**2)

    for idx in np.where(rs <r_limit)[0]:
        r, closest_point, l_vec = rs[idx], closest_points[:, idx], l_vecs[:, idx]

        p_ = pos.copy()
        if np.abs(r) < 1e-12:
            # print "r is zero"
            if np.abs(l_vec[0]) < 1e-12:
                p_[0] += r_limit[idx]
            elif np.abs(l_vec[1]) < 1e-12:
                p_[1] += r_limit[idx]
            elif np.abs(l_vec[2]) < 1e-12:
                p_[2] += r_limit[idx]
            else:
                displace_vec = np.array([-l_vec[1], l_vec[0], 0])
                displace_vec = displace_vec / np.sqrt(np.sum(displace_vec**2)) * r_limit[idx]
                p_[:] += displace_vec
        else:
            p_[:] = pos + (pos - closest_point) * (r_limit[idx] - r) / r

        if np.sqrt(np.sum((p_ - closest_point)**2)) - r_limit[idx] > 1e-9:
            print p_, closest_point
            raise RuntimeError("Segment adjustment not working")

        b[idx] = -2 * (sigma[1] * sigma[2] * (p_[0] - xstart[idx]) * (xend[idx] - xstart[idx]) +
                   sigma[0] * sigma[2] * (p_[1] - ystart[idx]) * (yend[idx] - ystart[idx]) +
                   sigma[0] * sigma[1] * (p_[2] - zstart[idx]) * (zend[idx] - zstart[idx]))
        c[idx] = (sigma[1] * sigma[2] * (p_[0] - xstart[idx])**2 +
              sigma[0] * sigma[2] * (p_[1] - ystart[idx])**2 +
              sigma[0] * sigma[1] * (p_[2] - zstart[idx])**2)

    [i] = np.where(np.abs(b) <= 1e-6)
    [iia] = np.where(np.bitwise_and(np.abs(4 * a * c - b*b) < 1e-6, np.abs(a - c) < 1e-6))
    [iib] = np.where(np.bitwise_and(np.abs(4 * a * c - b*b) < 1e-6, np.abs(a - c) >= 1e-6))
    [iii] = np.where(np.bitwise_and(4 * a * c - b*b < -1e-6, np.abs(b) > 1e-6))
    [iiii] = np.where(np.bitwise_and(4 * a * c - b*b > 1e-6, np.abs(b) > 1e-6))

    if len(i) + len(iia) + len(iib) + len(iii) + len(iiii) != cell.totnsegs:
        print a, b, c
        print i, iia, iib, iii, iiii
        raise RuntimeError

    # if len(iiii) != cell.totnsegs:
    #     print len(i), len(iia), len(iib), len(iii), len(iiii)
    mapping = np.zeros(cell.totnsegs)
    mapping[i] = _anisotropic_line_source_case_i(a[i], c[i])
    mapping[iia] = _anisotropic_line_source_case_iia(a[iia], c[iia])
    mapping[iib] = _anisotropic_line_source_case_iib(a[iib], b[iib], c[iib])
    mapping[iii] = _anisotropic_line_source_case_iii(a[iii], b[iii], c[iii])
    mapping[iiii] = _anisotropic_line_source_case_iiii(a[iiii], b[iiii], c[iiii])

    if np.isnan(mapping).any():
        raise RuntimeError("NaN")

    phi = 1 / (4 * np.pi) * np.dot(currmem.T, mapping / np.sqrt(a))

    return phi.T

cpdef np.ndarray[DTYPE_t, ndim=1, negative_indices=False] calc_lfp_soma_as_point_anisotropic(cell,
                      double x,
                      double y,
                      double z,
                      np.ndarray[DTYPE_t, ndim=1, negative_indices=False] sigma,
                      np.ndarray[DTYPE_t, ndim=1, negative_indices=False] r_limit,
                      t_indices=None):
    """Calculate electric field potential, soma is treated as point source, all
    compartments except soma are treated as line sources.

    Parameters
    ----------
    cell: obj
        LFPy.Cell or LFPy.TemplateCell instance
    x : float
        extracellular position, x-axis
    y : float
        extracellular position, y-axis
    z : float
        extracellular position, z-axis
    sigma : array
        extracellular conductivity [sigma_x, sigma_y, sigma_z]
    r_limit : np.ndarray
        minimum distance to source current for each compartment
    t_indices : [None]/np.ndarray
        calculate LFP at specific timesteps
    """
    cdef np.ndarray[DTYPE_t, ndim=2, negative_indices=False] currmem, l_vecs, closest_points
    cdef np.ndarray[DTYPE_t, ndim=1, negative_indices=False] xstart, xend, \
        ystart, yend, zstart, zend, mapping, pos, rs, dx2, dy2, dz2, a, b, c, p_, displace_vec, phi
    cdef np.ndarray[LTYPE_t, ndim=1, negative_indices=False] i, iia, iib, iii, iiii
    cdef int idx
    cdef double dx2_soma, dy2_soma, dz2_soma, r2_soma, r2_scale_factor

    if t_indices is not None:
        currmem = cell.imem[:, t_indices]
    else:
        currmem = cell.imem

    xstart = cell.xstart
    xend = cell.xend
    ystart = cell.ystart
    yend = cell.yend
    zstart = cell.zstart
    zend = cell.zend
    l_vecs = np.array([xend - xstart,
                      yend - ystart,
                      zend - zstart])

    pos = np.array([x, y, z])

    rs, closest_points = return_dist_from_segments(xstart, ystart, zstart, xend, yend, zend, pos)

    dx2 = (xend - xstart)**2
    dy2 = (yend - ystart)**2
    dz2 = (zend - zstart)**2
    a = (sigma[1] * sigma[2] * dx2 +
         sigma[0] * sigma[2] * dy2 +
         sigma[0] * sigma[1] * dz2)

    b = -2 * (sigma[1] * sigma[2] * (x - xstart) * (xend - xstart) +
              sigma[0] * sigma[2] * (y - ystart) * (yend - ystart) +
              sigma[0] * sigma[1] * (z - zstart) * (zend - zstart))
    c = (sigma[1] * sigma[2] * (x - xstart)**2 +
         sigma[0] * sigma[2] * (y - ystart)**2 +
         sigma[0] * sigma[1] * (z - zstart)**2)

    for idx in np.where(rs <r_limit)[0]:
        r, closest_point, l_vec = rs[idx], closest_points[:, idx], l_vecs[:, idx]

        p_ = pos.copy()
        if np.abs(r) < 1e-12:
            # print "r is zero"
            if np.abs(l_vec[0]) < 1e-12:
                p_[0] += r_limit[idx]
            elif np.abs(l_vec[1]) < 1e-12:
                p_[1] += r_limit[idx]
            elif np.abs(l_vec[2]) < 1e-12:
                p_[2] += r_limit[idx]
            else:
                displace_vec = np.array([-l_vec[1], l_vec[0], 0])
                displace_vec = displace_vec / np.sqrt(np.sum(displace_vec**2)) * r_limit[idx]
                p_[:] += displace_vec
        else:
            p_[:] = pos + (pos - closest_point) * (r_limit[idx] - r) / r

        if np.sqrt(np.sum((p_ - closest_point)**2)) - r_limit[idx] > 1e-9:
            print p_, closest_point
            raise RuntimeError("Segment adjustment not working")

        b[idx] = -2 * (sigma[1] * sigma[2] * (p_[0] - xstart[idx]) * (xend[idx] - xstart[idx]) +
                   sigma[0] * sigma[2] * (p_[1] - ystart[idx]) * (yend[idx] - ystart[idx]) +
                   sigma[0] * sigma[1] * (p_[2] - zstart[idx]) * (zend[idx] - zstart[idx]))
        c[idx] = (sigma[1] * sigma[2] * (p_[0] - xstart[idx])**2 +
              sigma[0] * sigma[2] * (p_[1] - ystart[idx])**2 +
              sigma[0] * sigma[1] * (p_[2] - zstart[idx])**2)

    [i] = np.where(np.abs(b) <= 1e-6)
    [iia] = np.where(np.bitwise_and(np.abs(4 * a * c - b*b) < 1e-6, np.abs(a - c) < 1e-6))
    [iib] = np.where(np.bitwise_and(np.abs(4 * a * c - b*b) < 1e-6, np.abs(a - c) >= 1e-6))
    [iii] = np.where(np.bitwise_and(4 * a * c - b*b < -1e-6, np.abs(b) > 1e-6))
    [iiii] = np.where(np.bitwise_and(4 * a * c - b*b > 1e-6, np.abs(b) > 1e-6))

    if len(i) + len(iia) + len(iib) + len(iii) + len(iiii) != cell.totnsegs:
        print a, b, c
        print i, iia, iib, iii, iiii
        raise RuntimeError

    # if len(iiii) != cell.totnsegs:
    #     print len(i), len(iia), len(iib), len(iii), len(iiii)
    mapping = np.zeros(cell.totnsegs)
    mapping[i] = _anisotropic_line_source_case_i(a[i], c[i])
    mapping[iia] = _anisotropic_line_source_case_iia(a[iia], c[iia])
    mapping[iib] = _anisotropic_line_source_case_iib(a[iib], b[iib], c[iib])
    mapping[iii] = _anisotropic_line_source_case_iii(a[iii], b[iii], c[iii])
    mapping[iiii] = _anisotropic_line_source_case_iiii(a[iiii], b[iiii], c[iiii])

    if np.isnan(mapping).any():
        raise RuntimeError("NaN")

    mapping /= np.sqrt(a)

    # Treat soma as point source
    dx2_soma = (cell.xmid[0] - x)**2
    dy2_soma = (cell.ymid[0] - y)**2
    dz2_soma = (cell.zmid[0] - z)**2

    r2_soma = dx2_soma + dy2_soma + dz2_soma

    if np.abs(r2_soma) < 1e-6:
        dx2_soma += 0.001
        r2_soma += 0.001


    if r2_soma < r_limit[0]**2:
        # For anisotropic media, the direction in which to move points matter.
        # Radial distance between point source and electrode is scaled to r_limit
        r2_scale_factor = r_limit[0]*r_limit[0] / r2_soma
        dx2_soma *= r2_scale_factor
        dy2_soma *= r2_scale_factor
        dz2_soma *= r2_scale_factor

    mapping[0] = 1/np.sqrt(sigma[1] * sigma[2] * dx2_soma
                    + sigma[0] * sigma[2] * dy2_soma
                    + sigma[0] * sigma[1] * dz2_soma)

    phi = 1 / (4 * np.pi) * np.dot(currmem.T, mapping)
    return phi.T




cdef np.ndarray[DTYPE_t, ndim=1, negative_indices=False] _anisotropic_line_source_case_i(
    np.ndarray[DTYPE_t, ndim=1, negative_indices=False] a,
    np.ndarray[DTYPE_t, ndim=1, negative_indices=False] c):
    return np.log(np.sqrt(a / c) + np.sqrt(a / c + 1))


cdef np.ndarray[DTYPE_t, ndim=1, negative_indices=False] _anisotropic_line_source_case_iia(
    np.ndarray[DTYPE_t, ndim=1, negative_indices=False] a,
    np.ndarray[DTYPE_t, ndim=1, negative_indices=False] c):
    return np.log(np.abs(1 + np.sqrt(a / c)))


cdef np.ndarray[DTYPE_t, ndim=1, negative_indices=False] _anisotropic_line_source_case_iib(
    np.ndarray[DTYPE_t, ndim=1, negative_indices=False] a,
    np.ndarray[DTYPE_t, ndim=1, negative_indices=False] b,
    np.ndarray[DTYPE_t, ndim=1, negative_indices=False] c):
    return np.abs(np.log(np.abs(np.sign(b) * np.sqrt(a/c) + 1)))


cdef np.ndarray[DTYPE_t, ndim=1, negative_indices=False] _anisotropic_line_source_case_iii(
    np.ndarray[DTYPE_t, ndim=1, negative_indices=False] a,
    np.ndarray[DTYPE_t, ndim=1, negative_indices=False] b,
    np.ndarray[DTYPE_t, ndim=1, negative_indices=False] c):
    return np.log(np.abs((2 * a + b + 2 * np.sqrt(a * (a + b + c)))
                        / (b + 2 * np.sqrt(a * c))))


cdef np.ndarray[DTYPE_t, ndim=1, negative_indices=False] _anisotropic_line_source_case_iiii(
    np.ndarray[DTYPE_t, ndim=1, negative_indices=False] a,
    np.ndarray[DTYPE_t, ndim=1, negative_indices=False] b,
    np.ndarray[DTYPE_t, ndim=1, negative_indices=False] c):
    return (np.arcsinh((2 * a + b) / np.sqrt(4 * a * c - b*b)) -
                        np.arcsinh(b / np.sqrt(4 * a * c - b*b)))


cpdef np.ndarray[DTYPE_t, ndim=1, negative_indices=False] calc_lfp_linesource(
                        cell,
                        double x,
                        double y,
                        double z,
                        double sigma,
<<<<<<< HEAD
                        np.ndarray[DTYPE_t, ndim=1, negative_indices=False] r_limit):
=======
                        np.ndarray[DTYPE_t, ndim=1, negative_indices=False] r_limit,
                        t_indices=None):
>>>>>>> e3df704d
    """Calculate electric field potential using the line-source method, all
    compartments treated as line sources, including soma.

    Parameters
    ----------
    cell: obj
        LFPy.Cell or LFPy.TemplateCell like instance
    x : float
        extracellular position, x-axis
    y : float
        extracellular position, y-axis
    z : float
        extracellular position, z-axis
    sigma : float
        extracellular conductivity
    r_limit : np.ndarray
        minimum distance to source current for each compartment
<<<<<<< HEAD
    """

=======
    t_indices : [None]/np.ndarray
        calculate LFP at specific timesteps
    """


>>>>>>> e3df704d
    cdef np.ndarray[DTYPE_t, ndim=2, negative_indices=False] currmem
    cdef np.ndarray[DTYPE_t, ndim=1, negative_indices=False] mapping
    cdef np.ndarray[DTYPE_t, ndim=1, negative_indices=False] xstart, xend, \
        ystart, yend, zstart, zend, deltaS, h, r2, l, \
        Ememi, Ememii, Ememiii, Emem, r_lims
    cdef np.ndarray[LTYPE_t, ndim=1, negative_indices=False] i, ii, iii

<<<<<<< HEAD
=======
    if t_indices is not None:
        currmem = cell.imem[:, t_indices]
    else:
        currmem = cell.imem
>>>>>>> e3df704d

    #some variables for h, r2, r_soma calculations
    xstart = cell.xstart
    xend = cell.xend
    ystart = cell.ystart
    yend = cell.yend
    zstart = cell.zstart
    zend = cell.zend


    deltaS = _deltaS_calc(xstart, xend, ystart, yend, zstart, zend)
    h = _h_calc(xstart, xend, ystart, yend, zstart, zend, deltaS, x, y, z)
    r2 = _r2_calc(xend, yend, zend, x, y, z, h)

    r2 = _check_rlimit(r2, r_limit, h, deltaS)

    l = h + deltaS

    hnegi = h < 0
    hposi = h >= 0
    lnegi = l < 0
    lposi = l >= 0

    #case i, h < 0, l < 0
    [i] = np.where(hnegi & lnegi)
    #case ii, h < 0, l >= 0
    [ii] = np.where(hnegi & lposi)
    #case iii, h >= 0, l >= 0
    [iii] = np.where(hposi & lposi)
    mapping = np.zeros(cell.totnsegs)
    mapping[i] = _linesource_calc_case1(l[i], r2[i], h[i])
    mapping[ii] = _linesource_calc_case2(l[ii], r2[ii], h[ii])
    mapping[iii] = _linesource_calc_case3(l[iii], r2[iii], h[iii])

    return 1 / (4 * np.pi * sigma * deltaS) * mapping


<<<<<<< HEAD
cpdef np.ndarray[DTYPE_t, ndim=1] calc_lfp_soma_as_point(cell,
                  double x, double y, double z, double sigma,
                  np.ndarray[DTYPE_t, ndim=1, negative_indices=False] r_limit):
=======



cpdef np.ndarray[DTYPE_t, ndim=1, negative_indices=False] calc_lfp_soma_as_point(cell,
                          double x, double y, double z, double sigma,
                          np.ndarray[DTYPE_t, ndim=1, negative_indices=False] r_limit,
                          t_indices=None):
>>>>>>> e3df704d
    """Calculate electric field potential using the line-source method,
    soma is treated as point/sphere source

    Parameters
    ----------
    cell: obj
        `LFPy.Cell` or `LFPy.TemplateCell` like instance
    x : float
        extracellular position, x-axis
    y : float
        extracellular position, y-axis
    z : float
        extracellular position, z-axis
    sigma : float
        extracellular conductivity in S/m
    r_limit : np.ndarray
        minimum distance to source current for each compartment
<<<<<<< HEAD
=======
    t_indices : [None]/np.ndarray
        calculate LFP at specific timesteps
>>>>>>> e3df704d
    """

    cdef np.ndarray[DTYPE_t, ndim=2] currmem
    cdef np.ndarray[DTYPE_t, ndim=1] mapping
    cdef np.ndarray[DTYPE_t, ndim=1] xstart, xend, \
        ystart, yend, zstart, zend, deltaS, h, r2, l
    cdef np.ndarray[LTYPE_t, ndim=1] i, ii, iii
    cdef double xmid, ymid, zmid, s_limit

    s_limit = r_limit[0]

    #some variables for h, r2, r_soma calculations
    xstart = cell.xstart
    xmid = cell.xmid[0]
    xend = cell.xend
    ystart = cell.ystart
    ymid = cell.ymid[0]
    yend = cell.yend
    zstart = cell.zstart
    zmid = cell.zmid[0]
    zend = cell.zend

    deltaS = _deltaS_calc(xstart, xend, ystart, yend, zstart, zend)
    h = _h_calc(xstart, xend, ystart, yend, zstart, zend, deltaS, x, y, z)
    r2 = _r2_calc(xend, yend, zend, x, y, z, h)
    r_soma = _r_soma_calc(xmid, ymid, zmid, x, y, z)
    if r_soma < r_limit[0]:
        print('Adjusting r-distance to soma segment from %g to %g'
                % (r_soma, r_limit[0]))
        r_soma = r_limit[0]

    # Check that no segment is close the electrode than r_limit
    if np.sum(np.nonzero( r2 < r_limit * r_limit )) > 0:
        for idx in np.nonzero( r2[1:] < r_limit[1:] * r_limit[1:] )[0]+1:
            if (h[idx] < r_limit[idx]) and \
            ((deltaS[idx] + h[idx]) > -r_limit[idx]):
                print('Adjusting distance to segment %s from %.2f to %.2f.'
                      % (idx, r2[idx]**0.5, r_limit[idx]))
                r2[idx] = r_limit[idx] * r_limit[idx]

    l = h + deltaS

    hnegi = h < 0
    hposi = h >= 0
    lnegi = l < 0
    lposi = l >= 0

    # Ensuring that soma is not treated as line-source
    hnegi[0] = hposi[0] = lnegi[0] = lposi[0] = False

    #Line sources
    #case i,  h < 0,  l < 0
    [i] = np.where(hnegi & lnegi)
    #case ii,  h < 0,  l >= 0
    [ii] = np.where(hnegi & lposi)
    #case iii,  h >= 0,  l >= 0
    [iii] = np.where(hposi & lposi)

    mapping = np.zeros(cell.totnsegs)
    mapping[0] = 1 / r_soma
    deltaS[0] = 1.

    mapping[i] = _linesource_calc_case1(l[i], r2[i], h[i])
    mapping[ii] = _linesource_calc_case2(l[ii], r2[ii], h[ii])
    mapping[iii] = _linesource_calc_case3(l[iii], r2[iii], h[iii])
    return 1 / (4 * np.pi * sigma * deltaS) * mapping


cdef double _r_soma_calc(double xmid, double ymid, double zmid,
                        double x, double y, double z):
    '''Calculate the distance to the soma midpoint'''
    r_soma = ((x - xmid)*(x - xmid) + (y - ymid)*(y - ymid) +
        (z - zmid)*(z - zmid))**0.5

    return r_soma


cdef np.ndarray[DTYPE_t, ndim=1, negative_indices=False] _check_rlimit(
                 np.ndarray[DTYPE_t, ndim=1, negative_indices=False] r2,
                 np.ndarray[DTYPE_t, ndim=1, negative_indices=False] r_limit,
                 np.ndarray[DTYPE_t, ndim=1, negative_indices=False] h,
                 np.ndarray[DTYPE_t, ndim=1, negative_indices=False] deltaS):
    # Check that no segment is close the electrode than r_limit
    cdef int idx
    if np.sum(np.nonzero( r2 < r_limit*r_limit )) > 0:
        for idx in np.nonzero( r2 < r_limit*r_limit )[0]:
            if (h[idx] < r_limit[idx]) and ((deltaS[idx]+h[idx])>-r_limit[idx]):
                print('Adjusting distance to segment %s from %.2f to %.2f.'
                      % (idx, r2[idx]**0.5, r_limit[idx]))
                r2[idx] = r_limit[idx]**2
    return r2


cdef np.ndarray[DTYPE_t, ndim=1, negative_indices=False] _linesource_calc_case1(
               np.ndarray[DTYPE_t, ndim=1, negative_indices=False] l_i,
               np.ndarray[DTYPE_t, ndim=1, negative_indices=False] r2_i,
               np.ndarray[DTYPE_t, ndim=1, negative_indices=False] h_i):
    """Calculates linesource contribution for case i"""
    cdef np.ndarray[DTYPE_t, ndim=1, negative_indices=False] bb = (h_i *
                                                    h_i + r2_i)**0.5 - h_i
    cdef np.ndarray[DTYPE_t, ndim=1, negative_indices=False] cc = (l_i *
                                                    l_i + r2_i)**0.5 - l_i
    cdef np.ndarray[DTYPE_t, ndim=1, negative_indices=False] dd = np.log(bb / cc)
    return dd


cdef np.ndarray[DTYPE_t, ndim=1, negative_indices=False] _linesource_calc_case2(
                np.ndarray[DTYPE_t, ndim=1, negative_indices=False] l_ii,
                np.ndarray[DTYPE_t, ndim=1, negative_indices=False] r2_ii,
                np.ndarray[DTYPE_t, ndim=1, negative_indices=False] h_ii):
    """Calculates linesource contribution for case ii"""

    cdef np.ndarray[DTYPE_t, ndim=1, negative_indices=False] bb = (
                                                h_ii*h_ii + r2_ii)**0.5 - h_ii
    cdef np.ndarray[DTYPE_t, ndim=1, negative_indices=False] cc = (l_ii +
                                        (l_ii*l_ii + r2_ii)**0.5) / r2_ii
    cdef np.ndarray[DTYPE_t, ndim=1, negative_indices=False] dd = np.log(bb * cc)
    return dd


cdef np.ndarray[DTYPE_t, ndim=1, negative_indices=False] _linesource_calc_case3(
                 np.ndarray[DTYPE_t, ndim=1, negative_indices=False] l_iii,
                 np.ndarray[DTYPE_t, ndim=1, negative_indices=False] r2_iii,
                 np.ndarray[DTYPE_t, ndim=1, negative_indices=False] h_iii):
    """Calculates linesource contribution for case iii"""

    cdef np.ndarray[DTYPE_t, ndim=1, negative_indices=False] bb = (l_iii*l_iii +
                                                            r2_iii)**0.5 + l_iii
    cdef np.ndarray[DTYPE_t, ndim=1, negative_indices=False] cc = (h_iii*h_iii +
                                                            r2_iii)**0.5 + h_iii
    cdef np.ndarray[DTYPE_t, ndim=1, negative_indices=False] dd = np.log(bb / cc)
    return dd


cdef np.ndarray[DTYPE_t, ndim=1, negative_indices=False] _deltaS_calc(
                np.ndarray[DTYPE_t, ndim=1, negative_indices=False] xstart,
                np.ndarray[DTYPE_t, ndim=1, negative_indices=False] xend,
                np.ndarray[DTYPE_t, ndim=1, negative_indices=False] ystart,
                np.ndarray[DTYPE_t, ndim=1, negative_indices=False] yend,
                np.ndarray[DTYPE_t, ndim=1, negative_indices=False] zstart,
                np.ndarray[DTYPE_t, ndim=1, negative_indices=False] zend):
    """Returns length of each segment"""
    cdef np.ndarray[DTYPE_t, ndim=1, negative_indices=False] deltaS = (
        (xstart - xend)*(xstart - xend) + (ystart - yend)*(ystart - yend) +
        (zstart-zend)*(zstart-zend))**0.5

    return deltaS


cdef np.ndarray[DTYPE_t, ndim=1, negative_indices=False] _h_calc(
                np.ndarray[DTYPE_t, ndim=1, negative_indices=False] xstart,
                np.ndarray[DTYPE_t, ndim=1, negative_indices=False] xend,
                np.ndarray[DTYPE_t, ndim=1, negative_indices=False] ystart,
                np.ndarray[DTYPE_t, ndim=1, negative_indices=False] yend,
                np.ndarray[DTYPE_t, ndim=1, negative_indices=False] zstart,
                np.ndarray[DTYPE_t, ndim=1, negative_indices=False] zend,
                np.ndarray[DTYPE_t, ndim=1, negative_indices=False] deltaS,
                double x, double y, double z):
    '''Subroutine used by calc_lfp_soma_as_point()'''
    cdef np.ndarray[DTYPE_t, ndim=2, negative_indices=False] aa, aaT, bb
    cdef np.ndarray[DTYPE_t, ndim=1, negative_indices=False] cc, hh

    aa = np.array([x - xend, y - yend, z-zend])
    aaT = aa.T
    bb = np.array([xend - xstart, yend - ystart, zend - zstart])
    cc = np.sum(aa*bb, axis=0)
    hh = cc / deltaS
    return hh


cdef np.ndarray[DTYPE_t, ndim=1, negative_indices=False] _r2_calc(
            np.ndarray[DTYPE_t, ndim=1] xend,
            np.ndarray[DTYPE_t, ndim=1, negative_indices=False] yend,
            np.ndarray[DTYPE_t, ndim=1, negative_indices=False] zend,
            double x, double y, double z,
            np.ndarray[DTYPE_t, ndim=1, negative_indices=False] h):
    '''Subroutine used by calc_lfp_*()'''
    cdef np.ndarray[DTYPE_t, ndim=1, negative_indices=False] r2 = \
        (x-xend)*(x-xend) + (y-yend)*(y-yend) + (z-zend)*(z-zend) - h*h

    return abs(r2)


<<<<<<< HEAD
cpdef calc_lfp_pointsource(cell, double x, double y, double z,
               double sigma,
               np.ndarray[DTYPE_t, ndim=1, negative_indices=False] r_limit):

=======
cpdef np.ndarray[DTYPE_t, ndim=1, negative_indices=False] calc_lfp_pointsource(cell, double x, double y, double z, double sigma,
                           r_limit, t_indices=None):
>>>>>>> e3df704d
    """Calculate extracellular potentials using the point-source
    equation on all compartments

    Parameters
    ----------
    cell: obj
        LFPy.Cell or LFPy.TemplateCell like instance
    x : float
        extracellular position, x-axis
    y : float
        extracellular position, y-axis
    z : float
        extracellular position, z-axis
    sigma : float
        extracellular conductivity
    r_limit : np.ndarray
        minimum distance to source current for each compartment
<<<<<<< HEAD
    """

    r2 = (cell.xmid - x)**2 + (cell.ymid - y)**2 + (cell.zmid - z)**2
    r2 = _check_rlimit_point(r2, r_limit)
    return 1 / (4 * np.pi * sigma * r2**0.5)
=======
    t_indices : [None]/np.ndarray
        calculate LFP at specific timesteps
    """
    cdef np.ndarray[DTYPE_t, ndim=2, negative_indices=False] currmem
    cdef np.ndarray[DTYPE_t, ndim=1, negative_indices=False] r2, Emem

    if t_indices is not None:
        currmem = cell.imem[:, t_indices]
    else:
        currmem = cell.imem

    r2 = (cell.xmid - x)**2 + (cell.ymid - y)**2 + (cell.zmid - z)**2
    r2 = _check_rlimit_point(r2, r_limit)
    Emem = 1 / (4 * np.pi * sigma) * np.dot(currmem.T, 1/r2**0.5)
    return Emem.T

cpdef np.ndarray[DTYPE_t, ndim=1, negative_indices=False] calc_lfp_pointsource_anisotropic(
    cell, double x, double y, double z, np.ndarray[DTYPE_t, ndim=1, negative_indices=False] sigma,
    np.ndarray[DTYPE_t, ndim=1, negative_indices=False] r_limit, t_indices=None):
    """Calculate extracellular potentials using the anisotropic point-source
    equation on all compartments

    Parameters
    ----------
    cell: obj
        LFPy.Cell or LFPy.TemplateCell instance
    x : float
        extracellular position, x-axis
    y : float
        extracellular position, y-axis
    z : float
        extracellular position, z-axis
    sigma : array
        extracellular conductivity in [x,y,z]-direction
    r_limit : np.ndarray
        minimum distance to source current for each compartment
    t_indices : [None]/np.ndarray
        calculate LFP at specific timesteps
    """
    cdef np.ndarray[DTYPE_t, ndim=2, negative_indices=False] currmem
    cdef np.ndarray[DTYPE_t, ndim=1, negative_indices=False] r2, dx2, dy2, dz2, Emem, r2_scale_factor, sigma_r
    cdef np.ndarray[np.uint8_t, cast=True, ndim=1] close_idxs
    if t_indices is not None:
        currmem = cell.imem[:, t_indices]
    else:
        currmem = cell.imem

    dx2 = (cell.xmid - x)**2
    dy2 = (cell.ymid - y)**2
    dz2 = (cell.zmid - z)**2

    r2 = dx2 + dy2 + dz2
    if (np.abs(r2) < 1e-6).any():
        dx2[np.abs(r2) < 1e-6] += 0.001
        r2[np.abs(r2) < 1e-6] += 0.001

    close_idxs = r2 < r_limit**2

    # For anisotropic media, the direction in which to move points matter.
    # Radial distance between point source and electrode is scaled to r_limit
    r2_scale_factor = r_limit[close_idxs]**2 / r2[close_idxs]
    dx2[close_idxs] *= r2_scale_factor
    dy2[close_idxs] *= r2_scale_factor
    dz2[close_idxs] *= r2_scale_factor

    # r2 = _check_rlimit_point(r2, r_limit)
    # r = np.sqrt(r2)
    sigma_r = np.sqrt(sigma[1] * sigma[2] * dx2
                    + sigma[0] * sigma[2] * dy2
                    + sigma[0] * sigma[1] * dz2)

    Emem = 1 / (4 * np.pi) * np.dot(currmem.T, 1./sigma_r)
    return Emem.T
>>>>>>> e3df704d


cdef np.ndarray[DTYPE_t, ndim=1, negative_indices=False] _check_rlimit_point(
                np.ndarray[DTYPE_t, ndim=1, negative_indices=False] r2,
                np.ndarray[DTYPE_t, ndim=1, negative_indices=False] r_limit):
    """Correct r2 so that r2 >= r_limit for all values"""
    # cdef np.ndarray[LTYPE_t, ndim=1] inds
    cdef np.ndarray[np.uint8_t, cast=True, ndim=1] inds
    inds = r2 < (r_limit*r_limit)
    r2[inds] = r_limit[inds]*r_limit[inds]
    return r2<|MERGE_RESOLUTION|>--- conflicted
+++ resolved
@@ -55,12 +55,11 @@
 
 
 cpdef np.ndarray[DTYPE_t, ndim=1, negative_indices=False] calc_lfp_linesource_anisotropic(cell,
-                      double x,
-                      double y,
-                      double z,
-                      np.ndarray[DTYPE_t, ndim=1, negative_indices=False] sigma,
-                      np.ndarray[DTYPE_t, ndim=1, negative_indices=False] r_limit,
-                      t_indices=None):
+                  double x,
+                  double y,
+                  double z,
+                  np.ndarray[DTYPE_t, ndim=1, negative_indices=False] sigma,
+                  np.ndarray[DTYPE_t, ndim=1, negative_indices=False] r_limit):
     """Calculate electric field potential using the line-source method, all
     compartments treated as line sources, even soma.
 
@@ -78,20 +77,13 @@
         extracellular conductivity [sigma_x, sigma_y, sigma_z]
     r_limit : np.ndarray
         minimum distance to source current for each compartment
-    t_indices : [None]/np.ndarray
-        calculate LFP at specific timesteps
     """
 
     cdef np.ndarray[DTYPE_t, ndim=2, negative_indices=False] currmem, l_vecs, closest_points
     cdef np.ndarray[DTYPE_t, ndim=1, negative_indices=False] xstart, xend, \
-        ystart, yend, zstart, zend, mapping, pos, rs, dx2, dy2, dz2, a, b, c, p_, displace_vec, phi
+        ystart, yend, zstart, zend, mapping, pos, rs, dx2, dy2, dz2, a, b, c, p_, displace_vec
     cdef np.ndarray[LTYPE_t, ndim=1, negative_indices=False] i, iia, iib, iii, iiii
     cdef int idx
-
-    if t_indices is not None:
-        currmem = cell.imem[:, t_indices]
-    else:
-        currmem = cell.imem
 
     #some variables for h, r2, r_soma calculations
     xstart = cell.xstart
@@ -175,17 +167,14 @@
     if np.isnan(mapping).any():
         raise RuntimeError("NaN")
 
-    phi = 1 / (4 * np.pi) * np.dot(currmem.T, mapping / np.sqrt(a))
-
-    return phi.T
+    return  1 / (4 * np.pi) * mapping / np.sqrt(a)
 
 cpdef np.ndarray[DTYPE_t, ndim=1, negative_indices=False] calc_lfp_soma_as_point_anisotropic(cell,
-                      double x,
-                      double y,
-                      double z,
-                      np.ndarray[DTYPE_t, ndim=1, negative_indices=False] sigma,
-                      np.ndarray[DTYPE_t, ndim=1, negative_indices=False] r_limit,
-                      t_indices=None):
+                  double x,
+                  double y,
+                  double z,
+                  np.ndarray[DTYPE_t, ndim=1, negative_indices=False] sigma,
+                  np.ndarray[DTYPE_t, ndim=1, negative_indices=False] r_limit):
     """Calculate electric field potential, soma is treated as point source, all
     compartments except soma are treated as line sources.
 
@@ -203,20 +192,13 @@
         extracellular conductivity [sigma_x, sigma_y, sigma_z]
     r_limit : np.ndarray
         minimum distance to source current for each compartment
-    t_indices : [None]/np.ndarray
-        calculate LFP at specific timesteps
     """
-    cdef np.ndarray[DTYPE_t, ndim=2, negative_indices=False] currmem, l_vecs, closest_points
+    cdef np.ndarray[DTYPE_t, ndim=2, negative_indices=False]  l_vecs, closest_points
     cdef np.ndarray[DTYPE_t, ndim=1, negative_indices=False] xstart, xend, \
-        ystart, yend, zstart, zend, mapping, pos, rs, dx2, dy2, dz2, a, b, c, p_, displace_vec, phi
+        ystart, yend, zstart, zend, mapping, pos, rs, dx2, dy2, dz2, a, b, c, p_, displace_vec
     cdef np.ndarray[LTYPE_t, ndim=1, negative_indices=False] i, iia, iib, iii, iiii
     cdef int idx
     cdef double dx2_soma, dy2_soma, dz2_soma, r2_soma, r2_scale_factor
-
-    if t_indices is not None:
-        currmem = cell.imem[:, t_indices]
-    else:
-        currmem = cell.imem
 
     xstart = cell.xstart
     xend = cell.xend
@@ -224,13 +206,12 @@
     yend = cell.yend
     zstart = cell.zstart
     zend = cell.zend
-    l_vecs = np.array([xend - xstart,
-                      yend - ystart,
-                      zend - zstart])
+    l_vecs = np.array([xend - xstart, yend - ystart, zend - zstart])
 
     pos = np.array([x, y, z])
 
-    rs, closest_points = return_dist_from_segments(xstart, ystart, zstart, xend, yend, zend, pos)
+    rs, closest_points = return_dist_from_segments(xstart, ystart, zstart,
+                                                   xend, yend, zend, pos)
 
     dx2 = (xend - xstart)**2
     dy2 = (yend - ystart)**2
@@ -325,10 +306,7 @@
                     + sigma[0] * sigma[2] * dy2_soma
                     + sigma[0] * sigma[1] * dz2_soma)
 
-    phi = 1 / (4 * np.pi) * np.dot(currmem.T, mapping)
-    return phi.T
-
-
+    return 1 / (4 * np.pi) * mapping
 
 
 cdef np.ndarray[DTYPE_t, ndim=1, negative_indices=False] _anisotropic_line_source_case_i(
@@ -367,17 +345,13 @@
 
 
 cpdef np.ndarray[DTYPE_t, ndim=1, negative_indices=False] calc_lfp_linesource(
-                        cell,
-                        double x,
-                        double y,
-                        double z,
-                        double sigma,
-<<<<<<< HEAD
-                        np.ndarray[DTYPE_t, ndim=1, negative_indices=False] r_limit):
-=======
-                        np.ndarray[DTYPE_t, ndim=1, negative_indices=False] r_limit,
-                        t_indices=None):
->>>>>>> e3df704d
+                cell,
+                double x,
+                double y,
+                double z,
+                double sigma,
+                np.ndarray[DTYPE_t, ndim=1, negative_indices=False] r_limit):
+
     """Calculate electric field potential using the line-source method, all
     compartments treated as line sources, including soma.
 
@@ -395,30 +369,13 @@
         extracellular conductivity
     r_limit : np.ndarray
         minimum distance to source current for each compartment
-<<<<<<< HEAD
     """
 
-=======
-    t_indices : [None]/np.ndarray
-        calculate LFP at specific timesteps
-    """
-
-
->>>>>>> e3df704d
-    cdef np.ndarray[DTYPE_t, ndim=2, negative_indices=False] currmem
     cdef np.ndarray[DTYPE_t, ndim=1, negative_indices=False] mapping
     cdef np.ndarray[DTYPE_t, ndim=1, negative_indices=False] xstart, xend, \
-        ystart, yend, zstart, zend, deltaS, h, r2, l, \
-        Ememi, Ememii, Ememiii, Emem, r_lims
+        ystart, yend, zstart, zend, deltaS, h, r2, l
     cdef np.ndarray[LTYPE_t, ndim=1, negative_indices=False] i, ii, iii
 
-<<<<<<< HEAD
-=======
-    if t_indices is not None:
-        currmem = cell.imem[:, t_indices]
-    else:
-        currmem = cell.imem
->>>>>>> e3df704d
 
     #some variables for h, r2, r_soma calculations
     xstart = cell.xstart
@@ -432,7 +389,6 @@
     deltaS = _deltaS_calc(xstart, xend, ystart, yend, zstart, zend)
     h = _h_calc(xstart, xend, ystart, yend, zstart, zend, deltaS, x, y, z)
     r2 = _r2_calc(xend, yend, zend, x, y, z, h)
-
     r2 = _check_rlimit(r2, r_limit, h, deltaS)
 
     l = h + deltaS
@@ -456,19 +412,10 @@
     return 1 / (4 * np.pi * sigma * deltaS) * mapping
 
 
-<<<<<<< HEAD
 cpdef np.ndarray[DTYPE_t, ndim=1] calc_lfp_soma_as_point(cell,
                   double x, double y, double z, double sigma,
                   np.ndarray[DTYPE_t, ndim=1, negative_indices=False] r_limit):
-=======
-
-
-
-cpdef np.ndarray[DTYPE_t, ndim=1, negative_indices=False] calc_lfp_soma_as_point(cell,
-                          double x, double y, double z, double sigma,
-                          np.ndarray[DTYPE_t, ndim=1, negative_indices=False] r_limit,
-                          t_indices=None):
->>>>>>> e3df704d
+
     """Calculate electric field potential using the line-source method,
     soma is treated as point/sphere source
 
@@ -486,14 +433,8 @@
         extracellular conductivity in S/m
     r_limit : np.ndarray
         minimum distance to source current for each compartment
-<<<<<<< HEAD
-=======
-    t_indices : [None]/np.ndarray
-        calculate LFP at specific timesteps
->>>>>>> e3df704d
     """
 
-    cdef np.ndarray[DTYPE_t, ndim=2] currmem
     cdef np.ndarray[DTYPE_t, ndim=1] mapping
     cdef np.ndarray[DTYPE_t, ndim=1] xstart, xend, \
         ystart, yend, zstart, zend, deltaS, h, r2, l
@@ -674,15 +615,10 @@
     return abs(r2)
 
 
-<<<<<<< HEAD
 cpdef calc_lfp_pointsource(cell, double x, double y, double z,
                double sigma,
                np.ndarray[DTYPE_t, ndim=1, negative_indices=False] r_limit):
 
-=======
-cpdef np.ndarray[DTYPE_t, ndim=1, negative_indices=False] calc_lfp_pointsource(cell, double x, double y, double z, double sigma,
-                           r_limit, t_indices=None):
->>>>>>> e3df704d
     """Calculate extracellular potentials using the point-source
     equation on all compartments
 
@@ -700,32 +636,18 @@
         extracellular conductivity
     r_limit : np.ndarray
         minimum distance to source current for each compartment
-<<<<<<< HEAD
+
     """
+    cdef np.ndarray[DTYPE_t, ndim=1, negative_indices=False] r2
 
     r2 = (cell.xmid - x)**2 + (cell.ymid - y)**2 + (cell.zmid - z)**2
     r2 = _check_rlimit_point(r2, r_limit)
     return 1 / (4 * np.pi * sigma * r2**0.5)
-=======
-    t_indices : [None]/np.ndarray
-        calculate LFP at specific timesteps
-    """
-    cdef np.ndarray[DTYPE_t, ndim=2, negative_indices=False] currmem
-    cdef np.ndarray[DTYPE_t, ndim=1, negative_indices=False] r2, Emem
-
-    if t_indices is not None:
-        currmem = cell.imem[:, t_indices]
-    else:
-        currmem = cell.imem
-
-    r2 = (cell.xmid - x)**2 + (cell.ymid - y)**2 + (cell.zmid - z)**2
-    r2 = _check_rlimit_point(r2, r_limit)
-    Emem = 1 / (4 * np.pi * sigma) * np.dot(currmem.T, 1/r2**0.5)
-    return Emem.T
+
 
 cpdef np.ndarray[DTYPE_t, ndim=1, negative_indices=False] calc_lfp_pointsource_anisotropic(
     cell, double x, double y, double z, np.ndarray[DTYPE_t, ndim=1, negative_indices=False] sigma,
-    np.ndarray[DTYPE_t, ndim=1, negative_indices=False] r_limit, t_indices=None):
+    np.ndarray[DTYPE_t, ndim=1, negative_indices=False] r_limit):
     """Calculate extracellular potentials using the anisotropic point-source
     equation on all compartments
 
@@ -743,16 +665,10 @@
         extracellular conductivity in [x,y,z]-direction
     r_limit : np.ndarray
         minimum distance to source current for each compartment
-    t_indices : [None]/np.ndarray
-        calculate LFP at specific timesteps
     """
-    cdef np.ndarray[DTYPE_t, ndim=2, negative_indices=False] currmem
-    cdef np.ndarray[DTYPE_t, ndim=1, negative_indices=False] r2, dx2, dy2, dz2, Emem, r2_scale_factor, sigma_r
+
+    cdef np.ndarray[DTYPE_t, ndim=1, negative_indices=False] r2, dx2, dy2, dz2, r2_scale_factor, sigma_r
     cdef np.ndarray[np.uint8_t, cast=True, ndim=1] close_idxs
-    if t_indices is not None:
-        currmem = cell.imem[:, t_indices]
-    else:
-        currmem = cell.imem
 
     dx2 = (cell.xmid - x)**2
     dy2 = (cell.ymid - y)**2
@@ -772,15 +688,12 @@
     dy2[close_idxs] *= r2_scale_factor
     dz2[close_idxs] *= r2_scale_factor
 
-    # r2 = _check_rlimit_point(r2, r_limit)
-    # r = np.sqrt(r2)
     sigma_r = np.sqrt(sigma[1] * sigma[2] * dx2
                     + sigma[0] * sigma[2] * dy2
                     + sigma[0] * sigma[1] * dz2)
 
-    Emem = 1 / (4 * np.pi) * np.dot(currmem.T, 1./sigma_r)
-    return Emem.T
->>>>>>> e3df704d
+    return  1 / (4 * np.pi * sigma_r)
+
 
 
 cdef np.ndarray[DTYPE_t, ndim=1, negative_indices=False] _check_rlimit_point(
