#!/usr/bin/env python
"""Copyright (C) 2012 Computational Neuroscience Group, NMBU.

This program is free software: you can redistribute it and/or modify
it under the terms of the GNU General Public License as published by
the Free Software Foundation, either version 3 of the License, or
(at your option) any later version.

This program is distributed in the hope that it will be useful,
but WITHOUT ANY WARRANTY; without even the implied warranty of
MERCHANTABILITY or FITNESS FOR A PARTICULAR PURPOSE.  See the
GNU General Public License for more details.

"""

from __future__ import division
import numpy as np
import scipy.stats
import warnings

<<<<<<< HEAD
def get_rand_spike_times(nsyn, nspikes, tstart, tstop):
    """Return synpos times nspikes random spike times on the 
    interval [tstart, tstop]
    
    Parameters
    ----------
    nsyn : int
    nspikes : int
    tstart : float
    tstop : float
    
    Returns
    -------
    ndarray
        shape (nsyn, nspikes) array with random spike times
    """
    warnings.warn("LFPy.inputgenerators.get_rand_spike_times will be removed shortly", DeprecationWarning)
    spiketimes = np.random.rand(nsyn*nspikes).reshape((nsyn, nspikes))
    spiketimes *= (tstop - tstart)
    spiketimes += tstart
    return spiketimes

def stationary_poisson(nsyn, rate, tstart, tstop):
    """Generate nsyn stationary possion processes with rate expectation rate 
    between tstart and tstop
    
    Parameters
    ----------
    nsyn : int
    rate : float
    tstart : float
    tstop : float
    
    Returns
    -------
    list of ndarrays
        list where each element is an ndarray with times as from a Poisson process
    """
    warnings.warn("LFPy.inputgenerators.stationary_poisson will be removed shortly", DeprecationWarning)
    interval_s = (tstop-tstart)*.001
    spiketimes = []
    for i in range(nsyn):
        spikecount = np.random.poisson(interval_s*rate)
        spikevec = np.zeros(spikecount)
        if spikecount == 0:
            spiketimes.append(spikevec)
        else:
            spikevec = tstart + (tstop-tstart)*np.random.random(spikecount)
            spiketimes.append(np.sort(spikevec)) #sort them too!

    return spiketimes

def stationary_gamma(tstart, tstop, k=2, theta=10, tmin = -1E3, tmax=1E6):
    """Generate spiketimes with interspike interval statistics according
    to gamma-distribution with 'shape' k and 'scale' theta between tstart and
    tstop. Spiketimes from tmin up to tmax is calculated,
    times between 0 and tstop are returned
    
    Parameters
    ----------
    tstart : float
    tstop : float
    k : float
    theta : float
    tmin : float
    tmax : float
    
    Returns
    -------
    ndarray

    """
    warnings.warn("LFPy.inputgenerators.stationary_gamma will be removed shortly", DeprecationWarning)
=======

def get_activation_times_from_distribution(n, tstart=0., tstop=1.E6,
                                          distribution=scipy.stats.expon,
                                          rvs_args=dict(loc=0, scale=1),
                                          maxiter=1E6):
    """
    Construct a length n list of ndarrays containing continously increasing
    random numbers on the interval [tstart, tstop], with intervals drawn from
    a chosen continuous random variable distribution subclassed from
    scipy.stats.rv_continous, e.g., scipy.stats.expon or scipy.stats.gamma.
>>>>>>> 71243122
    
    The most likely initial first entry is
    tstart + method.rvs(size=inf, **rvs_args).mean()
    
    
<<<<<<< HEAD
    spiketimes = np.array(spiketimes)
    return spiketimes


def get_normal_spike_times(nsyn, mu, sigma, tstart, tstop):
    """Generate nsyn normal-distributed processes with mean mu and 
    deviation sigma"""
    warnings.warn("LFPy.inputgenerators.get_normal_spike_times will be removed shortly", DeprecationWarning)
    spiketimes = []
    spikecount = nsyn
    spikevec = np.zeros(spikecount)
    spikevec = np.random.normal(mu, sigma)
    while (np.squeeze(spikevec) <= tstart) and \
            (np.squeeze(spikevec) >= tstop):
        spikevec = np.random.normal(mu, sigma)
    
    spiketimes.append(np.sort(spikevec))
    return spiketimes

def get_normal_input_times(n, mu, sigma, tstart, tstop):
    """Generates n normal-distributed prosesses with mean mu and 
    deviation sigma"""
    warnings.warn("LFPy.inputgenerators.get_normal_input_times will be removed shortly", DeprecationWarning)
    times = np.random.normal(mu, sigma, n)
    for i in range(n):
        while times[i] <= tstart or times[i] >= tstop:
            times[i] = np.random.normal(mu, sigma)
    return times



def get_activation_times_from_scipy_stats(n, tstart=0., tstop=1.E6,
                                          distribution=scipy.stats.expon,
                                          rvs_args=dict(loc=0, scale=1),
                                          maxiter=1E6):
    """
    Construct a length n list of ndarrays containing continously increasing
    random numbers on the interval [tstart, tstop], with intervals drawn from
    a chosen continuous random variable distribution subclassed from
    scipy.stats.rv_continous, e.g., scipy.stats.expon or scipy.stats.gamma.
    
    The most likely initial first entry is
    tstart + method.rvs(size=inf, **rvs_args).mean()
    
    
    Parameters
    ----------
    n : int
        number of ndarrays in list
    tstart : float
        minimum allowed value in ndarrays
    tstop : float
        maximum allowed value in ndarrays
    distribution : object
        subclass of scipy.stats.rv_continous. Distributions
        producing negative values should be avoided if continously increasing
        values should be obtained, i.e., the probability density function
        (distribution.pdf(**rvs_args)) should be 0 for x < 0, but this is not
        explicitly tested for.
    rvs_args : dict
        parameters for method.rvs method. If "size" is in dict, then tstop will
        be ignored, and each ndarray in output list will be
        distribution.rvs(**rvs_args).cumsum() + tstart. If size is not given in dict,
        then values up to tstop will be included
    maxiter : int
        maximum number of iterations
        
        
    Returns
    -------
    list of ndarrays
        length n list of arrays containing data
    
    Raises
    ------
    AssertionError
        if distribution does not have the 'rvs' attribute
    StopIteration
        if number of while-loop iterations reaches maxiter
    
    
    Examples
    --------
    Create n sets of activation times with intervals drawn from the exponential
    distribution, with rate expectation lambda 10 s^-1 (thus
    scale=1000 / lambda). Here we assume output in units of ms
    
    >>> from LFPy.inputgenerators import get_random_numbers_from_scipy_stats
    >>> import scipy.stats as st
    >>> import matplotlib.pyplot as plt
    >>> times = get_random_numbers_from_scipy_stats(n=10, tstart=0., tstop=1000.,
    >>>                                             distribution=st.expon,
    >>>                                             rvs_args=dict(loc=0.,
    >>>                                                           scale=100.))
    """
    try:
        assert hasattr(distribution, 'rvs')
    except AssertionError:
        raise AssertionError('distribution={} must have the attribute "rvs"'.format(distribution))
    
    times = []
    if 'size' in rvs_args.keys():
        for i in range(n):
            times += [distribution.rvs(**rvs_args).cumsum() + tstart]
    else:
        for i in range(n):
            values = distribution.rvs(size=1000, **rvs_args).cumsum() + tstart
            iter = 0
            while values[-1] < tstop and iter < maxiter:
                values = np.r_[values, distribution.rvs(size=1000, **rvs_args).cumsum() + values[-1]]
                iter += 1
            
            if iter == maxiter:
                raise StopIteration('maximum number of iterations reach. Con')
            
            
            times += [values[values < tstop]]
    
=======
    Parameters
    ----------
    n : int
        number of ndarrays in list
    tstart : float
        minimum allowed value in ndarrays
    tstop : float
        maximum allowed value in ndarrays
    distribution : object
        subclass of scipy.stats.rv_continous. Distributions
        producing negative values should be avoided if continously increasing
        values should be obtained, i.e., the probability density function
        (distribution.pdf(**rvs_args)) should be 0 for x < 0, but this is not
        explicitly tested for.
    rvs_args : dict
        parameters for method.rvs method. If "size" is in dict, then tstop will
        be ignored, and each ndarray in output list will be
        distribution.rvs(**rvs_args).cumsum() + tstart. If size is not given in dict,
        then values up to tstop will be included
    maxiter : int
        maximum number of iterations
        
        
    Returns
    -------
    list of ndarrays
        length n list of arrays containing data
    
    Raises
    ------
    AssertionError
        if distribution does not have the 'rvs' attribute
    StopIteration
        if number of while-loop iterations reaches maxiter
    
    
    Examples
    --------
    Create n sets of activation times with intervals drawn from the exponential
    distribution, with rate expectation lambda 10 s^-1 (thus
    scale=1000 / lambda). Here we assume output in units of ms
    
    >>> from LFPy.inputgenerators import get_activation_times_from_distribution
    >>> import scipy.stats as st
    >>> import matplotlib.pyplot as plt
    >>> times = get_activation_times_from_distribution(n=10, tstart=0., tstop=1000.,
    >>>                                             distribution=st.expon,
    >>>                                             rvs_args=dict(loc=0.,
    >>>                                                           scale=100.))
    """
    try:
        assert hasattr(distribution, 'rvs')
    except AssertionError:
        raise AssertionError('distribution={} must have the attribute "rvs"'.format(distribution))
    
    times = []
    if 'size' in rvs_args.keys():
        for i in range(n):
            times += [distribution.rvs(**rvs_args).cumsum() + tstart]
    else:
        for i in range(n):
            values = distribution.rvs(size=1000, **rvs_args).cumsum() + tstart
            iter = 0
            while values[-1] < tstop and iter < maxiter:
                values = np.r_[values, distribution.rvs(size=1000, **rvs_args).cumsum() + values[-1]]
                iter += 1
            
            if iter == maxiter:
                raise StopIteration('maximum number of iterations reach. Con')
            
            
            times += [values[values < tstop]]
    
>>>>>>> 71243122
    return times<|MERGE_RESOLUTION|>--- conflicted
+++ resolved
@@ -18,130 +18,7 @@
 import scipy.stats
 import warnings
 
-<<<<<<< HEAD
-def get_rand_spike_times(nsyn, nspikes, tstart, tstop):
-    """Return synpos times nspikes random spike times on the 
-    interval [tstart, tstop]
-    
-    Parameters
-    ----------
-    nsyn : int
-    nspikes : int
-    tstart : float
-    tstop : float
-    
-    Returns
-    -------
-    ndarray
-        shape (nsyn, nspikes) array with random spike times
-    """
-    warnings.warn("LFPy.inputgenerators.get_rand_spike_times will be removed shortly", DeprecationWarning)
-    spiketimes = np.random.rand(nsyn*nspikes).reshape((nsyn, nspikes))
-    spiketimes *= (tstop - tstart)
-    spiketimes += tstart
-    return spiketimes
-
-def stationary_poisson(nsyn, rate, tstart, tstop):
-    """Generate nsyn stationary possion processes with rate expectation rate 
-    between tstart and tstop
-    
-    Parameters
-    ----------
-    nsyn : int
-    rate : float
-    tstart : float
-    tstop : float
-    
-    Returns
-    -------
-    list of ndarrays
-        list where each element is an ndarray with times as from a Poisson process
-    """
-    warnings.warn("LFPy.inputgenerators.stationary_poisson will be removed shortly", DeprecationWarning)
-    interval_s = (tstop-tstart)*.001
-    spiketimes = []
-    for i in range(nsyn):
-        spikecount = np.random.poisson(interval_s*rate)
-        spikevec = np.zeros(spikecount)
-        if spikecount == 0:
-            spiketimes.append(spikevec)
-        else:
-            spikevec = tstart + (tstop-tstart)*np.random.random(spikecount)
-            spiketimes.append(np.sort(spikevec)) #sort them too!
-
-    return spiketimes
-
-def stationary_gamma(tstart, tstop, k=2, theta=10, tmin = -1E3, tmax=1E6):
-    """Generate spiketimes with interspike interval statistics according
-    to gamma-distribution with 'shape' k and 'scale' theta between tstart and
-    tstop. Spiketimes from tmin up to tmax is calculated,
-    times between 0 and tstop are returned
-    
-    Parameters
-    ----------
-    tstart : float
-    tstop : float
-    k : float
-    theta : float
-    tmin : float
-    tmax : float
-    
-    Returns
-    -------
-    ndarray
-
-    """
-    warnings.warn("LFPy.inputgenerators.stationary_gamma will be removed shortly", DeprecationWarning)
-=======
-
 def get_activation_times_from_distribution(n, tstart=0., tstop=1.E6,
-                                          distribution=scipy.stats.expon,
-                                          rvs_args=dict(loc=0, scale=1),
-                                          maxiter=1E6):
-    """
-    Construct a length n list of ndarrays containing continously increasing
-    random numbers on the interval [tstart, tstop], with intervals drawn from
-    a chosen continuous random variable distribution subclassed from
-    scipy.stats.rv_continous, e.g., scipy.stats.expon or scipy.stats.gamma.
->>>>>>> 71243122
-    
-    The most likely initial first entry is
-    tstart + method.rvs(size=inf, **rvs_args).mean()
-    
-    
-<<<<<<< HEAD
-    spiketimes = np.array(spiketimes)
-    return spiketimes
-
-
-def get_normal_spike_times(nsyn, mu, sigma, tstart, tstop):
-    """Generate nsyn normal-distributed processes with mean mu and 
-    deviation sigma"""
-    warnings.warn("LFPy.inputgenerators.get_normal_spike_times will be removed shortly", DeprecationWarning)
-    spiketimes = []
-    spikecount = nsyn
-    spikevec = np.zeros(spikecount)
-    spikevec = np.random.normal(mu, sigma)
-    while (np.squeeze(spikevec) <= tstart) and \
-            (np.squeeze(spikevec) >= tstop):
-        spikevec = np.random.normal(mu, sigma)
-    
-    spiketimes.append(np.sort(spikevec))
-    return spiketimes
-
-def get_normal_input_times(n, mu, sigma, tstart, tstop):
-    """Generates n normal-distributed prosesses with mean mu and 
-    deviation sigma"""
-    warnings.warn("LFPy.inputgenerators.get_normal_input_times will be removed shortly", DeprecationWarning)
-    times = np.random.normal(mu, sigma, n)
-    for i in range(n):
-        while times[i] <= tstart or times[i] >= tstop:
-            times[i] = np.random.normal(mu, sigma)
-    return times
-
-
-
-def get_activation_times_from_scipy_stats(n, tstart=0., tstop=1.E6,
                                           distribution=scipy.stats.expon,
                                           rvs_args=dict(loc=0, scale=1),
                                           maxiter=1E6):
@@ -154,81 +31,6 @@
     The most likely initial first entry is
     tstart + method.rvs(size=inf, **rvs_args).mean()
     
-    
-    Parameters
-    ----------
-    n : int
-        number of ndarrays in list
-    tstart : float
-        minimum allowed value in ndarrays
-    tstop : float
-        maximum allowed value in ndarrays
-    distribution : object
-        subclass of scipy.stats.rv_continous. Distributions
-        producing negative values should be avoided if continously increasing
-        values should be obtained, i.e., the probability density function
-        (distribution.pdf(**rvs_args)) should be 0 for x < 0, but this is not
-        explicitly tested for.
-    rvs_args : dict
-        parameters for method.rvs method. If "size" is in dict, then tstop will
-        be ignored, and each ndarray in output list will be
-        distribution.rvs(**rvs_args).cumsum() + tstart. If size is not given in dict,
-        then values up to tstop will be included
-    maxiter : int
-        maximum number of iterations
-        
-        
-    Returns
-    -------
-    list of ndarrays
-        length n list of arrays containing data
-    
-    Raises
-    ------
-    AssertionError
-        if distribution does not have the 'rvs' attribute
-    StopIteration
-        if number of while-loop iterations reaches maxiter
-    
-    
-    Examples
-    --------
-    Create n sets of activation times with intervals drawn from the exponential
-    distribution, with rate expectation lambda 10 s^-1 (thus
-    scale=1000 / lambda). Here we assume output in units of ms
-    
-    >>> from LFPy.inputgenerators import get_random_numbers_from_scipy_stats
-    >>> import scipy.stats as st
-    >>> import matplotlib.pyplot as plt
-    >>> times = get_random_numbers_from_scipy_stats(n=10, tstart=0., tstop=1000.,
-    >>>                                             distribution=st.expon,
-    >>>                                             rvs_args=dict(loc=0.,
-    >>>                                                           scale=100.))
-    """
-    try:
-        assert hasattr(distribution, 'rvs')
-    except AssertionError:
-        raise AssertionError('distribution={} must have the attribute "rvs"'.format(distribution))
-    
-    times = []
-    if 'size' in rvs_args.keys():
-        for i in range(n):
-            times += [distribution.rvs(**rvs_args).cumsum() + tstart]
-    else:
-        for i in range(n):
-            values = distribution.rvs(size=1000, **rvs_args).cumsum() + tstart
-            iter = 0
-            while values[-1] < tstop and iter < maxiter:
-                values = np.r_[values, distribution.rvs(size=1000, **rvs_args).cumsum() + values[-1]]
-                iter += 1
-            
-            if iter == maxiter:
-                raise StopIteration('maximum number of iterations reach. Con')
-            
-            
-            times += [values[values < tstop]]
-    
-=======
     Parameters
     ----------
     n : int
@@ -297,10 +99,8 @@
                 iter += 1
             
             if iter == maxiter:
-                raise StopIteration('maximum number of iterations reach. Con')
-            
+                raise StopIteration('maximum number of iterations reach. Con')            
             
             times += [values[values < tstop]]
     
->>>>>>> 71243122
-    return times+    return times
