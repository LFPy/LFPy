#!/usr/bin/env python
# -*- coding: utf-8 -*-
"""Initialization of LFPy, a Python module for simulating extracellular potentials.

Group of Computational Neuroscience,
Department of Mathematical Sciences and Technology,
Norwegian University of Life Sciences.

Copyright (C) 2012 Computational Neuroscience Group, NMBU.

This program is free software: you can redistribute it and/or modify
it under the terms of the GNU General Public License as published by
the Free Software Foundation, either version 3 of the License, or
(at your option) any later version.

This program is distributed in the hope that it will be useful,
but WITHOUT ANY WARRANTY; without even the implied warranty of
MERCHANTABILITY or FITNESS FOR A PARTICULAR PURPOSE.  See the
GNU General Public License for more details.

:Classes:
  * Cell - The pythonic neuron object itself laying on top of NEURON representing cells
  * TemplateCell - similar to Cell, but for models using cell templates
  * Synapse - Convenience class for inserting synapses onto Cell objects
  * StimIntElectrode - Convenience class for inserting electrodes onto Cell objects
  * PointProcess - parent class of Synapse and StimIntElectrode
  * RecExtElectrode - Class for performing simulations of extracellular potentials
  * RecExtElectrodeSetup - parent class of RexExtElectrode

:Modules:
  * lfpcalc - functions used by RecExtElectrode class
  * tools - some convenient functions
  * inputgenerators - functions for synaptic input time generation
"""

__version__ = "2.0"

from .pointprocess import Synapse, PointProcess, StimIntElectrode
from .recextelectrode import RecExtElectrode
from .cell import Cell
from .templatecell import TemplateCell
<<<<<<< HEAD
from .network import NetworkCell, NetworkPopulation, Network
=======
>>>>>>> 71243122
from .test import _test as run_tests
from .eegmegcalc import FourSphereVolumeConductor, InfiniteVolumeConductor, get_current_dipole_moment, MEG
from . import lfpcalc
from . import tools
from . import inputgenerators
from . import run_simulation<|MERGE_RESOLUTION|>--- conflicted
+++ resolved
@@ -39,10 +39,7 @@
 from .recextelectrode import RecExtElectrode
 from .cell import Cell
 from .templatecell import TemplateCell
-<<<<<<< HEAD
 from .network import NetworkCell, NetworkPopulation, Network
-=======
->>>>>>> 71243122
 from .test import _test as run_tests
 from .eegmegcalc import FourSphereVolumeConductor, InfiniteVolumeConductor, get_current_dipole_moment, MEG
 from . import lfpcalc
