--- conflicted
+++ resolved
@@ -1,10 +1,6 @@
 #!/usr/bin/env python
 # -*- coding: utf-8 -*-
-<<<<<<< HEAD
-"""Initialization of LFPy, a module for simulating extracellular potentials.
-=======
 """Initialization of LFPy, a Python module for simulating extracellular potentials.
->>>>>>> 9cd54c8e
 
 Group of Computational Neuroscience,
 Department of Mathematical Sciences and Technology,
@@ -43,12 +39,8 @@
 from .recextelectrode import RecExtElectrode, RecExtElectrodeSetup
 from .cell import Cell
 from .templatecell import TemplateCell
-<<<<<<< HEAD
 from .network import NetworkCell, NetworkPopulation, Network
-from .testing import _test as test
-=======
 from .test import _test as run_tests
->>>>>>> 9cd54c8e
 from .eegmegcalc import FourSphereVolumeConductor, InfiniteVolumeConductor, get_current_dipole_moment, MEG
 from . import lfpcalc
 from . import tools
