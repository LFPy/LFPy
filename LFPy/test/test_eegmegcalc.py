#!/usr/bin/env python
# -*- coding: utf-8 -*-
"""Copyright (C) 2012 Computational Neuroscience Group, NMBU.

This program is free software: you can redistribute it and/or modify
it under the terms of the GNU General Public License as published by
the Free Software Foundation, either version 3 of the License, or
(at your option) any later version.

This program is distributed in the hope that it will be useful,
but WITHOUT ANY WARRANTY; without even the implied warranty of
MERCHANTABILITY or FITNESS FOR A PARTICULAR PURPOSE.  See the
GNU General Public License for more details.

"""

from __future__ import division
import unittest
import os
import numpy as np
import LFPy
import neuron


class testMEG(unittest.TestCase):
    """
    test class LFPy.MEG
    """

    def test_MEG_00(self):
        '''test LFPy.MEG.calculate_H()'''
        current_dipole_moment = np.zeros((11, 3))
        current_dipole_moment[:, 0] += 1.
        dipole_location = np.zeros(3)
        sensor_locations = np.r_[np.eye(3), -np.eye(3)]

        gt = np.zeros((sensor_locations.shape[0],
                       current_dipole_moment.shape[0], 3))
        gt[1, :, 2] = 1./4/np.pi
        gt[2, :, 1] = -1./4/np.pi
        gt[4, :, 2] = -1./4/np.pi
        gt[5, :, 1] = 1./4/np.pi

        meg = LFPy.MEG(sensor_locations)
        np.testing.assert_equal(gt, meg.calculate_H(current_dipole_moment,
                                                    dipole_location))

    def test_MEG_01(self):
        '''test LFPy.MEG.calculate_H()'''
        current_dipole_moment = np.zeros((11, 3))
        current_dipole_moment[:, 1] += 1.
        dipole_location = np.zeros(3)
        sensor_locations = np.r_[np.eye(3), -np.eye(3)]

        gt = np.zeros((sensor_locations.shape[0],
                       current_dipole_moment.shape[0], 3))
        gt[0, :, 2] = -1./4/np.pi
        gt[2, :, 0] = 1./4/np.pi
        gt[3, :, 2] = 1./4/np.pi
        gt[5, :, 0] = -1./4/np.pi

        meg = LFPy.MEG(sensor_locations)
        np.testing.assert_equal(gt, meg.calculate_H(current_dipole_moment,
                                                    dipole_location))

    def test_MEG_02(self):
        '''test LFPy.MEG.calculate_H()'''
        current_dipole_moment = np.zeros((11, 3))
        current_dipole_moment[:, 2] += 1.
        dipole_location = np.zeros(3)
        sensor_locations = np.r_[np.eye(3), -np.eye(3)]

        # ground truth
        gt = np.zeros((sensor_locations.shape[0],
                       current_dipole_moment.shape[0], 3))
        gt[0, :, 1] = 1./4/np.pi
        gt[1, :, 0] = -1./4/np.pi
        gt[3, :, 1] = -1./4/np.pi
        gt[4, :, 0] = 1./4/np.pi

        meg = LFPy.MEG(sensor_locations)
        np.testing.assert_equal(gt, meg.calculate_H(current_dipole_moment,
                                                    dipole_location))

    def test_MEG_03(self):
        '''test LFPy.MEG.calculate_H()'''
        current_dipole_moment = np.zeros((1, 3))
        current_dipole_moment[:, 0] += 1.
        dipole_location = np.zeros(3)
        sensor_locations = np.r_[np.eye(3), -np.eye(3)]

        gt = np.zeros((sensor_locations.shape[0],
                       current_dipole_moment.shape[0], 3))
        gt[1, :, 2] = 1./4/np.pi
        gt[2, :, 1] = -1./4/np.pi
        gt[4, :, 2] = -1./4/np.pi
        gt[5, :, 1] = 1./4/np.pi

        meg = LFPy.MEG(sensor_locations)
        np.testing.assert_equal(gt, meg.calculate_H(current_dipole_moment,
                                                    dipole_location))

    def test_MEG_04(self):
        '''test LFPy.MEG.calculate_H()'''
        current_dipole_moment = np.zeros((1, 3))
        current_dipole_moment[:, 1] += 1.
        dipole_location = np.zeros(3)
        sensor_locations = np.r_[np.eye(3), -np.eye(3)]

        gt = np.zeros((sensor_locations.shape[0],
                       current_dipole_moment.shape[0], 3))
        gt[0, :, 2] = -1./4/np.pi
        gt[2, :, 0] = 1./4/np.pi
        gt[3, :, 2] = 1./4/np.pi
        gt[5, :, 0] = -1./4/np.pi

        meg = LFPy.MEG(sensor_locations)
        np.testing.assert_equal(gt, meg.calculate_H(current_dipole_moment,
                                                    dipole_location))

    def test_MEG_05(self):
        '''test LFPy.MEG.calculate_H()'''
        current_dipole_moment = np.zeros((1, 3))
        current_dipole_moment[:, 2] += 1.
        dipole_location = np.zeros(3)
        sensor_locations = np.r_[np.eye(3), -np.eye(3)]

        gt = np.zeros((sensor_locations.shape[0],
                       current_dipole_moment.shape[0], 3))
        gt[0, :, 1] = 1./4/np.pi
        gt[1, :, 0] = -1./4/np.pi
        gt[3, :, 1] = -1./4/np.pi
        gt[4, :, 0] = 1./4/np.pi

        meg = LFPy.MEG(sensor_locations)
        np.testing.assert_equal(gt, meg.calculate_H(current_dipole_moment,
                                                    dipole_location))


class testFourSphereVolumeConductor(unittest.TestCase):
    """
    test class LFPy.FourSphereVolumeConductor
    """

    def test_rz_params(self):
        radii = [1., 2., 4., 8.]
        sigmas = [1., 2., 4., 8.]
        r_el = np.array([[1., 0., 7.]])
        fs = LFPy.FourSphereVolumeConductor(radii, sigmas, r_el)

        rz1 = np.array([0., 0., 0.])
        with np.testing.assert_raises(RuntimeError):
            fs._rz_params(rz1)
        rz2 = np.array([0., 0., 1.])
        with np.testing.assert_raises(RuntimeError):
            fs._rz_params(rz2)
        rz3 = np.array([0., 0., 1.2])
        with np.testing.assert_raises(RuntimeError):
            fs._rz_params(rz3)

    def test_check_params00(self):
        '''Test that invalid radius values raises RuntimeError'''
        radii1 = [-1., 2., 4., 8.]
        radii2 = [1., .5, 4., 8.]
        radii3 = [1., 2., 1.1, 8.]
        radii4 = [1., 2., 4., 1.]
        sigmas = [1., 2., 4., 8.]
        rz1 = np.array([0., 0., .9])
        r_el = np.array([[0., 0., 1.5]])
        with np.testing.assert_raises(RuntimeError):
            LFPy.FourSphereVolumeConductor(radii1, sigmas, r_el)
        with np.testing.assert_raises(RuntimeError):
            LFPy.FourSphereVolumeConductor(radii2, sigmas, r_el)
        with np.testing.assert_raises(RuntimeError):
            LFPy.FourSphereVolumeConductor(radii3, sigmas, r_el)
        with np.testing.assert_raises(RuntimeError):
            LFPy.FourSphereVolumeConductor(radii4, sigmas, r_el)

    def test_check_params01(self):
        '''Test that Error is raised if invalid entries in sigmas'''
        radii = [1., 2., 4., 10.]
        sigmas1 = [1., 'str', 4., 8.]
        sigmas2 = [-1., 2., 4., 8.]
        sigmas3 = [1., 2., -4., 8.]
        sigmas4 = [1., 2., 4., -8.]
        rz1 = np.array([0., 0., .9])
        r_el = np.array([[0., 0., 1.5]])
        with np.testing.assert_raises(ValueError):
            LFPy.FourSphereVolumeConductor(radii, sigmas1, r_el)
        with np.testing.assert_raises(RuntimeError):
            LFPy.FourSphereVolumeConductor(radii, sigmas2, r_el)
        with np.testing.assert_raises(RuntimeError):
            LFPy.FourSphereVolumeConductor(radii, sigmas3, r_el)
        with np.testing.assert_raises(RuntimeError):
            LFPy.FourSphereVolumeConductor(radii, sigmas4, r_el)

    def test_check_params02(self):
        '''Test that ValueError is raised if electrode outside head'''
        radii = [1., 2., 4., 10.]
        sigmas = [1., 2., 4., 8.]
        rz1 = np.array([0., 0., .9])
        r_el1 = np.array([[0., 0., 15.]])
        r_el2 = np.array([[0., 0., 1.5], [12., 0., 0.]])
        with np.testing.assert_raises(ValueError):
            LFPy.FourSphereVolumeConductor(radii, sigmas, r_el1)
        with np.testing.assert_raises(ValueError):
            LFPy.FourSphereVolumeConductor(radii, sigmas, r_el2)

    def test_decompose_dipole(self):
        '''Test radial and tangential parts of dipole sums to dipole'''
        P1 = np.array([[1., 1., 1.]])
        p_rad, p_tan = decompose_dipole(P1)
        np.testing.assert_equal(p_rad + p_tan, P1)

    def test_rad_dipole(self):
        '''Test that radial part of decomposed dipole is correct'''
        P1 = np.array([[1., 1., 1.]])
        p_rad, p_tan = decompose_dipole(P1)
        np.testing.assert_equal(p_rad, np.array([[0., 0., 1.]]))

    def test_tan_dipole(self):
        '''Test that tangential part of decomposed dipole is correct'''
        P1 = np.array([[1., 1., 1.]])
        p_rad, p_tan = decompose_dipole(P1)
        np.testing.assert_equal(p_tan, np.array([[1., 1., 0.]]))

    def test_calc_theta(self):
        '''Test theta: angle between rz and r'''
        rz1 = np.array([0., 0., 10.])
        r_el = np.array([[0., 0., 90.], [0., 0., -90.],[0., 70., 0.], [0., -70., 0.], [0., 10., 10.]])
        fs = make_class_object(rz1, r_el)
        theta = fs.calc_theta()
        np.testing.assert_almost_equal(theta, np.array([0., np.pi, np.pi/2, np.pi/2, np.pi/4]))

    def test_calc_phi01(self):
        '''Test phi: azimuthal angle between rx and rxy'''
        rz1 = np.array([0., 0., 0.5])
        r_el = np.array([[0., 1., 0], [-1., -1., 1.],
                         [1., 1., 4.], [0., 0., 89.], [0., 0., -80.]])
        fs = make_class_object(rz1, r_el)
<<<<<<< HEAD
        P_tan = np.array([[0., 1., 0.], [1., 0., 0.], [0., 0., 0.]])
        phi = fs.calc_phi(P_tan)
=======
        P1 = np.array([[0., 1., 0.], [1., 0., 0.], [0., 0., 0.]])
        phi = fs.calc_phi(P1)
>>>>>>> 73b4f33b
        np.testing.assert_almost_equal(phi, np.array([[np.pi/2, np.pi, 0.],
                                                      [-3*np.pi/4, -np.pi/4, 0.],
                                                      [np.pi/4, 3*np.pi/4, 0.],
                                                      [0., 0., 0.],
                                                      [0., 0., 0.]]))
<<<<<<< HEAD

    def test_calc_phi02(self):
        '''Test phi: azimuthal angle between rx and rxy,
           check that theta is not NaN, due to round-off errors'''
        radii = [79000., 80000., 85000., 100000.]
        sigmas = [0.3, 0.015, 15, 0.3]
        rz = np.array([0., 0., 76500.])
        r_el = np.array([[1e-5, 0, 99999.],
                         [0, 0.000123, 99998.9],
                         [-5.59822325e3, -9.69640709e3, -9.93712111e4],
                         [99990., 0., 0.001]])

        fs = LFPy.FourSphereVolumeConductor(radii, sigmas, r_el)
        fs._rz_params(rz)

        P1 = np.array([[0., 0., 123456789.],
                       [0., 0., 0.05683939],
                       [89892340., 0., -123456789],
                       [0.00004, 0.002, .0987654321],
                       [0., 0., 0.05683939],
                       [0.0003, 0.001, 123456789.],
                       [1e-11, 1e-12, 1000.],
                       [1e-15, 0, 1000.]])
        p_rad, p_tan = fs._decompose_dipole(P1)
        phi = fs.calc_phi(p_tan)
        
        np.testing.assert_equal(np.isnan(phi).any(), False)

=======
>>>>>>> 73b4f33b

    def test_rad_sign(self):
        '''Test if radial dipole points inwards or outwards'''
        rz1 = np.array([0., 0., 70.])
        r_el = np.array([[0., 0., 90.]])
        fs = make_class_object(rz1, r_el)
        P1 = np.array([[0., 0., 1.], [0., 0., -2.]])
        s_vector = fs._sign_rad_dipole(P1)
        np.testing.assert_almost_equal(s_vector, np.array([1., -1.]))

    def test_calc_vn(self):
        '''test that calc_vn gives correct values'''
        n = 1
        fs = make_simple_class_object()
        v1 = fs._calc_vn(1)
        np.testing.assert_almost_equal(v1, -4.75)

    def test_calc_yn(self):
        '''test that calc_yn gives correct values'''
        n = 1
        fs = make_simple_class_object()
        y1 = fs._calc_yn(1)
        np.testing.assert_almost_equal(y1, -2.3875)

    def test_calc_zn(self):
        '''test that calc_zn gives correct values'''
        n = 1
        fs = make_simple_class_object()
        z1 = fs._calc_zn(1)
        np.testing.assert_almost_equal(z1, -2.16574585635359)

    def test_calc_potential(self):
        '''test comparison between four-sphere model and model for
        infinite homogeneous space
        when sigma is constant and r4 goes to infinity'''
        sigmas = [0.3, 0.3, 0.3+1e-16, 0.3]
        radii = [10., 20*1e6, 30.*1e6, 40.*1e6]
        rz = np.array([0., 0., 3.])
        p = np.array([[0., 0., 100.], [50., 50., 0.]])
        r_elec = np.array([[0., 0., 9.],
                           [0., 0., 15.],
                           [0., 0., 25.],
                           [0., 0., 40.],
                           [0., 9., 0.],
                           [0., 15., 0.],
                           [0., 25., 0.],
                           [0., 40., 0.]])
        four_s = LFPy.FourSphereVolumeConductor(radii, sigmas, r_elec)
        pots_4s = four_s.calc_potential(p, rz)
        inf_s = LFPy.InfiniteVolumeConductor(0.3)
        pots_inf = inf_s.get_dipole_potential(p, r_elec - rz)

        np.testing.assert_allclose(pots_4s, pots_inf, rtol=1e-6)

    def test_calc_potential01(self):
        '''test comparison between analytical 4S-model and FEM simulation'''
        # load data
        fem_sim = np.load(os.path.join(LFPy.__path__[0], 'test', 'fem_mix_dip.npz'))
        pot_fem = fem_sim['pot_fem'] # [µV]
        p = fem_sim['p'] # [nAµm]
        rz = fem_sim['rz'] # [µm]
        radii = fem_sim['radii'] # [µm]
        sigmas = fem_sim['sigmas'] # [S/cm]
        ele_coords = fem_sim['ele_coords'] # [µm]

        fs = LFPy.FourSphereVolumeConductor(radii, sigmas, ele_coords)
        k_mV_to_muV = 1e3
        pot_analytical = fs.calc_potential(p, rz).reshape((len(ele_coords),)).reshape(pot_fem.shape)*k_mV_to_muV
        global_error = np.abs(pot_analytical - pot_fem)/(np.max(np.abs(pot_fem)))
        np.testing.assert_array_less(global_error, 0.01)

    def test_calc_potential_from_multi_dipoles00(self):
        """test comparison between multi-dipoles and single dipole approach"""
        neuron.h('forall delete_section()')
        soma = neuron.h.Section(name='soma')
        dend1 = neuron.h.Section(name='dend1')
        dend2 = neuron.h.Section(name='dend2')
        dend1.connect(soma(0.5), 0)
        dend2.connect(dend1(1.0), 0)
        morphology = neuron.h.SectionList()
        morphology.wholetree()
        radii = [300, 400, 500, 600]
        sigmas = [0.3, 1.5, 0.015, 0.3]
        electrode_locs = np.array([[0., 0., 290.],
                                   [10., 90., 300.],
                                   [-90, 50., 400.],
                                   [110.3, -100., 500.]])
        cell = cell_w_synapse_from_sections(morphology)
        cell.set_pos(x=0, y=0, z=100)
        t_point = [1,100,-1]

        MD_4s = LFPy.FourSphereVolumeConductor(radii, sigmas, electrode_locs)
        p, dipole_locs = cell.get_multi_current_dipole_moments(t_point)
        Np, Nt, Nd = p.shape
        Ne = electrode_locs.shape[0]
        pot_MD = MD_4s.calc_potential_from_multi_dipoles(cell, t_point)

        pot_sum = np.zeros((Ne, Nt))
        for i in range(Np):
            dip = p[i]
            dip_loc = dipole_locs[i]
            fs = LFPy.FourSphereVolumeConductor(radii, sigmas, electrode_locs)
            pot = fs.calc_potential(dip, dip_loc)
            pot_sum += pot

        np.testing.assert_almost_equal(pot_MD, pot_sum)
        np.testing.assert_allclose(pot_MD, pot_sum, rtol=1E-4)

    def test_calc_potential_from_multi_dipoles01(self):
        """test comparison between multi-dipoles and single dipole approach"""
        neuron.h('forall delete_section()')
        soma = neuron.h.Section(name='soma')
        dend1 = neuron.h.Section(name='dend1')
        dend2 = neuron.h.Section(name='dend2')
        dend1.connect(soma(0.5), 0)
        dend2.connect(dend1(1.0), 0)
        morphology = neuron.h.SectionList()
        morphology.wholetree()
        radii = [300, 400, 500, 600]
        sigmas = [0.3, 1.5, 0.015, 0.3]
        electrode_locs = np.array([[0., 0., 290.],
                                   [10., 90., 300.],
                                   [-90, 50., 400.],
                                   [110.3, -100., 500.]])
        cell = cell_w_synapse_from_sections(morphology)
        cell.set_pos(x=0, y=0, z=100)
        t_point = -1

        MD_4s = LFPy.FourSphereVolumeConductor(radii, sigmas, electrode_locs)
        dipoles, dipole_locs = cell.get_multi_current_dipole_moments()
        p = dipoles[:,t_point,:]
        Np = p.shape[0]
        Nt = 1
        Ne = electrode_locs.shape[0]
        pot_MD = MD_4s.calc_potential_from_multi_dipoles(cell)[:,t_point]
        pot_sum = np.zeros((Ne, Nt))
        for i in range(Np):
            dip = np.array([p[i]])
            dip_loc = dipole_locs[i]
            fs = LFPy.FourSphereVolumeConductor(radii, sigmas, electrode_locs)
            pot = fs.calc_potential(dip, dip_loc)
            pot_sum += pot
        pot_sum = pot_sum.reshape(4)
        np.testing.assert_almost_equal(pot_MD, pot_sum)
        np.testing.assert_allclose(pot_MD, pot_sum, rtol=1E-4)


class testInfiniteVolumeConductor(unittest.TestCase):
    """
    test class InfiniteVolumeConductor
    """
    def test_get_dipole_potential(self):
        sigma = 0.3
        r = np.array([[0., 0., 1.], [0., 1., 0.]])
        p = np.array([[0., 0., 4*np.pi*0.3], [0., 4*np.pi*0.3, 0.]])
        inf_model = LFPy.InfiniteVolumeConductor(sigma)
        phi = inf_model.get_dipole_potential(p, r)
        np.testing.assert_allclose(phi, np.array([[1., 0.], [0., 1.]]))

    def test_get_multi_dipole_potential00(self):
        neuron.h('forall delete_section()')
        soma = neuron.h.Section(name='soma')
        dend1 = neuron.h.Section(name='dend1')
        dend2 = neuron.h.Section(name='dend2')
        dend3 = neuron.h.Section(name='dend3')
        dend4 = neuron.h.Section(name='dend4')
        dend5 = neuron.h.Section(name='dend5')
        dend1.connect(soma(0.5), 0)
        dend2.connect(dend1(1.0), 0)
        dend3.connect(dend2(1.0), 0)
        dend4.connect(dend3(1.0), 0)
        dend5.connect(dend4(1.0), 0)
        morphology = neuron.h.SectionList()
        morphology.wholetree()
        electrode_locs = np.array([[0., 0., 10000.]])
        cell, electrode = cell_w_synapse_from_sections_w_electrode(morphology, electrode_locs)
        sigma = 0.3
        t_point = 0

        MD_inf = LFPy.InfiniteVolumeConductor(sigma)
        pot_MD = MD_inf.get_multi_dipole_potential(cell, electrode_locs)
        pot_cb = electrode.LFP

        np.testing.assert_almost_equal(pot_MD, pot_cb)
        np.testing.assert_allclose(pot_MD, pot_cb, rtol=1E-4)

    def test_get_multi_dipole_potential01(self):
        morphology = os.path.join(LFPy.__path__[0], 'test', 'ball_and_sticks.hoc')
        electrode_locs = np.array([[0., 0., 10000.]])
        cell, electrode = cell_w_synapse_from_sections_w_electrode(morphology, electrode_locs)
        sigma = 0.3
        t_point = 0

        MD_inf = LFPy.InfiniteVolumeConductor(sigma)
        pot_MD = MD_inf.get_multi_dipole_potential(cell, electrode_locs)
        pot_cb = electrode.LFP

        np.testing.assert_almost_equal(pot_MD, pot_cb)
        np.testing.assert_allclose(pot_MD, pot_cb, rtol=1E-3)

    def test_get_multi_dipole_potential02(self):
        morphology = os.path.join(LFPy.__path__[0], 'test', 'ball_and_sticks.hoc')
        electrode_locs = np.array([[0., 0., 10000.]])
        cell, electrode = cell_w_synapse_from_sections_w_electrode(morphology, electrode_locs)
        sigma = 0.3
        t_point = [10, 100, 1000]

        MD_inf = LFPy.InfiniteVolumeConductor(sigma)
        pot_MD = MD_inf.get_multi_dipole_potential(cell, electrode_locs, t_point)
        pot_cb = electrode.LFP[:,t_point]

        np.testing.assert_almost_equal(pot_MD, pot_cb)
        np.testing.assert_allclose(pot_MD, pot_cb, rtol=1E-3)


class testOneSphereVolumeConductor(unittest.TestCase):
    """
    test class OneSphereVolumeConductor
    """
    def test_OneSphereVolumeConductor_00(self):
        """test case where sigma_i == sigma_o which
        should be identical to the standard point-source potential in
        infinite homogeneous media
        """
        # current magnitude
        I = 1.
        # conductivity
        sigma = 0.3
        # sphere radius
        R = 1000
        # source location (along x-axis)
        rs = 800
        # sphere coordinates of observation points
        radius = np.r_[np.arange(0, rs), np.arange(rs+1, rs*2)]
        theta = np.zeros(radius.shape)
        phi = np.zeros(radius.shape)
        r = np.array([radius, theta, phi])

        # predict potential
        sphere = LFPy.OneSphereVolumeConductor(r=r, R=R, sigma_i=sigma, sigma_o=sigma)
        phi = sphere.calc_potential(rs=rs, I=I)

        # ground truth
        phi_gt = I / (4*np.pi*sigma*abs(radius-rs))

        # test
        np.testing.assert_almost_equal(phi, phi_gt)

    def test_OneSphereVolumeConductor_01(self):
        """test case where sigma_i == sigma_o which
        should be identical to the standard point-source potential in
        infinite homogeneous media
        """
        # current magnitude
        I = np.ones(10)
        # conductivity
        sigma = 0.3
        # sphere radius
        R = 1000
        # source location (along x-axis)
        rs = 800
        # sphere coordinates of observation points
        radius = np.r_[np.arange(0, rs), np.arange(rs+1, rs*2)]
        theta = np.zeros(radius.shape)
        phi = np.zeros(radius.shape)
        r = np.array([radius, theta, phi])

        # predict potential
        sphere = LFPy.OneSphereVolumeConductor(r=r, R=R, sigma_i=sigma, sigma_o=sigma)
        phi = sphere.calc_potential(rs=rs, I=I)

        # ground truth
        phi_gt = I[0] / (4*np.pi*sigma*abs(radius-rs))

        # test
        np.testing.assert_almost_equal(phi, np.array([phi_gt]*I.size).T)

    def test_OneSphereVolumeConductor_02(self):
        """test case where sigma_i == sigma_o which
        should be identical to the standard point-source potential in
        infinite homogeneous media
        """
        # current magnitude
        I = 1.
        # conductivity
        sigma = 0.3
        # sphere radius
        R = 10000
        # cell body position
        xs = 8000.
        # sphere coordinates of observation points
        radius = np.r_[np.arange(0, xs), np.arange(xs+1, xs*2)][::10]
        theta = np.zeros(radius.shape)+np.pi/2
        phi = np.zeros(radius.shape)
        r = np.array([radius, theta, phi])
        # set up cell
        cell = LFPy.Cell(morphology=os.path.join(LFPy.__path__[0], 'test', 'stick.hoc'))
        cell.set_pos(x=xs, y=0, z=0)
        cell.set_rotation(y=np.pi/2)

        # predict potential
        sphere = LFPy.OneSphereVolumeConductor(r=r, R=R, sigma_i=sigma, sigma_o=sigma)
        mapping = sphere.calc_mapping(cell=cell, n_max=100)

        # ground truth and tests
        for i, x in enumerate(cell.xmid):
            dist = radius-x
            dist[abs(dist) < cell.diam[i]] = cell.diam[i]
            phi_gt = I / (4*np.pi*sigma*abs(dist))
            np.testing.assert_almost_equal(mapping[:, i], phi_gt)


######## Functions used by tests: ##############################################

def make_class_object(rz, r_el):
    '''Return class object fs'''
    radii = [79., 80., 85., 90.]
    sigmas = [0.3, 0.015, 15, 0.3]
    fs = LFPy.FourSphereVolumeConductor(radii, sigmas, r_el)
    fs._rz_params(rz)
    return fs

def make_simple_class_object():
    '''Return class object fs'''
    radii = [1., 2., 4., 8.]
    sigmas = [1., 2., 4., 8.]
    rz1 = np.array([0., 0., .9])
    r_el = np.array([[0., 0., 1.5]])
    fs = LFPy.FourSphereVolumeConductor(radii, sigmas, r_el)
    fs._rz_params(rz1)
    return fs

def decompose_dipole(P1):
    '''Return decomposed current dipole'''
    rz1 = np.array([0., 0., 70.])
    r_el = np.array([[0., 0., 90.]])
    fs = make_class_object(rz1, r_el)
    p_rad, p_tan = fs._decompose_dipole(P1)
    return p_rad, p_tan

def cell_w_synapse_from_sections(morphology):
    '''
    Make cell and synapse objects, set spike, simulate and return cell
    '''
    cellParams = {
        'morphology': morphology,
        'cm' : 1,
        'Ra' : 150,
        'v_init' : -65,
        'passive' : True,
        'passive_parameters' : {'g_pas' : 1./30000, 'e_pas' : -65},
        'dt' : 2**-6,
        'tstart' : -50,
        'tstop' : 50,
        'delete_sections' : False
    }

    synapse_parameters = {'e': 0.,
                      'syntype': 'ExpSyn',
                      'tau': 5.,
                      'weight': .001,
                      'record_current': True,
                      'idx': 1}

    cell = LFPy.Cell(**cellParams)
    synapse = LFPy.Synapse(cell, **synapse_parameters)
    synapse.set_spike_times(np.array([1.]))
    cell.simulate(rec_current_dipole_moment=True, rec_vmem=True)
    return cell

def cell_w_synapse_from_sections_w_electrode(morphology, electrode_locs):
    '''
    Make cell and synapse objects, set spike, simulate and return cell
    '''
    cellParams = {
        'morphology': morphology,
        'cm' : 1,
        'Ra' : 150,
        'v_init' : -65,
        'passive' : True,
        'passive_parameters' : {'g_pas' : 1./30000, 'e_pas' : -65},
        'dt' : 2**-6,
        'tstart' : -50,
        'tstop' : 50,
        'delete_sections' : False
    }

    electrodeParams = {'sigma': 0.3,
                        'x': electrode_locs[:,0],
                        'y': electrode_locs[:,1],
                        'z': electrode_locs[:,2],
                        }
    cell = LFPy.Cell(**cellParams)
    electrode = LFPy.RecExtElectrode(cell, **electrodeParams)

    synapse_parameters = {'e': 0.,
                      'syntype': 'ExpSyn',
                      'tau': 5.,
                      'weight': .1,
                      'record_current': True,
                      'idx': cell.totnsegs-1}

    synapse = LFPy.Synapse(cell, **synapse_parameters)
    synapse.set_spike_times(np.array([1.]))
    cell.simulate(electrode=[electrode],rec_current_dipole_moment=True, rec_vmem=True)
    return cell, electrode<|MERGE_RESOLUTION|>--- conflicted
+++ resolved
@@ -238,19 +238,13 @@
         r_el = np.array([[0., 1., 0], [-1., -1., 1.],
                          [1., 1., 4.], [0., 0., 89.], [0., 0., -80.]])
         fs = make_class_object(rz1, r_el)
-<<<<<<< HEAD
         P_tan = np.array([[0., 1., 0.], [1., 0., 0.], [0., 0., 0.]])
         phi = fs.calc_phi(P_tan)
-=======
-        P1 = np.array([[0., 1., 0.], [1., 0., 0.], [0., 0., 0.]])
-        phi = fs.calc_phi(P1)
->>>>>>> 73b4f33b
         np.testing.assert_almost_equal(phi, np.array([[np.pi/2, np.pi, 0.],
                                                       [-3*np.pi/4, -np.pi/4, 0.],
                                                       [np.pi/4, 3*np.pi/4, 0.],
                                                       [0., 0., 0.],
                                                       [0., 0., 0.]]))
-<<<<<<< HEAD
 
     def test_calc_phi02(self):
         '''Test phi: azimuthal angle between rx and rxy,
@@ -276,11 +270,9 @@
                        [1e-15, 0, 1000.]])
         p_rad, p_tan = fs._decompose_dipole(P1)
         phi = fs.calc_phi(p_tan)
-        
+
         np.testing.assert_equal(np.isnan(phi).any(), False)
 
-=======
->>>>>>> 73b4f33b
 
     def test_rad_sign(self):
         '''Test if radial dipole points inwards or outwards'''
