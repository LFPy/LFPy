--- conflicted
+++ resolved
@@ -969,10 +969,6 @@
         }
         for idx in range(31): #31 segments
             if idx != 15: # no net dipole moment because of stick symmetry
-<<<<<<< HEAD
-=======
-                # neuron.h('forall delete_section()')
->>>>>>> 6cfae159
                 stick = LFPy.TemplateCell(**stickParams)
                 synapse = LFPy.StimIntElectrode(stick, idx=idx,
                                        **stimParams)
