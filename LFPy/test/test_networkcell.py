--- conflicted
+++ resolved
@@ -969,10 +969,6 @@
         }
         for idx in range(31): #31 segments
             if idx != 15: # no net dipole moment because of stick symmetry
-<<<<<<< HEAD
-=======
-                # neuron.h('forall delete_section()')
->>>>>>> 6cfae159
                 stick = LFPy.NetworkCell(**stickParams)
                 synapse = LFPy.StimIntElectrode(stick, idx=idx,
                                        **stimParams)
@@ -1012,10 +1008,6 @@
 
         for idx in range(31): #31 segments
             if idx != 15: # no net dipole moment because of stick symmetry
-<<<<<<< HEAD
-=======
-                # neuron.h('forall delete_section()')
->>>>>>> 6cfae159
                 stick = LFPy.NetworkCell(**stickParams)
                 synapse = LFPy.StimIntElectrode(stick, idx=idx,
                                        **stimParams)
@@ -1051,10 +1043,6 @@
 
         for idx in range(31): #31 segments
             if idx != 15: # no net dipole moment because of stick symmetry
-<<<<<<< HEAD
-=======
-                # neuron.h('forall delete_section()')
->>>>>>> 6cfae159
                 stick = LFPy.NetworkCell(**stickParams)
                 synapse = LFPy.Synapse(stick, idx=idx,
                                        **stimParams)
