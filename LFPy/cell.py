--- conflicted
+++ resolved
@@ -185,14 +185,9 @@
             assert(dt in 2.**np.arange(-16, -1))
         except AssertionError:
             if tstartms == 0.:
-<<<<<<< HEAD
-                print('int(1./dt) not factorizable in base 2. '
-                      'cell.tvec errors may occur, continuing initialization.')
-=======
                 if self.verbose:
                     print('int(1./dt) not factorizable in base 2. '
                           'cell.tvec errors may occur, continuing initialization.')
->>>>>>> 9cd54c8e
             elif tstartms < 0:
                 raise AssertionError('int(1./dt) must be factorizable in base 2 if tstartms < 0.')
 
