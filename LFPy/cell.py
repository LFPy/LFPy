#!/usr/bin/env python
"""
Copyright (C) 2012 Computational Neuroscience Group, NMBU.

This program is free software: you can redistribute it and/or modify
it under the terms of the GNU General Public License as published by
the Free Software Foundation, either version 3 of the License, or
(at your option) any later version.

This program is distributed in the hope that it will be useful,
but WITHOUT ANY WARRANTY; without even the implied warranty of
MERCHANTABILITY or FITNESS FOR A PARTICULAR PURPOSE.  See the
GNU General Public License for more details.

"""

import os
import sys
from warnings import warn
import pickle
import numpy as np
import neuron
from LFPy import RecExtElectrode
from LFPy.run_simulation import _run_simulation, _run_simulation_with_electrode
from LFPy.run_simulation import _collect_geometry_neuron
from LFPy.alias_method import alias_method


class Cell(object):
    """
    The main cell class used in LFPy.

    Parameters
    ----------
    morphology : str
        path/to/morphology/file
    v_init : float
        Initial membrane potential. Default to -65 mV.
    passive : bool
        Passive mechanisms are initialized if True. Defaults to True
    Ra : float
        Axial resistance. Defaults to 150 Ohm/cm
    rm : float
        Membrane resistivity. Defaults to 30000 Ohm cm^2.
    cm : float
        Membrane capacitance. Defaults to 1.0 uF/cm2.
    e_pas : float
        Passive mechanism reversal potential. Defaults to -65 mV.
    extracellular : bool
        Switch for NEURON's extracellular mechanism. Defaults to False
    dt : float
        simulation timestep. Defaults to 0.1 ms
    tstartms : float
        Initialization time for simulation <= 0 ms. Defaults to 0.
    tstopms : float
        Stop time for simulation > 0 ms. Defaults to 100 ms.
    nsegs_method : 'lambda100' or 'lambda_f' or 'fixed_length' or None
        nseg rule, used by NEURON to determine number of compartments.
        Defaults to 'lambda100'
    max_nsegs_length : float or None
        Maximum segment length for method 'fixed_length'. Defaults to None
    lambda_f : int
        AC frequency for method 'lambda_f'. Defaults to 100
    d_lambda : float
        Parameter for d_lambda rule. Defaults to 0.1
    delete_sections : bool
        Delete pre-existing section-references. Defaults to True
    custom_code : list or None
        List of model-specific code files ([.py/.hoc]). Defaults to None
    custom_fun : list or None
        List of model-specific functions with args. Defaults to None
    custom_fun_args : list or None
        List of args passed to custom_fun functions. Defaults to None
    pt3d : bool
        Use pt3d-info of the cell geometries switch. Defaults to False
    celsius : float or None
        Temperature in celsius. If nothing is specified here
        or in custom code it is 6.3 celcius
    verbose : bool
        Verbose output switch. Defaults to False

    Examples
    --------
    Here is an example of how to use the cell class.

    >>> import os
    >>> import LFPy
    >>> cellParameters = {
    >>>     'morphology' : os.path.join(LFPy.__path__[0], 'stick.hoc'),
    >>>     'rm' : 30000,
    >>>     'cm' : 1.0,
    >>>     'Ra' : 150,
    >>>     'timeres_NEURON' : 0.1,
    >>>     'timeres_python' : 0.1,
    >>>     'tstartms' : -50,
    >>>     'tstopms' : 50,
    >>> }
    >>> cell = LFPy.Cell(**cellParameters)
    >>> cell.simulate()

    """
    def __init__(self, morphology,
                    v_init=-65.,
                    passive=True,
                    Ra=150.,
                    rm=30000.,
                    cm=1.0,
                    e_pas=-65.,
                    extracellular=False,
                    tstartms=0.,
                    tstopms=100.,
                    dt = 0.1,
                    nsegs_method='lambda100',
                    lambda_f = 100,
                    d_lambda = 0.1,
                    max_nsegs_length=None,
                    delete_sections = True,
                    custom_code=None,
                    custom_fun=None,
                    custom_fun_args=None,
                    pt3d=False,
                    celsius=None,
                    verbose=False,
                    **kwargs):
        """
        Initialization of the Cell object.
        """
        self.verbose = verbose
        self.pt3d = pt3d

        # raise Exceptions on deprecated input arguments
        for key in ['timeres_NEURON', 'timeres_python']:
            if key in kwargs.keys():
                raise DeprecationWarning('cell keyword argument {} is deprecated. Use dt=float instead'.format(key))

        if not hasattr(neuron.h, 'd_lambda'):
            neuron.h.load_file('stdlib.hoc')    #NEURON std. library
            neuron.h.load_file('import3d.hoc')  #import 3D morphology lib

        if delete_sections:
            numsec = 0
            for numsec, sec in enumerate(neuron.h.allsec()):
                pass
            if numsec > 0 and self.verbose:
                print('%s existing sections deleted from memory' % numsec)
            neuron.h('forall delete_section()')

        #print a warning if neuron have existing sections
        numsec = 0
        for numsec, sec in enumerate(neuron.h.allsec()):
            pass
        if numsec > 0 and self.verbose:
            mssg = "%s sections detected! " % numsec + \
                   "Consider setting 'delete_sections=True'"
            warn(mssg)

        #load morphology
        self.morphology = morphology
        if self.morphology is not None:
            if os.path.isfile(self.morphology):
                self._load_geometry()
            else:
                raise Exception('non-existent file %s' % self.morphology)
        else:
            try:
                #will try to import top level cell and create sectionlist,
                #in case there were no morphology file loaded
                neuron.h.define_shape()
                self._create_sectionlists()
            except:
                raise Exception("Could not load existent top-level cell")

        #Some parameters and lists initialised
        if dt not in 2.**np.arange(-16, -1):
            if self.verbose:
                print('dt not a power of 2,')
                print('cell.tvec errors may occur.')
                print('Initialization will continue.')
            else:
                pass
        self.dt = dt

        self.tstartms = tstartms
        self.tstopms = tstopms

        self.synapses = []
        self.synidx = []
        self.pointprocesses = []
        self.pointprocess_idx = []

        self.v_init = v_init

        self.default_rotation = self._get_rotation()

        if passive:
            #Set passive properties, insert passive on all segments
            self.Ra = Ra
            self.rm = rm
            self.cm = cm
            self.e_pas = e_pas
            self._set_passive()
        else:
            if self.verbose:
                print('No passive properties added')

        #run user specified code and functions if argument given
        if custom_code is not None or custom_fun is not None:
            self._run_custom_codes(custom_code, custom_fun, custom_fun_args)

        #Insert extracellular mech on all segments
        self.extracellular = extracellular
        if self.extracellular:
            self._set_extracellular()
        else:
            if self.verbose:
                print("no extracellular mechanism inserted")

        #set number of segments accd to rule, and calculate the number
        self._set_nsegs(nsegs_method, lambda_f, d_lambda, max_nsegs_length)
        self.totnsegs = self._calc_totnsegs()
        if self.verbose:
            print("Total number of segments: %i" % self.totnsegs)

        #extract pt3d info from NEURON, and set these with the same rotation
        #and position in space as in our simulations, assuming RH rule, which
        #NEURON do NOT use in shape plot
        if self.pt3d:
            self.x3d, self.y3d, self.z3d, self.diam3d = self._collect_pt3d()

        #Gather geometry, set position and rotation of morphology
        if self.pt3d:
            self._update_pt3d()
        else: # self._update_pt3d itself makes a call to self._collect_geometry()
            self._collect_geometry()
        if hasattr(self, 'somapos'):
            self.set_pos()
        else:
            if self.verbose:
                print('no soma, using the midpoint if initial segment.')
        self.set_rotation(**self.default_rotation)

        if celsius is not None:
            if neuron.h.celsius != 6.3:
                print("Overwriting custom temperature of %1.2f. New temperature is %1.2f"
                      % (neuron.h.celsius, celsius))
            neuron.h.celsius = celsius


    def _load_geometry(self):
        """Load the morphology-file in NEURON"""
        try:
            neuron.h.sec_counted = 0
        except LookupError:
            neuron.h('sec_counted = 0')

        #import the morphology, try and determine format
        fileEnding = self.morphology.split('.')[-1]
        if fileEnding == 'hoc' or fileEnding == 'HOC':
            neuron.h.load_file(1, self.morphology)
        else:
            neuron.h('objref this')
            if fileEnding == 'asc' or fileEnding == 'ASC':
                Import = neuron.h.Import3d_Neurolucida3()
                if not self.verbose:
                    Import.quiet = 1
            elif fileEnding == 'swc' or fileEnding == 'SWC':
                Import = neuron.h.Import3d_SWC_read()
            elif fileEnding == 'xml' or fileEnding == 'XML':
                Import = neuron.h.Import3d_MorphML()
            else:
                raise ValueError('%s is not a recognised morphology file format!'
                                 ).with_traceback(
                    'Should be either .hoc, .asc, .swc, .xml!' % self.morphology)

            #assuming now that morphologies file is the correct format
            try:
                Import.input(self.morphology)
            except:
                if not hasattr(neuron, 'neuroml'):
                    raise Exception('Can not import, try and copy the ' +
                    'nrn/share/lib/python/neuron/neuroml ' +
                    'folder into %s' % neuron.__path__[0])
                else:
                    raise Exception('something wrong with file, see output')
            try:
                imprt = neuron.h.Import3d_GUI(Import, 0)
            except:
                raise Exception('See output, try to correct the file')
            imprt.instantiate(neuron.h.this)

        neuron.h.define_shape()
        self._create_sectionlists()


    def _run_custom_codes(self, custom_code, custom_fun, custom_fun_args):
        """Execute custom model code and functions with arguments"""
        # load custom codes
        if custom_code is not None:
            for code in custom_code:
                if code.split('.')[-1] == 'hoc':
                    try:
                        neuron.h.xopen(code)
                    except RuntimeError:
                        ERRMSG = '\n'.join(['',
                            'Could not load custom model code (%s)' %code,
                            'while creating a Cell object.',
                            'One possible cause is the NEURON mechanisms have',
                            'not been compiled, ',
                            'try running nrnivmodl. ',])
                        raise Exception(ERRMSG)
                elif code.split('.')[-1] == 'py':
                    if sys.version >= "3.4":
                        exec(code, globals())
                    else:
                        exec(code)
                else:
                    raise Exception('%s not a .hoc- nor .py-file' % code)

        # run custom functions with arguments
        i = 0
        if custom_fun is not None:
            for fun in custom_fun:
                fun(**custom_fun_args[i])
                i += 1

        #recreate sectionlists in case something changed
        neuron.h.define_shape()
        self._create_sectionlists()


    def _set_nsegs(self, nsegs_method, lambda_f, d_lambda, max_nsegs_length):
        """Set number of segments per section according to the lambda-rule,
        or according to maximum length of segments"""
        if nsegs_method == 'lambda100':
            self._set_nsegs_lambda100(d_lambda)
        elif nsegs_method == 'lambda_f':
            self._set_nsegs_lambda_f(lambda_f, d_lambda)
        elif nsegs_method == 'fixed_length':
            self._set_nsegs_fixed_length(max_nsegs_length)
        else:
            if self.verbose:
                print('No nsegs_method applied (%s)' % nsegs_method)

    def _get_rotation(self):
        """Check if there exists a corresponding file
        with rotation angles"""
        if self.morphology is not None:
            base = os.path.splitext(self.morphology)[0]
            if os.path.isfile(base+'.rot'):
                rotation_file = base+'.rot'
                rotation_data = open(rotation_file)
                rotation = {}
                for line in rotation_data:
                    var, val = line.split('=')
                    val = val.strip()
                    val = float(str(val))
                    rotation[var] = val
            else:
                rotation = {}
        else:
            rotation = {}
        return rotation

    def _create_sectionlists(self):
        """Create section lists for different kinds of sections"""
        #list with all sections
        self.allsecnames = []
        self.allseclist = neuron.h.SectionList()
        for sec in neuron.h.allsec():
            self.allsecnames.append(sec.name())
            self.allseclist.append(sec=sec)


        #list of soma sections, assuming it is named on the format "soma*"
        self.nsomasec = 0
        self.somalist = neuron.h.SectionList()
        for sec in neuron.h.allsec():
            if sec.name().find('soma') >= 0:
                self.somalist.append(sec=sec)
                self.nsomasec += 1

    def _get_idx(self, seclist):
        """Return boolean vector which indexes where segments in seclist
        matches segments in neuron.h.allsec(), rewritten from
        LFPy.hoc function get_idx()"""
        if neuron.h.allsec() == seclist:
            return np.ones(self.totnsegs, dtype=bool)
        else:
            idxvec = np.zeros(self.totnsegs, dtype=bool)
            #get sectionnames from seclist
            seclistnames = []
            for sec in seclist:
                seclistnames.append(sec.name())
            seclistnames = np.array(seclistnames, dtype='|S128')
            segnames = np.empty(self.totnsegs, dtype='|S128')
            i = 0
            for sec in self.allseclist:
                secname = sec.name()
                for seg in sec:
                    segnames[i] = secname
                    i += 1
            for name in seclistnames:
                idxvec[segnames == name] = True

            return idxvec

    def _set_nsegs_lambda_f(self, frequency=100, d_lambda=0.1):
        """Set the number of segments for section according to the
        d_lambda-rule for a given input frequency

        Parameters
        ----------
        frequency : float
            frequency at which AC length constant is computed
        d_lambda : float
        """
        for sec in self.allseclist:
            sec.nseg = int((sec.L / (d_lambda*neuron.h.lambda_f(frequency,
                                                sec=sec)) + .9) / 2)*2 + 1
        if self.verbose:
            print("set nsegs using lambda-rule with frequency %i." % frequency)

    def _set_nsegs_lambda100(self, d_lambda=0.1):
        """Set the numbers of segments using d_lambda(100)"""
        self._set_nsegs_lambda_f(frequency=100, d_lambda=d_lambda)

    def _set_nsegs_fixed_length(self, maxlength):
        """Set nseg for sections so that every segment L < maxlength"""
        for sec in self.allseclist:
            sec.nseg = int(sec.L / maxlength) + 1

    def _calc_totnsegs(self):
        """Calculate the number of segments in the allseclist"""
        i = 0
        for sec in self.allseclist:
            i += sec.nseg

        return i

    def _check_currents(self):
        """Check that the sum of all membrane and electrode currents over all
        segments is sufficiently close to zero"""
        raise NotImplementedError('this function need to be written')

    def _set_passive(self):
        """Insert passive mechanism on all segments"""
        for sec in self.allseclist:
            sec.insert('pas')
            sec.Ra = self.Ra
            sec.cm = self.cm
            sec.g_pas = 1. / self.rm
            sec.e_pas = self.e_pas

    def _set_extracellular(self):
        """Insert extracellular mechanism on all sections
        to set an external potential V_ext as boundary condition.
        """

        for sec in self.allseclist:
            sec.insert('extracellular')

    def set_synapse(self, idx, syntype,
                    record_current=False, record_potential=False,
                    weight=None, **kwargs):
        """Insert synapse on cell segment

        Parameters
        ----------
        idx : int
            Index of compartment where synapse is inserted
        syntype : str
            Type of synapse. Built-in examples: ExpSyn, Exp2Syn
        record_current : bool
            Decides if potential is recorded
        record_potential : bool
            Decides if potential is recorded
        weight : float
            Strength of synapse
        kwargs
            arguments passed on from class Synapse

        """
        if not hasattr(self, 'synlist'):
            self.synlist = neuron.h.List()
        if not hasattr(self, 'synireclist'):
            self.synireclist = neuron.h.List()
        if not hasattr(self, 'synvreclist'):
            self.synvreclist = neuron.h.List()
        if not hasattr(self, 'netstimlist'):
           self.netstimlist = neuron.h.List()
        if not hasattr(self, 'netconlist'):
            self.netconlist = neuron.h.List()
        if not hasattr(self, 'sptimeslist'):
            self.sptimeslist = neuron.h.List()

        i = 0
        cmd1 = 'syn = neuron.h.'
        cmd2 = '(seg.x, sec=sec)'
        for sec in self.allseclist:
            for seg in sec:
                if i == idx:
                    command = cmd1 + syntype + cmd2
                    if sys.version >= "3.4":
                        exec(command, locals(), globals())
                    else:
                        exec(command)
                    for param in list(kwargs.keys()):
                        try:
                            if sys.version >= "3.4":
                                exec('syn.' + param + '=' + str(kwargs[param]),
                                     locals(), globals())
                            else:
                                exec('syn.' + param + '=' + str(kwargs[param]))
                        except:
                            pass
                    self.synlist.append(syn)

                    #create NetStim (generator) and NetCon (connection) objects
                    self.netstimlist.append(neuron.h.NetStim(0.5))
                    self.netstimlist[-1].number = 0

                    nc = neuron.h.NetCon(self.netstimlist[-1], syn)
                    nc.weight[0] = weight
                    self.netconlist.append(nc)

                    #record currents
                    if record_current:
                        synirec = neuron.h.Vector(int(self.tstopms /
                                                      self.dt+1))
                        synirec.record(syn._ref_i, self.dt)
                        self.synireclist.append(synirec)

                    #record potential
                    if record_potential:
                        synvrec = neuron.h.Vector(int(self.tstopms /
                                                      self.dt+1))
                        synvrec.record(seg._ref_v, self.dt)
                        self.synvreclist.append(synvrec)

                i += 1

        return self.synlist.count() - 1

    def set_point_process(self, idx, pptype, record_current=False, **kwargs):
        """Insert pptype-electrode type pointprocess on segment numbered
        idx on cell object

        Parameters
        ----------
        idx : int
            Index of compartment where point process is inserted
        pptype : str
            Type of pointprocess. Examples: SEClamp, VClamp,
            IClamp, SinIClamp, ChirpIClamp
        record_current : bool
            Decides if current is stored
        kwargs
            Arguments passed on from class StimIntElectrode

        """

        if not hasattr(self, 'stimlist'):
            self.stimlist = neuron.h.List()
        if not hasattr(self, 'stimireclist'):
            self.stimireclist = neuron.h.List()

        i = 0
        cmd1 = 'stim = neuron.h.'
        cmd2 = '(seg.x, sec=sec)'
        for sec in self.allseclist:
            for seg in sec:
                if i == idx:
                    command = cmd1 + pptype + cmd2
                    if sys.version >= "3.4":
                        exec(command, locals(), globals())
                    else:
                        exec(command)
                    for param in list(kwargs.keys()):
                        try:
                            if sys.version >= "3.4":
                                exec('stim.' + param + '=' + str(kwargs[param]),
                                     locals(), globals())
                            else:
                                exec('stim.' + param + '=' + str(kwargs[param]))
                        except SyntaxError:
                            ERRMSG = ''.join(['',
                                'Point process type "{0}" might not '.format(
                                    pptype),
                                'recognize attribute "{0}". '.format(param),
                                'Check for misspellings'])
                            raise Exception(ERRMSG)
                    self.stimlist.append(stim)

                    #record current
                    if record_current:
                        stimirec = neuron.h.Vector(int(self.tstopms /
                                                       self.dt+1))
                        stimirec.record(stim._ref_i, self.dt)
                        self.stimireclist.append(stimirec)

                i += 1

        return self.stimlist.count() - 1

    def _collect_geometry(self):
        """Collects x, y, z-coordinates from NEURON"""
        #None-type some attributes if they do not exis:
        if not hasattr(self, 'xstart'):
            self.xstart = None
            self.ystart = None
            self.zstart = None
            self.xend = None
            self.yend = None
            self.zend = None
            self.area = None
            self.diam = None
            self.length = None

        _collect_geometry_neuron(self)
        self._calc_midpoints()

        self.somaidx = self.get_idx(section='soma')

        if self.somaidx.size > 1:
            xmids = self.xmid[self.somaidx]
            ymids = self.ymid[self.somaidx]
            zmids = self.zmid[self.somaidx]
            self.somapos = np.zeros(3)
            self.somapos[0] = xmids.mean()
            self.somapos[1] = ymids.mean()
            self.somapos[2] = zmids.mean()
        elif self.somaidx.size == 1:
            self.somapos = np.zeros(3)
            self.somapos[0] = self.xmid[self.somaidx]
            self.somapos[1] = self.ymid[self.somaidx]
            self.somapos[2] = self.zmid[self.somaidx]
        elif self.somaidx.size == 0:
            if self.verbose:
                print('There is no soma!')
                print('using first segment as root point')
            self.somaidx = np.array([0])
            self.somapos = np.zeros(3)
            self.somapos[0] = self.xmid[self.somaidx]
            self.somapos[1] = self.ymid[self.somaidx]
            self.somapos[2] = self.zmid[self.somaidx]
        else:
            raise Exception('Huh?!')

    def _calc_midpoints(self):
        """Calculate midpoints of each segment"""
        self.xmid = .5*(self.xstart+self.xend).flatten()
        self.ymid = .5*(self.ystart+self.yend).flatten()
        self.zmid = .5*(self.zstart+self.zend).flatten()

    def get_idx(self, section='allsec', z_min=-10000, z_max=10000):
        """Returns compartment idx of segments from sections with names that match
        the pattern defined in input section on interval [z_min, z_max].

        Parameters
        ----------
        section : str
            Any entry in cell.allsecnames or just 'allsec'.
        z_min : float
            Depth filter. Specify minimum z-position
        z_max : float
            Depth filter. Specify maximum z-position

        Examples
        --------
        >>> idx = cell.get_idx(section='allsec')
        >>> print(idx)
        >>> idx = cell.get_idx(section=['soma', 'dend', 'apic'])
        >>> print(idx)

        """

        if section == 'allsec':
            seclist = neuron.h.allsec()
        else:
            seclist = neuron.h.SectionList()
            if type(section) == str:
                for sec in self.allseclist:
                    if sec.name().find(section) >= 0:
                        seclist.append(sec=sec)
            elif type(section) == list:
                for secname in section:
                    for sec in self.allseclist:
                        if sec.name().find(secname) >= 0:
                            seclist.append(sec=sec)
            else:
                if self.verbose:
                    print('%s did not match any section name' % str(section))

        idx = self._get_idx(seclist)
        sel_z_idx = (self.zmid[idx] > z_min) & (self.zmid[idx] < z_max)
        return np.arange(self.totnsegs)[idx][sel_z_idx]

    def get_closest_idx(self, x=0., y=0., z=0., section='allsec'):
        """Get the index number of a segment in specified section which
        midpoint is closest to the coordinates defined by the user

        Parameters
        ----------
        x: float
            x-coordinate
        y: float
            y-coordinate
        z: float
            z-coordinate
        section: str
            String matching a section-name. Defaults to 'allsec'.

        """
        idx = self.get_idx(section)
        dist = np.sqrt((self.xmid[idx] - x)**2 +
                       (self.ymid[idx] - y)**2 +
                       (self.zmid[idx] - z)**2)

        mindist = np.where(dist == np.min(dist))

        return int(idx[mindist])

    def get_rand_idx_area_norm(self, section='allsec', nidx=1,
                               z_min=-10000, z_max=10000):
        """Return nidx segment indices in section with random probability
        normalized to the membrane area of segment on
        interval [z_min, z_max]

        Parameters
        ----------
        section : str
            String matching a section-name
        nidx : int
            Number of random indices
        z_min : float
            Depth filter
        z_max : float
            Depth filter

        """
        poss_idx = self.get_idx(section=section, z_min=z_min, z_max=z_max)
        if nidx < 1:
            print('nidx < 1, returning empty array')
            return np.array([])
        elif poss_idx.size == 0:
            print('No possible segment idx match enquire! returning empty array')
            return np.array([])
        else:
            area = self.area[poss_idx]
            area /= area.sum()
            idx = alias_method(poss_idx, area, nidx)

            return idx

    def simulate(self, electrode=None, rec_imem=False, rec_vmem=False,
                 rec_ipas=False, rec_icap=False,
                 rec_isyn=False, rec_vmemsyn=False, rec_istim=False,
                 rec_variables=[], variable_dt=False, atol=0.001,
                 to_memory=True, to_file=False, file_name=None,
                 dotprodcoeffs=None):
        """
        This is the main function running the simulation of the NEURON model.
        Start NEURON simulation and record variables specified by arguments.

        Parameters
        ----------
        electrode : :obj: or list, optional
            Either an LFPy.RecExtElectrode object or a list of such.
            If supplied, LFPs will be calculated at every time step
            and accessible as `electrode.LFP`. If a list of objects
            is given, accessible as `electrode[0].LFP` etc.
        rec_imem : bool
            If true, segment membrane currents will be recorded
            If no electrode argument is given, it is necessary to
            set rec_imem=True in order to calculate LFP later on.
            Units of (nA).
        rec_vmem : bool
            Record segment membrane voltages (mV)
        rec_ipas : bool
            Record passive segment membrane currents (nA)
        rec_icap : bool
            Record capacitive segment membrane currents (nA)
        rec_isyn : bool
            Record synaptic currents of from Synapse class (nA)
        rec_vmemsyn : bool
            Record membrane voltage of segments with Synapse(mV)
        rec_istim :  bool
            Record currents of StimIntraElectrode (nA)
        rec_variables : list
            List of variables to record, i.e arg=['cai', ]
        variable_dt : bool
            Use variable timestep in NEURON
        atol : float
            Absolute tolerance used with NEURON variable timestep
        to_memory : bool
            Only valid with electrode, store lfp in -> electrode.LFP
        to_file : bool
            Only valid with electrode, save LFPs in hdf5 file format
        file_name : str
            Name of hdf5 file, '.h5' is appended if it doesnt exist
        dotprodcoeffs : list
            List of N x Nseg np.ndarray. These arrays will at
            every timestep be multiplied by the membrane currents.
            Presumably useful for memory efficient csd or lfp calcs

        """
        self._set_soma_volt_recorder()
        self._collect_tvec()

        # set up integrator, use the CVode().fast_imem method by default
        # as it doesn't hurt sim speeds much if at all.
        cvode = neuron.h.CVode()
        try:
            cvode.use_fast_imem(1)
        except AttributeError as ae:
            raise Exception('neuron.h.CVode().use_fast_imem() not found. Please update NEURON to v.7.4 or newer')

        if rec_imem:
            self._set_imem_recorders()
        if rec_vmem:
            self._set_voltage_recorders()
        if rec_ipas:
            self._set_ipas_recorders()
        if rec_icap:
            self._set_icap_recorders()
        if len(rec_variables) > 0:
            self._set_variable_recorders(rec_variables)


        #run fadvance until t >= tstopms, and calculate LFP if asked for
        if electrode is None and dotprodcoeffs is None:
            if not rec_imem:
                print("rec_imem = %s, membrane currents will not be recorded!"
                                  % str(rec_imem))
            _run_simulation(self, cvode, variable_dt, atol)

        else:
            #allow using both electrode and additional coefficients:
            _run_simulation_with_electrode(self, cvode, electrode, variable_dt, atol,
                                               to_memory, to_file, file_name,
                                               dotprodcoeffs)
        # somatic trace
        self.somav = np.array(self.somav)

        if rec_imem:
            self._calc_imem()
        if rec_ipas:
            self._calc_ipas()
        if rec_icap:
            self._calc_icap()
        if rec_vmem:
            self._collect_vmem()
        if rec_isyn:
            self._collect_isyn()
        if rec_vmemsyn:
            self._collect_vsyn()
        if rec_istim:
            self._collect_istim()
        if len(rec_variables) > 0:
            self._collect_rec_variables(rec_variables)
        if hasattr(self, 'netstimlist'):
            del self.netstimlist

    def _collect_tvec(self):
        """
        Set the tvec to be a monotonically increasing numpy array after sim.
        """
        self.tvec = np.arange(self.tstopms / self.dt + 1) * self.dt

    def _calc_imem(self):
        """
        Fetch the vectors from the memireclist and calculate self.imem
        containing all the membrane currents.
        """
        self.imem = np.array(self.memireclist)
        self.memireclist = None
        del self.memireclist

    def _calc_ipas(self):
        """
        Get the passive currents
        """
        self.ipas = np.array(self.memipasreclist)
        for i in range(self.ipas.shape[0]):
            self.ipas[i, ] *= self.area[i] * 1E-2
        self.memipasreclist = None
        del self.memipasreclist

    def _calc_icap(self):
        """
        Get the capacitive currents
        """
        self.icap = np.array(self.memicapreclist)
        for i in range(self.icap.shape[0]):
            self.icap[i, ] *= self.area[i] * 1E-2
        self.memicapreclist = None
        del self.memicapreclist

    def _collect_vmem(self):
        """
        Get the membrane currents
        """
        self.vmem = np.array(self.memvreclist)
        self.memvreclist = None
        del self.memvreclist

    def _collect_isyn(self):
        """
        Get the synaptic currents
        """
        for syn in self.synapses:
            if syn.record_current:
                syn.collect_current(self)
            else:
                raise Exception('must set record_current=True in Synapse class')
        self.synireclist = None
        del self.synireclist

    def _collect_vsyn(self):
        """
        Collect the membrane voltage of segments with synapses
        """
        for i in range(len(self.synapses)):
            self.synapses[i].collect_potential(self)
        self.synvreclist = None
        del self.synvreclist

    def _collect_istim(self):
        """
        Get the pointprocess currents
        """
        for i in range(len(self.pointprocesses)):
            if self.pointprocesses[i].record_current:
                self.pointprocesses[i].collect_current(self)
            else:
                raise Exception('must set record_current=True for pointp.')
        self.stimireclist = None
        del self.stimireclist

    def _collect_rec_variables(self, rec_variables):
        """
        Create dict of np.arrays from recorded variables, each dictionary
        element named as the corresponding recorded variable name, i.e 'cai'
        """
        self.rec_variables = {}
        i = 0
        for values in self.recvariablesreclist:
            self.rec_variables.update({rec_variables[i] : np.array(values)})
            if self.verbose:
                print('collected recorded variable %s' % rec_variables[i])
            i += 1
        del self.recvariablesreclist

    def _loadspikes(self):
        """
        Initialize spiketimes from netcon if they exist
        """
        if hasattr(self, 'synlist'):
            if len(self.synlist) == len(self.sptimeslist):
                for i in range(int(self.synlist.count())):
                    for ii in range(int(self.sptimeslist.o(i).size)):
                        self.netconlist.o(i).event(float(self.sptimeslist.o(i)[ii]))
            # elif len(self.synlist) > 0 and len(self.sptimeslist) == 0:
            #     errmsg = 'please run method "set_spike_times() for every' + \
            #             '\n' + 'instance of LFPy.pointprocess.Synapse'
            #     raise Exception(errmsg)
            # else:
            #     pass

    def _set_soma_volt_recorder(self):
        """Record somatic membrane potential"""
        self.somav = neuron.h.Vector(int(self.tstopms / self.dt+1))

        if self.nsomasec == 0:
            pass
        elif self.nsomasec == 1:
            for sec in self.somalist:
                self.somav.record(sec(0.5)._ref_v, self.dt)
        elif self.nsomasec > 1:
            nseg = self.get_idx('soma').size
            i, j = divmod(nseg, 2)
            k = 1
            for sec in self.somalist:
                for seg in sec:
                    if nseg==2 and k == 1:
                        #if 2 segments, record from the first one:
                        self.somav.record(seg._ref_v, self.dt)
                    else:
                        if k == i*2:
                            #record from one of the middle segments:
                            self.somav.record(seg._ref_v, self.dt)
                    k += 1

    def _set_imem_recorders(self):
        """
        Record membrane currents for all segments
        """
        neuron.h.finitialize(self.v_init) # need to set voltage, otherwise the
                                          # returned currents will be wrong

        self.memireclist = neuron.h.List()
        for sec in self.allseclist:
            for seg in sec:
                memirec = neuron.h.Vector(int(self.tstopms / self.dt+1))
                memirec.record(seg._ref_i_membrane_, self.dt)
                self.memireclist.append(memirec)

    def _set_ipas_recorders(self):
        """
        Record passive membrane currents for all segments
        """
        self.memipasreclist = neuron.h.List()
        for sec in self.allseclist:
            for seg in sec:
                memipasrec = neuron.h.Vector(int(self.tstopms / self.dt+1))
                memipasrec.record(seg._ref_i_pas, self.dt)
                self.memipasreclist.append(memipasrec)

    def _set_icap_recorders(self):
        """
        Record capacitive membrane currents for all segments
        """
        self.memicapreclist = neuron.h.List()
        for sec in self.allseclist:
            for seg in sec:
                memicaprec = neuron.h.Vector(int(self.tstopms / self.dt+1))
                memicaprec.record(seg._ref_i_cap, self.dt)
                self.memicapreclist.append(memicaprec)

    def _set_voltage_recorders(self):
        """
        Record membrane potentials for all segments
        """
        self.memvreclist = neuron.h.List()
        for sec in self.allseclist:
            for seg in sec:
                memvrec = neuron.h.Vector(int(self.tstopms / self.dt+1))
                memvrec.record(seg._ref_v, self.dt)
                self.memvreclist.append(memvrec)

    def _set_variable_recorders(self, rec_variables):
        """
        Create a recorder for each variable name in list
        rec_variables

        Variables is stored in nested list self.recvariablesreclist
        """
        self.recvariablesreclist = neuron.h.List()
        for variable in rec_variables:
            variablereclist = neuron.h.List()
            self.recvariablesreclist.append(variablereclist)
            for sec in self.allseclist:
                for seg in sec:
                    recvector = neuron.h.Vector(int(self.tstopms /
                                                    self.dt + 1))
                    if hasattr(seg, variable):
                        recvector.record(getattr(seg, '_ref_%s' % variable),
                                         self.dt)
                    else:
                        print('non-existing variable %s, section %s.%f' %
                                (variable, sec.name(), seg.x))
                    variablereclist.append(recvector)

    def set_pos(self, xpos=0., ypos=0., zpos=0.):
        """Set the cell position.

        Move the cell geometry so that midpoint of soma section is
        in (xpos, ypos, zpos). If no soma pos, use the first segment

        Parameters
        ----------
        xpos : float
            x position defaults to 0.0
        ypos : float
            y position defaults to 0.0
        zpos : float
            z position defaults to 0.0
        """
        diffx = xpos-self.somapos[0]
        diffy = ypos-self.somapos[1]
        diffz = zpos-self.somapos[2]

        #also update the pt3d_pos:
        if self.pt3d and hasattr(self, 'x3d'):
            self._set_pt3d_pos(diffx, diffy, diffz)
        else:
            self.somapos[0] = xpos
            self.somapos[1] = ypos
            self.somapos[2] = zpos

            self.xstart += diffx
            self.ystart += diffy
            self.zstart += diffz

            self.xend += diffx
            self.yend += diffy
            self.zend += diffz

        self._calc_midpoints()
        self._update_synapse_positions()

    def strip_hoc_objects(self):
        """Destroy any NEURON hoc objects in the cell object"""
        for varname in dir(self):
            if type(getattr(self, varname)) == type(neuron.h.List()):
                setattr(self, varname, None)
                if self.verbose:
                    print('None-typed %s in cell instance' % varname)

    def cellpickler(self, filename, pickler=pickle.dump):
        """Save data in cell to filename, using cPickle. It will however destroy
        any neuron.h objects upon saving, as c-objects cannot be pickled

        Parameters
        ----------
        filename : str
            Where to save cell

        Examples
        --------
        To save a cell, use:

        >>> cell.cellpickler('cell.cpickle')

        To load this cell again in another session:

        >>> import cPickle
        >>> f = file('cell.cpickle', 'rb')
        >>> cell = cPickle.load(f)
        >>> f.close()

        alternatively:

        >>> import LFPy
        >>> cell = LFPy.tools.load('cell.cpickle')
        """
        self.strip_hoc_objects()
        if pickler==pickle.dump:
            filen = open(filename, 'wb')
            pickle.dump(self, filen, protocol=2)
            filen.close()
            return None
        elif pickler==pickle.dumps:
            return pickle.dumps(self)

    def _update_synapse_positions(self):
        """
        Update synapse positions after rotation of morphology
        """
        for i in range(len(self.synapses)):
            self.synapses[i].update_pos(self)

    def set_rotation(self, x=None, y=None, z=None, rotation_order='xyz'):
        """
        Rotate geometry of cell object around the x-, y-, z-axis in the order
        described by rotation_order parameter.
        rotation_order should be a string with 3 elements containing x, y, and z
        e.g. 'xyz', 'zyx'

        Input should be angles in radians.

        using rotation matrices, takes dict with rot. angles,
        where x, y, z are the rotation angles around respective axes.
        All rotation angles are optional.

        Examples
        --------
        >>> cell = LFPy.Cell(**kwargs)
        >>> rotation = {'x' : 1.233, 'y' : 0.236, 'z' : np.pi}
        >>> cell.set_rotation(**rotation)
        """
        if type(rotation_order) is not str:
            raise AttributeError('rotation_order must be a string')
        elif 'x' not in rotation_order or 'y' not in rotation_order or 'z' not in rotation_order:
            raise AttributeError("'x', 'y', and 'z' must be in rotation_order")
        elif len(rotation_order) is not 3:
            raise AttributeError("rotation_order should have 3 elements (e.g. 'zyx')")

        for ax in rotation_order:
            if ax is 'x' and x is not None:
                theta = -x
                rotation_x = np.matrix([[1, 0, 0],
                    [0, np.cos(theta), -np.sin(theta)],
                    [0, np.sin(theta), np.cos(theta)]])

                rel_start, rel_end = self._rel_positions()

                rel_start = rel_start * rotation_x
                rel_end = rel_end * rotation_x

                self._real_positions(rel_start, rel_end)
                if self.verbose:
                    print('Rotated geometry %g radians around x-axis' % (-theta))
            else:
                if self.verbose:
                    print('Geometry not rotated around x-axis')

            if ax is 'y' and y is not None:
                phi = -y
                rotation_y = np.matrix([[np.cos(phi), 0, np.sin(phi)],
                    [0, 1, 0],
                    [-np.sin(phi), 0, np.cos(phi)]])

                rel_start, rel_end = self._rel_positions()

                rel_start = rel_start * rotation_y
                rel_end = rel_end * rotation_y

                self._real_positions(rel_start, rel_end)
                if self.verbose:
                    print('Rotated geometry %g radians around y-axis' % (-phi))
            else:
                if self.verbose:
                    print('Geometry not rotated around y-axis')

            if ax is 'z' and z is not None:
                gamma = -z
                rotation_z = np.matrix([[np.cos(gamma), -np.sin(gamma), 0],
                        [np.sin(gamma), np.cos(gamma), 0],
                        [0, 0, 1]])

                rel_start, rel_end = self._rel_positions()

                rel_start = rel_start * rotation_z
                rel_end = rel_end * rotation_z

                self._real_positions(rel_start, rel_end)
                if self.verbose:
                    print('Rotated geometry %g radians around z-axis' % (-gamma))
            else:
                if self.verbose:
                    print('Geometry not rotated around z-axis')

        #rotate the pt3d geometry accordingly
        if self.pt3d and hasattr(self, 'x3d'):
            self._set_pt3d_rotation(x, y, z, rotation_order)

    def chiral_morphology(self, axis='x'):
        """
        Mirror the morphology around given axis, (default x-axis),
        useful to introduce more heterogeneouties in morphology shapes

        Parameters
        ----------
        axis : str
            'x' or 'y' or 'z'

        """
        #morphology relative to soma-position
        rel_start, rel_end = self._rel_positions()
        if axis == 'x':
            rel_start[:, 0] = -rel_start[:, 0]
            rel_end[:, 0] = -rel_end[:, 0]
        elif axis == 'y':
            rel_start[:, 1] = -rel_start[:, 1]
            rel_end[:, 1] = -rel_end[:, 1]
        elif axis == 'z':
            rel_start[:, 2] = -rel_start[:, 2]
            rel_end[:, 2] = -rel_end[:, 2]
        else:
            raise Exception("axis must be either 'x', 'y' or 'z'")

        if self.verbose:
            print('morphology mirrored across %s-axis' % axis)

        #set the proper 3D positions
        self._real_positions(rel_start, rel_end)

    def _squeeze_me_macaroni(self):
        """
        Reducing the dimensions of the morphology matrices from 3D->1D
        """
        self.xstart = np.array(self.xstart).flatten()
        self.xend = np.array(self.xend).flatten()

        self.ystart = np.array(self.ystart).flatten()
        self.yend = np.array(self.yend).flatten()

        self.zstart = np.array(self.zstart).flatten()
        self.zend = np.array(self.zend).flatten()

    def _rel_positions(self):
        """
        Morphology relative to soma position
        """
        rel_start = np.array([self.xstart-self.somapos[0],
                              self.ystart-self.somapos[1],
                              self.zstart-self.somapos[2]]).T
        rel_end = np.array([self.xend-self.somapos[0],
                            self.yend-self.somapos[1],
                            self.zend-self.somapos[2]]).T

        return rel_start, rel_end

    def _real_positions(self, rel_start, rel_end):
        """
        Morphology coordinates relative to Origo
        """
        self.xstart = rel_start[:, 0] + self.somapos[0]
        self.ystart = rel_start[:, 1] + self.somapos[1]
        self.zstart = rel_start[:, 2] + self.somapos[2]

        self.xend = rel_end[:, 0] + self.somapos[0]
        self.yend = rel_end[:, 1] + self.somapos[1]
        self.zend = rel_end[:, 2] + self.somapos[2]

        self._squeeze_me_macaroni()
        self._calc_midpoints()
        self._update_synapse_positions()

    def get_rand_prob_area_norm(self, section='allsec',
                                z_min=-10000, z_max=10000):
        """
        Return the probability (0-1) for synaptic coupling on segments
        in section sum(prob)=1 over all segments in section.
        Probability normalized by area.

        Parameters
        ----------
        section : str
            string matching a section-name. Defaults to 'allsec'
        z_min : float
            depth filter
        z_max : float
            depth filter

        """
        idx = self.get_idx(section=section, z_min=z_min, z_max = z_max)
        prob = self.area[idx] / sum(self.area[idx])
        return prob

    def get_rand_prob_area_norm_from_idx(self, idx=np.array([0])):
        """
        Return the normalized probability (0-1) for synaptic coupling on
        segments in idx-array.
        Normalised probability determined by area of segments.

        Parameters
        ----------
        idx : np.ndarray, dtype=int.
            array of segment indices

        """
        prob = self.area[idx] / sum(self.area[idx])
        return prob

    def get_intersegment_vector(self, idx0=0, idx1=0):
        """Return the distance between midpoints of two segments with index
        idx0 and idx1. The argument returned is a vector [x, y, z], where
        x = self.xmid[idx1] - self.xmid[idx0] etc.

        Parameters
        ----------
        idx0 : int
        idx1 : int

        """
        vector = []
        try:
            if idx1 < 0 or idx0 < 0:
                raise Exception('idx0 < 0 or idx1 < 0')
            vector.append(self.xmid[idx1] - self.xmid[idx0])
            vector.append(self.ymid[idx1] - self.ymid[idx0])
            vector.append(self.zmid[idx1] - self.zmid[idx0])
            return vector
        except:
            ERRMSG = 'idx0 and idx1 must be ints on [0, %i]' % self.totnsegs
            raise ValueError(ERRMSG)

    def get_intersegment_distance(self, idx0=0, idx1=0):
        """
        Return the Euclidean distance between midpoints of two segments.

        Parameters
        ----------
        idx0 : int
        idx1 : int

        Returns
        -------
        float
            Will return a float in unit of micrometers.

        """
        try:
            vector = np.array(self.get_intersegment_vector(idx0, idx1))
            return np.sqrt((vector**2).sum())
        except:
            ERRMSG = 'idx0 and idx1 must be ints on [0, %i]' % self.totnsegs
            raise ValueError(ERRMSG)

    def get_idx_children(self, parent="soma[0]"):
        """Get the idx of parent's children sections, i.e. compartments ids
        of sections connected to parent-argument

        Parameters
        ----------
        parent : str
            name-pattern matching a sectionname. Defaults to "soma[0]"

        """
        idxvec = np.zeros(self.totnsegs)
        secnamelist = []
        childseclist = []
        #filling list of sectionnames for all sections, one entry per segment
        for sec in self.allseclist:
            for seg in sec:
                secnamelist.append(sec.name())
        #filling list of children section-names
        sref = neuron.h.SectionRef(parent)
        for sec in sref.child:
            childseclist.append(sec.name())
        #idxvec=1 where both coincide
        i = 0
        for sec in secnamelist:
            for childsec in childseclist:
                if sec == childsec:
                    idxvec[i] += 1
            i += 1

        [idx] = np.where(idxvec)
        return idx

    def get_idx_parent_children(self, parent="soma[0]"):
        """
        Get all idx of segments of parent and children sections, i.e. segment
        idx of sections connected to parent-argument, and also of the parent
        segments

        Parameters
        ----------
        parent : str
            name-pattern matching a sectionname. Defaults to "soma[0]"
        """
        seclist = [parent]
        sref = neuron.h.SectionRef(parent)
        for sec in sref.child:
            seclist.append(sec.name())

        return self.get_idx(section=seclist)

    def get_idx_name(self, idx=np.array([0], dtype=int)):
        '''
        Return NEURON convention name of segments with index idx.
        The returned argument is a list of tuples with corresponding
        segment idx, section name, and position along the section, like;
        [(0, 'neuron.h.soma[0]', 0.5),]

        kwargs:
        ::

            idx : np.ndarray, dtype int
                segment indices, must be between 0 and cell.totnsegs
        '''
        #ensure idx is array-like, or convert
        if type(idx) == int or np.int64:
            idx = np.array([idx])
        elif len(idx) == 0:
            return
        else:
            idx = np.array(idx).astype(int)

        #ensure all idx are valid
        if np.any(idx >= self.totnsegs):
            wrongidx = idx[np.where(idx >= self.totnsegs)]
            raise Exception('idx %s >= number of compartments' % str(wrongidx))

        #create list of seg names:
        allsegnames = []
        segidx = 0
        for sec in self.allseclist:
            for seg in sec:
                allsegnames.append((segidx, '%s' % sec.name(), seg.x))
                segidx += 1

        return np.array(allsegnames, dtype=object)[idx][0]

    def _collect_pt3d(self):
        """collect the pt3d info, for each section"""
        x = []
        y = []
        z = []
        d = []

        for sec in self.allseclist:
            n3d = int(neuron.h.n3d())
            x_i, y_i, z_i = np.zeros(n3d), np.zeros(n3d), np.zeros(n3d),
            d_i = np.zeros(n3d)
            for i in range(n3d):
                x_i[i] = neuron.h.x3d(i)
                y_i[i] = neuron.h.y3d(i)
                z_i[i] = neuron.h.z3d(i)
                d_i[i] = neuron.h.diam3d(i)


            x.append(x_i)
            y.append(y_i)
            z.append(z_i)
            d.append(d_i)

        #remove offsets which may be present if soma is centred in Origo
        if len(x) > 1:
            xoff = x[0].mean()
            yoff = y[0].mean()
            zoff = z[0].mean()
            for i in range(len(x)):
                x[i] -= xoff
                y[i] -= yoff
                z[i] -= zoff

        return x, y, z, d

    def _update_pt3d(self):
        """
        update the locations in neuron.hoc.space using neuron.h.pt3dchange()
        """
        i = 0
        for sec in self.allseclist:
            n3d = int(neuron.h.n3d())
            for n in range(n3d):
                neuron.h.pt3dchange(n,
                                self.x3d[i][n],
                                self.y3d[i][n],
                                self.z3d[i][n],
                                self.diam3d[i][n])
            i += 1
            #let NEURON know about the changes we just did:
            neuron.h.define_shape()
        #must recollect the geometry, otherwise we get roundoff errors!
        self._collect_geometry()

    def _set_pt3d_pos(self, diffx=0, diffy=0, diffz=0):
        """
        Offset pt3d geometry with differential displacement
        indicated in Cell.set_pos()
        """
        for i in range(len(self.x3d)):
            self.x3d[i] += diffx
            self.y3d[i] += diffy
            self.z3d[i] += diffz
        self._update_pt3d()


    def _set_pt3d_rotation(self, x=None, y=None, z=None, rotation_order='xyz'):
        """
        Rotate pt3d geometry of cell object around the x-, y-, z-axis
        in the order described by rotation_order parameter.
        rotation_order should be a string with 3 elements containing x, y, and z
        e.g. 'xyz', 'zyx'

        Input should be angles in radians.

        using rotation matrices, takes dict with rot. angles,
        where x, y, z are the rotation angles around respective axes.
        All rotation angles are optional.

        Examples
        --------

        >>> cell = LFPy.Cell(**kwargs)
        >>> rotation = {'x' : 1.233, 'y' : 0.236, 'z' : np.pi}
        >>> cell.set_pt3d_rotation(**rotation)
        """
        for ax in rotation_order:
            if ax is 'x' and x is not None:
                theta = -x
                rotation_x = np.matrix([[1, 0, 0],
                    [0, np.cos(theta), -np.sin(theta)],
                    [0, np.sin(theta), np.cos(theta)]])
                for i in range(len(self.x3d)):
                    rel_pos = self._rel_pt3d_positions(self.x3d[i],
                                                       self.y3d[i], self.z3d[i])

                    rel_pos = rel_pos * rotation_x

                    self.x3d[i], self.y3d[i], self.z3d[i] = \
                                                self._real_pt3d_positions(rel_pos)
                if self.verbose:
                    print(('Rotated geometry %g radians around x-axis' % (-theta)))
            else:
                if self.verbose:
                    print('Geometry not rotated around x-axis')

            if ax is 'y' and y is not None:
                phi = -y
                rotation_y = np.matrix([[np.cos(phi), 0, np.sin(phi)],
                    [0, 1, 0],
                    [-np.sin(phi), 0, np.cos(phi)]])
                for i in range(len(self.x3d)):
                    rel_pos = self._rel_pt3d_positions(self.x3d[i],
                                                       self.y3d[i], self.z3d[i])

                    rel_pos = rel_pos * rotation_y

                    self.x3d[i], self.y3d[i], self.z3d[i] = \
                                                self._real_pt3d_positions(rel_pos)
                if self.verbose:
                    print('Rotated geometry %g radians around y-axis' % (-phi))
            else:
                if self.verbose:
                    print('Geometry not rotated around y-axis')

            if ax is 'z' and z is not None:
                gamma = -z
                rotation_z = np.matrix([[np.cos(gamma), -np.sin(gamma), 0],
                        [np.sin(gamma), np.cos(gamma), 0],
                        [0, 0, 1]])
                for i in range(len(self.x3d)):
                    rel_pos = self._rel_pt3d_positions(self.x3d[i],
                                                       self.y3d[i], self.z3d[i])

                    rel_pos = rel_pos * rotation_z

                    self.x3d[i], self.y3d[i], self.z3d[i] = \
                                                self._real_pt3d_positions(rel_pos)
                if self.verbose:
                    print('Rotated geometry %g radians around z-axis' % (-gamma))
            else:
                if self.verbose:
                    print('Geometry not rotated around z-axis')
        self._update_pt3d()

    def _rel_pt3d_positions(self, x, y, z):
        """Morphology relative to soma position """
        rel_pos = np.transpose(np.array([x - self.somapos[0],
                                         y - self.somapos[1],
                                         z - self.somapos[2]]))

        return rel_pos

    def _real_pt3d_positions(self, rel_pos):
        """Morphology coordinates relative to Origo """
        x = rel_pos[:, 0] + self.somapos[0]
        y = rel_pos[:, 1] + self.somapos[1]
        z = rel_pos[:, 2] + self.somapos[2]

        x = np.array(x).flatten()
        y = np.array(y).flatten()
        z = np.array(z).flatten()

        return x, y, z

    def _create_polygon(self, i, projection=('x', 'z')):
        """create a polygon to fill for each section"""
        x = getattr(self, projection[0]+'3d')[i]
        y = getattr(self, projection[1]+'3d')[i]
        #x = self.x3d[i]
        #z = self.z3d[i]
        d = self.diam3d[i]

        #calculate angles
        dx = np.diff(x)
        dy = np.diff(y)
        theta = np.arctan2(dy, dx)

        x = np.r_[x, x[::-1]]
        y = np.r_[y, y[::-1]]

        theta = np.r_[theta, theta[::-1]]
        d = np.r_[d, d[::-1]]

        #1st corner:
        x[0] -= 0.5 * d[0] * np.sin(theta[0])
        y[0] += 0.5 * d[0] * np.cos(theta[0])

        ##pt3d points between start and end of section, first side
        x[1:dx.size] -= 0.25 * d[1:dx.size] * (
            np.sin(theta[:dx.size-1]) + np.sin(theta[1:dx.size]))
        y[1:dy.size] += 0.25 * d[1:dy.size] * (
            np.cos(theta[:dy.size-1]) + np.cos(theta[1:dx.size]))

        #end of section, first side
        x[dx.size] -= 0.5 * d[dx.size] * np.sin(theta[dx.size])
        y[dy.size] += 0.5 * d[dy.size] * np.cos(theta[dy.size])

        #other side
        #end of section, second side
        x[dx.size+1] += 0.5 * d[dx.size+1] * np.sin(theta[dx.size])
        y[dy.size+1] -= 0.5 * d[dy.size+1] * np.cos(theta[dy.size])

        ##pt3d points between start and end of section, second side
        x[::-1][1:dx.size] += 0.25 * d[::-1][1:dx.size] * (
            np.sin(theta[::-1][:dx.size-1]) + np.sin(theta[::-1][1:dx.size]))
        y[::-1][1:dy.size] -= 0.25 * d[::-1][1:dy.size] * (
            np.cos(theta[::-1][:dy.size-1]) + np.cos(theta[::-1][1:dx.size]))

        #last corner:
        x[-1] += 0.5 * d[-1] * np.sin(theta[-1])
        y[-1] -= 0.5 * d[-1] * np.cos(theta[-1])

        return x, y

    def get_pt3d_polygons(self, projection=('x', 'z')):
        """For each section create a polygon in the plane determined by keyword
        argument projection=('x', 'z'), that can be
        visualized using e.g., plt.fill()

        Returns
        -------
        list
            list of (x, z) tuples giving the trajectory
            of each section that can be plotted using PolyCollection

        Examples
        --------

        >>> from matplotlib.collections import PolyCollection
        >>> import matplotlib.pyplot as plt
        >>> cell = LFPy.Cell(morphology='PATH/TO/MORPHOLOGY')
        >>> zips = []
        >>> for x, z in cell.get_idx_polygons(projection=('x', 'z')):
        >>>     zips.append(zip(x, z))
        >>> polycol = PolyCollection(zips,
        >>>                          edgecolors='none',
        >>>                          facecolors='gray')
        >>> fig = plt.figure()
        >>> ax = fig.add_subplot(111)
        >>> ax.add_collection(polycol)
        >>> ax.axis(ax.axis('equal'))
        >>> plt.show()

        """
        if len(projection) != 2:
            raise ValueError("projection arg be a tuple like ('x', 'y')")
        if 'x' in projection and 'y' in projection:
            pass
        elif 'x' in projection and 'z' in projection:
            pass
        elif 'y' in projection and 'z' in projection:
            pass
        else:
            mssg = "projection must be a length 2 tuple of 'x', 'y' or 'z'!"
            raise ValueError(mssg)

        polygons = []
        for i in range(len(self.x3d)):
            polygons.append(self._create_polygon(i, projection))

        return polygons

    def _create_segment_polygon(self, i, projection=('x', 'z')):
        """Create a polygon to fill for segment i, in the plane
        determined by kwarg projection"""
        x = [getattr(self, projection[0]+'start')[i],
             getattr(self, projection[0]+'end')[i]]
        z = [getattr(self, projection[1]+'start')[i],
             getattr(self, projection[1]+'end')[i]]
        #x = [self.xstart[i], self.xend[i]]
        #z = [self.zstart[i], self.zend[i]]
        d = self.diam[i]

        #calculate angles
        dx = np.diff(x)
        dz = np.diff(z)
        theta = np.arctan2(dz, dx)

        x = np.r_[x, x[::-1]]
        z = np.r_[z, z[::-1]]

        #1st corner:
        x[0] -= 0.5 * d * np.sin(theta)
        z[0] += 0.5 * d * np.cos(theta)

        #end of section, first side
        x[1] -= 0.5 * d * np.sin(theta)
        z[1] += 0.5 * d * np.cos(theta)

        #other side
        #end of section, second side
        x[2] += 0.5 * d * np.sin(theta)
        z[2] -= 0.5 * d * np.cos(theta)

        #last corner:
        x[3] += 0.5 * d * np.sin(theta)
        z[3] -= 0.5 * d * np.cos(theta)

        return x, z

    def get_idx_polygons(self, projection=('x', 'z')):
        """For each segment idx in cell create a polygon in the plane
        determined by the projection kwarg (default ('x', 'z')),
        that can be visualized using plt.fill() or
        mpl.collections.PolyCollection

        Parameters
        ----------
        projection : tuple of strings
            Determining projection. Defaults to ('x', 'z')

        Returns
        -------
        polygons : list
            list of (np.ndarray, np.ndarray) tuples
            giving the trajectory of each section

        Examples
        --------
        The most efficient way of using this would be something like

        >>> from matplotlib.collections import PolyCollection
        >>> import matplotlib.pyplot as plt
        >>> cell = LFPy.Cell(morphology='PATH/TO/MORPHOLOGY')
        >>> zips = []
        >>> for x, z in cell.get_idx_polygons(projection=('x', 'z')):
        >>>     zips.append(zip(x, z))
        >>> polycol = PolyCollection(zips,
        >>>                          edgecolors='none',
        >>>                          facecolors='gray')
        >>> fig = plt.figure()
        >>> ax = fig.add_subplot(111)
        >>> ax.add_collection(polycol)
        >>> ax.axis(ax.axis('equal'))
        >>> plt.show()

        """
        if len(projection) != 2:
            raise ValueError("projection arg be a tuple like ('x', 'y')")
        if 'x' in projection and 'y' in projection:
            pass
        elif 'x' in projection and 'z' in projection:
            pass
        elif 'y' in projection and 'z' in projection:
            pass
        else:
            mssg = "projection must be a length 2 tuple of 'x', 'y' or 'z'!"
            raise ValueError(mssg)

        polygons = []
        for i in np.arange(self.totnsegs):
            polygons.append(self._create_segment_polygon(i, projection))

        return polygons

    def insert_v_ext(self, v_ext, t_ext):
        """Set external extracellular potential around cell.

        Playback of some extracellular potential v_ext on each cell.totnseg
        compartments. Assumes that the "extracellular"-mechanism is inserted
        on each compartment.
        Can be used to study ephaptic effects and similar
        The inputs will be copied and attached to the cell object as
        cell.v_ext, cell.t_ext, and converted
        to (list of) neuron.h.Vector types, to allow playback into each
        compartment e_extracellular reference.
        Can not be deleted prior to running cell.simulate()

        Parameters
        ----------
        v_ext : numpy array
            Numpy array of size cell.totnsegs x t_ext.size, unit mV
        t_ext : np.array
            Time vector of v_ext

        Examples
        --------

        >>> import LFPy
        >>> import numpy as np
        >>> import matplotlib.pyplot as plt

        >>> #create cell
        >>> cell = LFPy.Cell(morphology='morphologies/example_morphology.hoc')

        >>> #time vector and extracellular field for every segment:
        >>> t_ext = np.arange(cell.tstopms / cell.dt+ 1) * cell.dt
        >>> v_ext = np.random.rand(cell.totnsegs, t_ext.size)-0.5

        >>> #insert potentials and record response:
        >>> cell.insert_v_ext(v_ext, t_ext)
        >>> cell.simulate(rec_imem=True, rec_vmem=True)

        >>> fig = plt.figure()
        >>> ax1 = fig.add_subplot(311)
        >>> ax2 = fig.add_subplot(312)
        >>> ax3 = fig.add_subplot(313)
        >>> eim = ax1.matshow(np.array(cell.v_ext), cmap='spectral')
        >>> cb1 = fig.colorbar(eim, ax=ax1)
        >>> cb1.set_label('v_ext')
        >>> ax1.axis(ax1.axis('tight'))
        >>> iim = ax2.matshow(cell.imem, cmap='spectral')
        >>> cb2 = fig.colorbar(iim, ax=ax2)
        >>> cb2.set_label('imem')
        >>> ax2.axis(ax2.axis('tight'))
        >>> vim = ax3.matshow(cell.vmem, cmap='spectral')
        >>> ax3.axis(ax3.axis('tight'))
        >>> cb3 = fig.colorbar(vim, ax=ax3)
        >>> cb3.set_label('vmem')
        >>> ax3.set_xlabel('tstep')
        >>> plt.show()

        """

        #test dimensions of input
        try:
            if v_ext.shape[0] != self.totnsegs:
                raise ValueError("v_ext.shape[0] != cell.totnsegs")
            if v_ext.shape[1] != t_ext.size:
                raise ValueError('v_ext.shape[1] != t_ext.size')
        except:
            raise ValueError('v_ext, t_ext must both be np.array types')

        if not self.extracellular:
            raise Exception('LFPy.Cell arg extracellular != True')

        #create list of extracellular potentials on each segment, time vector
        self.t_ext = neuron.h.Vector(t_ext)
        self.v_ext = []
        for v in v_ext:
            self.v_ext.append(neuron.h.Vector(v))
        #play v_ext into e_extracellular reference
        i = 0
        for sec in self.allseclist:
            for seg in sec:
                self.v_ext[i].play(seg._ref_e_extracellular, self.t_ext)
                i += 1

        return

    def get_axial_currents(self):
        """
        Return magnitude and distance traveled by axial currents from
        membrane potentials.

        Returns
        -------
        d_list : ndarray [microm]
            Array of distance vectors traveled by each axial
            current in i_axial. d_list uses same indexing order as
            segments in cell, the only difference being that d_list has two
            vectors per segments. len(d_list) = 2*cell.totnsegs
        i_axial : ndarray [nA]
            Array of axial current magnitude I for all segments in cell at all
            timepoints in tvec.
            Each segment is divided in two, giving 2 current vectors
            per segment. Same indexing as for d_list.
            len(iaxial) = 2*cell.totnsegs.

        """
        if not hasattr(self, 'vmem'):
            raise AttributeError('no vmem, run cell.simulate(rec_vmem=True)')

<<<<<<< HEAD
        iaxial = np.zeros((self.totnsegs*2, len(self.tvec)))
        d_list = np.zeros((self.totnsegs*2, 3))
=======
        iaxial = []
        d_list = []

>>>>>>> b0840f3e
        dseg = np.c_[self.xmid - self.xstart,
                     self.ymid - self.ystart,
                     self.zmid - self.zstart]
        dpar = np.c_[self.xend - self.xmid,
                     self.yend - self.ymid,
                     self.zend - self.zmid]

        children_dict = self.get_dict_of_children_idx()
        for sec in neuron.h.allsec():
            if not neuron.h.SectionRef(sec.name()).has_parent():
                # skip soma, since soma is an orphan
                continue


            bottom_seg = True
            secref = neuron.h.SectionRef(sec.name())
            parentseg = secref.parent()
            parentsec = parentseg.sec

            branch = len(children_dict[parentsec.name()]) > 1

            parent_idx = self.get_idx(section=parentsec.name())[-1]
            seg_idx = self.get_idx(section=sec.name())[0]

            for _ in sec:
                iseg, ipar = self._parent_and_segment_i(seg_idx, parent_idx,
                                                        bottom_seg, branch,
                                                        parentsec)

                if bottom_seg and 'soma' in parentsec.name():
                    # if a seg is connented to soma, it is
                    # connected to the middle of soma,
                    # and dpar needs to be altered.
                    dpar[parent_idx] = np.array([self.xstart[seg_idx] -
                                         self.xmid[parent_idx],
                                        self.ystart[seg_idx] -
                                         self.ymid[parent_idx],
                                        self.zstart[seg_idx] -
                                         self.zmid[parent_idx]])

                tot_parent_idx = int(parent_idx*2 + 1)
                tot_seg_idx = seg_idx*2
                d_list[tot_parent_idx] = dpar[parent_idx]
                d_list[tot_seg_idx] = dseg[seg_idx]
                iaxial[tot_parent_idx] += ipar
                iaxial[tot_seg_idx] = iseg

                parent_idx = seg_idx
                seg_idx += 1
                branch = False
                bottom_seg = False
                parent_ri = 0
        return d_list, iaxial


    def _get_axial_resistance(self):
        """
        Return NEURON axial resistance for all cell compartments.

        Returns
        -------
        ri_list : ndarray [MOhm]
            Array containing neuron.h.ri(seg.x) for all segments in
            cell. neuron.h.ri(seg.x) is the axial resistance from
            the middle of the segment to the middle of its parent
            segment. NB: If seg is the first segment in a section,
            i.e. the parent segment belongs to a different section,
            neuron.h.ri(seg.x) is the axial resistance from
            the middle of the segment to the end of the parent segment only.
        """

        ri_list = np.zeros(self.totnsegs)
        comp = 0
        for sec in neuron.h.allsec():
            for seg in sec:
                ri_list[comp] = neuron.h.ri(seg.x)
                comp += 1

        return ri_list


    def get_dict_of_children_idx(self):
        """
        Return dictionary with children seg indices for all secs.

        Returns
        -------
        children_dict : dictionary
            Dictionary containing a list for each section,
            with the segment index of all the section's children.
            The dictionary is needed to find the
            sibling of a segment.
        """
        children_dict = {}
        for sec in neuron.h.allsec():
            children_dict[sec.name()] = []
            for child in neuron.h.SectionRef(sec.name()).child:
                # add index of first segment of each child
                children_dict[sec.name()].append(int(self.get_idx(
                    section=child.name())[0]))

        return children_dict

    def get_dict_parent_connections(self):
        """
        Return dictionary with children seg indices for all secs.

        Returns
        -------
        children_dict : dictionary
            Dictionary containing a list for each section,
            with the segment index of all the section's children.
            The dictionary is needed to find the
            sibling of a segment.
        """
        connection_dict = {}
        for sec in neuron.h.allsec():
            connection_dict[sec.name()] = neuron.h.parent_connection()
        return connection_dict


    def _parent_and_segment_i(self, seg_idx, parent_idx, bottom_seg,
                              branch, parentsec):
        """
        Return current from segment midpoint to start and parent end to mid.

        Parameters
        ----------
        seg_idx : int
        parent_idx : int
        parent_ri : float [MOhm]
        bottom_seg : boolean
        branch : boolean
        parentsec : neuron.Section object

        Returns
        -------
        iseg : ndarray [nA]
            ndarray containing axial currents from segment middle
            to segment start for all segments in sec.
        ipar : ndarray [nA]
            ndarray containing axial currents from
            parent segment end to parent segment middle
            forall parent segments in cell.

        """
        ri_list = self.get_axial_resistance()
        seg_ri = ri_list[seg_idx]
        vpar = self.vmem[parent_idx]
        vseg = self.vmem[seg_idx]
        children_dict = self.get_dict_of_children_idx()
        connection_dict = self.get_dict_parent_connections()

        if not bottom_seg:
            iseg = (vpar - vseg) / seg_ri
            ipar = iseg
        else:
            conn_point = neuron.h.parent_connection()
            if conn_point != 1:
                iseg = (vpar - vseg) / seg_ri
                ipar = np.zeros(len(vpar))
            else:
                parent_ri = neuron.h.ri(0)
                if not branch:
                    ri = parent_ri + seg_ri
                    iseg = (vpar - vseg) / ri
                    ipar = iseg
                else:
                    [sib_idcs] = np.take(children_dict[parentsec.name()],
                                      np.where(children_dict[parentsec.name()]
                                               != seg_idx))
                    sib_idcs = list(sib_idcs)  #, type(sib_idcs)

                    if type(sib_idcs) == int or np.int64:
                        sib_idcs = [sib_idcs]
                    sibs = [self.get_idx_name(np.array(sib_idcs))[0][i][1] for i in range(len(sib_idcs[0]))]
                    v_branch_num = vpar/parent_ri + vseg/seg_ri
                    v_branch_denom = 1./parent_ri + 1./seg_ri
                    for sib_idx, sib in zip(sib_idcs, sibs):
                        sib_conn_point = connection_dict[sib]
                        if sib_conn_point == 1:

                            v_branch_num += self.vmem[sib_idx][0]/ri_list[sib_idx]
                            v_branch_denom += 1./ ri_list[sib_idx]
                    v_branch = v_branch_num/v_branch_denom
                    iseg = (v_branch - vseg)/seg_ri
                    ipar = iseg
        return iseg, ipar<|MERGE_RESOLUTION|>--- conflicted
+++ resolved
@@ -1939,14 +1939,10 @@
         if not hasattr(self, 'vmem'):
             raise AttributeError('no vmem, run cell.simulate(rec_vmem=True)')
 
-<<<<<<< HEAD
+
         iaxial = np.zeros((self.totnsegs*2, len(self.tvec)))
         d_list = np.zeros((self.totnsegs*2, 3))
-=======
-        iaxial = []
-        d_list = []
-
->>>>>>> b0840f3e
+
         dseg = np.c_[self.xmid - self.xstart,
                      self.ymid - self.ystart,
                      self.zmid - self.zstart]
