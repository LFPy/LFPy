#!/usr/bin/env python
"""
Copyright (C) 2012 Computational Neuroscience Group, NMBU.

This program is free software: you can redistribute it and/or modify
it under the terms of the GNU General Public License as published by
the Free Software Foundation, either version 3 of the License, or
(at your option) any later version.

This program is distributed in the hope that it will be useful,
but WITHOUT ANY WARRANTY; without even the implied warranty of
MERCHANTABILITY or FITNESS FOR A PARTICULAR PURPOSE.  See the
GNU General Public License for more details.

"""

import os
import sys
from warnings import warn
import pickle
import numpy as np
import neuron
from LFPy import RecExtElectrode
from LFPy.run_simulation import _run_simulation, _run_simulation_with_electrode
from LFPy.run_simulation import _collect_geometry_neuron
from LFPy.alias_method import alias_method


class Cell(object):
    """
    The main cell class used in LFPy.

    Parameters
    ----------
    morphology : str
        path/to/morphology/file
    v_init : float
        Initial membrane potential. Default to -65 mV.
    passive : bool
        Passive mechanisms are initialized if True. Defaults to True
    Ra : float
        Axial resistance. Defaults to 150 Ohm/cm
    rm : float
        Membrane resistivity. Defaults to 30000 Ohm cm^2.
    cm : float
        Membrane capacitance. Defaults to 1.0 uF/cm2.
    e_pas : float
        Passive mechanism reversal potential. Defaults to -65 mV.
    extracellular : bool
        Switch for NEURON's extracellular mechanism. Defaults to False
    dt : float
        simulation timestep. Defaults to 0.1 ms
    tstartms : float
        Initialization time for simulation <= 0 ms. Defaults to 0.
    tstopms : float
        Stop time for simulation > 0 ms. Defaults to 100 ms.
    nsegs_method : 'lambda100' or 'lambda_f' or 'fixed_length' or None
        nseg rule, used by NEURON to determine number of compartments.
        Defaults to 'lambda100'
    max_nsegs_length : float or None
        Maximum segment length for method 'fixed_length'. Defaults to None
    lambda_f : int
        AC frequency for method 'lambda_f'. Defaults to 100
    d_lambda : float
        Parameter for d_lambda rule. Defaults to 0.1
    delete_sections : bool
        Delete pre-existing section-references. Defaults to True
    custom_code : list or None
        List of model-specific code files ([.py/.hoc]). Defaults to None
    custom_fun : list or None
        List of model-specific functions with args. Defaults to None
    custom_fun_args : list or None
        List of args passed to custom_fun functions. Defaults to None
    pt3d : bool
        Use pt3d-info of the cell geometries switch. Defaults to False
    celsius : float or None
        Temperature in celsius. If nothing is specified here
        or in custom code it is 6.3 celcius
    verbose : bool
        Verbose output switch. Defaults to False

    Examples
    --------
    Here is an example of how to use the cell class.

    >>> import os
    >>> import LFPy
    >>> cellParameters = {
    >>>     'morphology' : os.path.join(LFPy.__path__[0], 'stick.hoc'),
    >>>     'rm' : 30000,
    >>>     'cm' : 1.0,
    >>>     'Ra' : 150,
    >>>     'timeres_NEURON' : 0.1,
    >>>     'timeres_python' : 0.1,
    >>>     'tstartms' : -50,
    >>>     'tstopms' : 50,
    >>> }
    >>> cell = LFPy.Cell(**cellParameters)
    >>> cell.simulate()

    """
    def __init__(self, morphology,
                    v_init=-65.,
                    passive=True,
                    Ra=150.,
                    rm=30000.,
                    cm=1.0,
                    e_pas=-65.,
                    extracellular=False,
                    tstartms=0.,
                    tstopms=100.,
                    dt = 0.1,
                    nsegs_method='lambda100',
                    lambda_f = 100,
                    d_lambda = 0.1,
                    max_nsegs_length=None,
                    delete_sections = True,
                    custom_code=None,
                    custom_fun=None,
                    custom_fun_args=None,
                    pt3d=False,
                    celsius=None,
                    verbose=False,
                    **kwargs):
        """
        Initialization of the Cell object.
        """
        self.verbose = verbose
        self.pt3d = pt3d
        
        # raise Exceptions on deprecated input arguments
        for key in ['timeres_NEURON', 'timeres_python']:
            if key in kwargs.keys():
                raise DeprecationWarning('cell keyword argument {} is deprecated. Use dt=float instead'.format(key))
        
        if not hasattr(neuron.h, 'd_lambda'):
            neuron.h.load_file('stdlib.hoc')    #NEURON std. library
            neuron.h.load_file('import3d.hoc')  #import 3D morphology lib

        if delete_sections:
            numsec = 0
            for numsec, sec in enumerate(neuron.h.allsec()):
                pass
            if numsec > 0 and self.verbose:
                print('%s existing sections deleted from memory' % numsec)
            neuron.h('forall delete_section()')

        #print a warning if neuron have existing sections
        numsec = 0
        for numsec, sec in enumerate(neuron.h.allsec()):
            pass
        if numsec > 0 and self.verbose:
            mssg = "%s sections detected! " % numsec + \
                   "Consider setting 'delete_sections=True'"
            warn(mssg)
                
        #load morphology
        self.morphology = morphology
        if self.morphology is not None:
            if os.path.isfile(self.morphology):
                self._load_geometry()
            else:
                raise Exception('non-existent file %s' % self.morphology)
        else:
            try:
                #will try to import top level cell and create sectionlist,
                #in case there were no morphology file loaded
                neuron.h.define_shape()
                self._create_sectionlists()
            except:
                raise Exception("Could not load existent top-level cell")
        
        #Some parameters and lists initialised
        if dt not in 2.**np.arange(-16, -1):
            if self.verbose:
                print('dt not a power of 2,')
                print('cell.tvec errors may occur.')
                print('Initialization will continue.')
            else:
                pass
        self.dt = dt
        
        self.tstartms = tstartms
        self.tstopms = tstopms
        
        self.synapses = []
        self.synidx = []
        self.pointprocesses = []
        self.pointprocess_idx = []
        
        self.v_init = v_init
        
        self.default_rotation = self._get_rotation()
        
        if passive:
            #Set passive properties, insert passive on all segments
            self.Ra = Ra
            self.rm = rm
            self.cm = cm
            self.e_pas = e_pas
            self._set_passive()
        else:
            if self.verbose:
                print('No passive properties added')
        
        #run user specified code and functions if argument given
        if custom_code is not None or custom_fun is not None:
            self._run_custom_codes(custom_code, custom_fun, custom_fun_args)
        
        #Insert extracellular mech on all segments
        self.extracellular = extracellular
        if self.extracellular:
            self._set_extracellular()
        else:
            if self.verbose:
                print("no extracellular mechanism inserted")
        
        #set number of segments accd to rule, and calculate the number
        self._set_nsegs(nsegs_method, lambda_f, d_lambda, max_nsegs_length)
        self.totnsegs = self._calc_totnsegs()
        if self.verbose:
            print("Total number of segments: %i" % self.totnsegs)
        
        #extract pt3d info from NEURON, and set these with the same rotation
        #and position in space as in our simulations, assuming RH rule, which
        #NEURON do NOT use in shape plot
        if self.pt3d:
            self.x3d, self.y3d, self.z3d, self.diam3d = self._collect_pt3d()

        #Gather geometry, set position and rotation of morphology
        if self.pt3d:
            self._update_pt3d()
        else: # self._update_pt3d itself makes a call to self._collect_geometry()
            self._collect_geometry()
        if hasattr(self, 'somapos'):
            self.set_pos()
        else:
            if self.verbose:
                print('no soma, using the midpoint if initial segment.')
        self.set_rotation(**self.default_rotation)

        if celsius is not None:
            if neuron.h.celsius != 6.3:
                print("Overwriting custom temperature of %1.2f. New temperature is %1.2f"
                      % (neuron.h.celsius, celsius))
            neuron.h.celsius = celsius


    def _load_geometry(self):
        """Load the morphology-file in NEURON""" 
        try: 
            neuron.h.sec_counted = 0
        except LookupError:
            neuron.h('sec_counted = 0')
        
        #import the morphology, try and determine format
        fileEnding = self.morphology.split('.')[-1]
        if fileEnding == 'hoc' or fileEnding == 'HOC':
            neuron.h.load_file(1, self.morphology)
        else:
            neuron.h('objref this')
            if fileEnding == 'asc' or fileEnding == 'ASC':
                Import = neuron.h.Import3d_Neurolucida3()
                if not self.verbose:
                    Import.quiet = 1
            elif fileEnding == 'swc' or fileEnding == 'SWC':
                Import = neuron.h.Import3d_SWC_read()
            elif fileEnding == 'xml' or fileEnding == 'XML':
                Import = neuron.h.Import3d_MorphML()
            else:
                raise ValueError('%s is not a recognised morphology file format!'
                                 ).with_traceback(
                    'Should be either .hoc, .asc, .swc, .xml!' % self.morphology)
            
            #assuming now that morphologies file is the correct format
            try:
                Import.input(self.morphology)
            except:
                if not hasattr(neuron, 'neuroml'):
                    raise Exception('Can not import, try and copy the ' +
                    'nrn/share/lib/python/neuron/neuroml ' +
                    'folder into %s' % neuron.__path__[0])
                else:
                    raise Exception('something wrong with file, see output')
            try:
                imprt = neuron.h.Import3d_GUI(Import, 0)
            except:
                raise Exception('See output, try to correct the file')
            imprt.instantiate(neuron.h.this)
            
        neuron.h.define_shape()
        self._create_sectionlists()

        
    def _run_custom_codes(self, custom_code, custom_fun, custom_fun_args):
        """Execute custom model code and functions with arguments"""
        # load custom codes
        if custom_code is not None:
            for code in custom_code:
                if code.split('.')[-1] == 'hoc':
                    try:
                        neuron.h.xopen(code)
                    except RuntimeError:
                        ERRMSG = '\n'.join(['', 
                            'Could not load custom model code (%s)' %code, 
                            'while creating a Cell object.',
                            'One possible cause is the NEURON mechanisms have',
                            'not been compiled, ',
                            'try running nrnivmodl. ',])
                        raise Exception(ERRMSG)
                elif code.split('.')[-1] == 'py':
                    if sys.version >= "3.4":
                        exec(code, globals())
                    else:
                        exec(code)
                else:
                    raise Exception('%s not a .hoc- nor .py-file' % code)
        
        # run custom functions with arguments
        i = 0
        if custom_fun is not None:
            for fun in custom_fun:
                fun(**custom_fun_args[i])
                i += 1
        
        #recreate sectionlists in case something changed
        neuron.h.define_shape()
        self._create_sectionlists()

    
    def _set_nsegs(self, nsegs_method, lambda_f, d_lambda, max_nsegs_length):
        """Set number of segments per section according to the lambda-rule,
        or according to maximum length of segments"""
        if nsegs_method == 'lambda100':
            self._set_nsegs_lambda100(d_lambda)
        elif nsegs_method == 'lambda_f':
            self._set_nsegs_lambda_f(lambda_f, d_lambda)
        elif nsegs_method == 'fixed_length':
            self._set_nsegs_fixed_length(max_nsegs_length)
        else:
            if self.verbose:
                print('No nsegs_method applied (%s)' % nsegs_method)
    
    def _get_rotation(self):
        """Check if there exists a corresponding file
        with rotation angles"""
        if self.morphology is not None:
            base = os.path.splitext(self.morphology)[0]        
            if os.path.isfile(base+'.rot'):
                rotation_file = base+'.rot'
                rotation_data = open(rotation_file)
                rotation = {}
                for line in rotation_data:
                    var, val = line.split('=')
                    val = val.strip()
                    val = float(str(val))
                    rotation[var] = val
            else:
                rotation = {}
        else:
            rotation = {}
        return rotation

    def _create_sectionlists(self):
        """Create section lists for different kinds of sections"""
        #list with all sections
        self.allsecnames = []
        self.allseclist = neuron.h.SectionList()
        for sec in neuron.h.allsec():
            self.allsecnames.append(sec.name())
            self.allseclist.append(sec=sec)
        
        
        #list of soma sections, assuming it is named on the format "soma*"
        self.nsomasec = 0
        self.somalist = neuron.h.SectionList()
        for sec in neuron.h.allsec():
            if sec.name().find('soma') >= 0:
                self.somalist.append(sec=sec)
                self.nsomasec += 1
            
    def _get_idx(self, seclist):
        """Return boolean vector which indexes where segments in seclist 
        matches segments in neuron.h.allsec(), rewritten from 
        LFPy.hoc function get_idx()"""
        if neuron.h.allsec() == seclist:
            return np.ones(self.totnsegs, dtype=bool)
        else:
            idxvec = np.zeros(self.totnsegs, dtype=bool)
            #get sectionnames from seclist
            seclistnames = []
            for sec in seclist:
                seclistnames.append(sec.name())
            seclistnames = np.array(seclistnames, dtype='|S128')
            segnames = np.empty(self.totnsegs, dtype='|S128')
            i = 0
            for sec in self.allseclist:
                secname = sec.name()
                for seg in sec:
                    segnames[i] = secname
                    i += 1
            for name in seclistnames:
                idxvec[segnames == name] = True

            return idxvec
    
    def _set_nsegs_lambda_f(self, frequency=100, d_lambda=0.1):
        """Set the number of segments for section according to the 
        d_lambda-rule for a given input frequency
        
        Parameters
        ----------
        frequency : float
            frequency at which AC length constant is computed
        d_lambda : float
        """
        for sec in self.allseclist:
            sec.nseg = int((sec.L / (d_lambda*neuron.h.lambda_f(frequency,
                                                sec=sec)) + .9) / 2)*2 + 1
        if self.verbose:
            print("set nsegs using lambda-rule with frequency %i." % frequency)
   
    def _set_nsegs_lambda100(self, d_lambda=0.1):
        """Set the numbers of segments using d_lambda(100)"""
        self._set_nsegs_lambda_f(frequency=100, d_lambda=d_lambda)
    
    def _set_nsegs_fixed_length(self, maxlength):
        """Set nseg for sections so that every segment L < maxlength"""
        for sec in self.allseclist:
            sec.nseg = int(sec.L / maxlength) + 1
    
    def _calc_totnsegs(self):
        """Calculate the number of segments in the allseclist"""
        i = 0
        for sec in self.allseclist:
            i += sec.nseg
        
        return i
    
    def _check_currents(self):
        """Check that the sum of all membrane and electrode currents over all
        segments is sufficiently close to zero"""
        raise NotImplementedError('this function need to be written')
    
    def _set_passive(self):
        """Insert passive mechanism on all segments"""
        for sec in self.allseclist:
            sec.insert('pas')
            sec.Ra = self.Ra
            sec.cm = self.cm
            sec.g_pas = 1. / self.rm
            sec.e_pas = self.e_pas
    
    def _set_extracellular(self):
        """Insert extracellular mechanism on all sections
        to set an external potential V_ext as boundary condition.
        """

        for sec in self.allseclist:
            sec.insert('extracellular')
            
    def set_synapse(self, idx, syntype,
                    record_current=False, record_potential=False,
                    weight=None, **kwargs):
        """Insert synapse on cell segment

        Parameters
        ----------
        idx : int
            Index of compartment where synapse is inserted
        syntype : str
            Type of synapse. Built-in examples: ExpSyn, Exp2Syn
        record_current : bool
            Decides if potential is recorded
        record_potential : bool
            Decides if potential is recorded
        weight : float
            Strength of synapse
        kwargs
            arguments passed on from class Synapse

        """
        if not hasattr(self, 'synlist'):
            self.synlist = neuron.h.List()
        if not hasattr(self, 'synireclist'):
            self.synireclist = neuron.h.List()
        if not hasattr(self, 'synvreclist'):
            self.synvreclist = neuron.h.List()
        if not hasattr(self, 'netstimlist'):
           self.netstimlist = neuron.h.List()
        if not hasattr(self, 'netconlist'):
            self.netconlist = neuron.h.List()
        if not hasattr(self, 'sptimeslist'):
            self.sptimeslist = neuron.h.List()

        i = 0 
        cmd1 = 'syn = neuron.h.'
        cmd2 = '(seg.x, sec=sec)'
        for sec in self.allseclist:
            for seg in sec:
                if i == idx:
                    command = cmd1 + syntype + cmd2
                    if sys.version >= "3.4":
                        exec(command, locals(), globals())
                    else:
                        exec(command)
                    for param in list(kwargs.keys()):
                        try:
                            if sys.version >= "3.4":
                                exec('syn.' + param + '=' + str(kwargs[param]),
                                     locals(), globals())
                            else:
                                exec('syn.' + param + '=' + str(kwargs[param]))
                        except:
                            pass
                    self.synlist.append(syn)  

                    #create NetStim (generator) and NetCon (connection) objects
                    self.netstimlist.append(neuron.h.NetStim(0.5))
                    self.netstimlist[-1].number = 0
                    
                    nc = neuron.h.NetCon(self.netstimlist[-1], syn)
                    nc.weight[0] = weight
                    self.netconlist.append(nc)

                    #record currents
                    if record_current:
                        synirec = neuron.h.Vector(int(self.tstopms /
                                                      self.dt+1))
                        synirec.record(syn._ref_i, self.dt)
                        self.synireclist.append(synirec)

                    #record potential
                    if record_potential:
                        synvrec = neuron.h.Vector(int(self.tstopms /
                                                      self.dt+1))
                        synvrec.record(seg._ref_v, self.dt)
                        self.synvreclist.append(synvrec)

                i += 1

        return self.synlist.count() - 1

    def set_point_process(self, idx, pptype, record_current=False, **kwargs):
        """Insert pptype-electrode type pointprocess on segment numbered
        idx on cell object
        
        Parameters
        ----------
        idx : int
            Index of compartment where point process is inserted
        pptype : str
            Type of pointprocess. Examples: SEClamp, VClamp,
            IClamp, SinIClamp, ChirpIClamp
        record_current : bool
            Decides if current is stored
        kwargs
            Arguments passed on from class StimIntElectrode
            
        """
        
        if not hasattr(self, 'stimlist'):
            self.stimlist = neuron.h.List()
        if not hasattr(self, 'stimireclist'):
            self.stimireclist = neuron.h.List()
        
        i = 0
        cmd1 = 'stim = neuron.h.'
        cmd2 = '(seg.x, sec=sec)'
        for sec in self.allseclist:
            for seg in sec:
                if i == idx:
                    command = cmd1 + pptype + cmd2
                    if sys.version >= "3.4":
                        exec(command, locals(), globals())
                    else:
                        exec(command)
                    for param in list(kwargs.keys()):
                        try:
                            if sys.version >= "3.4":
                                exec('stim.' + param + '=' + str(kwargs[param]),
                                     locals(), globals())
                            else:
                                exec('stim.' + param + '=' + str(kwargs[param]))
                        except SyntaxError:
                            ERRMSG = ''.join(['',
                                'Point process type "{0}" might not '.format(
                                    pptype),
                                'recognize attribute "{0}". '.format(param),
                                'Check for misspellings'])
                            raise Exception(ERRMSG)                            
                    self.stimlist.append(stim)
                    
                    #record current
                    if record_current:
                        stimirec = neuron.h.Vector(int(self.tstopms /
                                                       self.dt+1))
                        stimirec.record(stim._ref_i, self.dt)
                        self.stimireclist.append(stimirec)
                
                i += 1
        
        return self.stimlist.count() - 1
    
    def _collect_geometry(self):
        """Collects x, y, z-coordinates from NEURON"""
        #None-type some attributes if they do not exis:
        if not hasattr(self, 'xstart'):
            self.xstart = None
            self.ystart = None
            self.zstart = None
            self.xend = None
            self.yend = None
            self.zend = None
            self.area = None
            self.diam = None
            self.length = None

        _collect_geometry_neuron(self)
        self._calc_midpoints()

        self.somaidx = self.get_idx(section='soma')

        if self.somaidx.size > 1:
            xmids = self.xmid[self.somaidx]
            ymids = self.ymid[self.somaidx]
            zmids = self.zmid[self.somaidx]
            self.somapos = np.zeros(3)
            self.somapos[0] = xmids.mean()
            self.somapos[1] = ymids.mean()
            self.somapos[2] = zmids.mean()
        elif self.somaidx.size == 1:
            self.somapos = np.zeros(3)
            self.somapos[0] = self.xmid[self.somaidx]
            self.somapos[1] = self.ymid[self.somaidx]
            self.somapos[2] = self.zmid[self.somaidx]
        elif self.somaidx.size == 0:
            if self.verbose:
                print('There is no soma!')
                print('using first segment as root point')
            self.somaidx = np.array([0])
            self.somapos = np.zeros(3)
            self.somapos[0] = self.xmid[self.somaidx]
            self.somapos[1] = self.ymid[self.somaidx]
            self.somapos[2] = self.zmid[self.somaidx]
        else:
            raise Exception('Huh?!')

    def _calc_midpoints(self):
        """Calculate midpoints of each segment"""
        self.xmid = .5*(self.xstart+self.xend).flatten()
        self.ymid = .5*(self.ystart+self.yend).flatten()
        self.zmid = .5*(self.zstart+self.zend).flatten()

    def get_idx(self, section='allsec', z_min=-10000, z_max=10000):
        """Returns compartment idx of segments from sections with names that match
        the pattern defined in input section on interval [z_min, z_max].
        
        Parameters
        ----------
        section : str
            Any entry in cell.allsecnames or just 'allsec'.
        z_min : float
            Depth filter. Specify minimum z-position
        z_max : float
            Depth filter. Specify maximum z-position
        
        Examples
        --------
        >>> idx = cell.get_idx(section='allsec')
        >>> print(idx)
        >>> idx = cell.get_idx(section=['soma', 'dend', 'apic'])
        >>> print(idx)
            
        """

        if section == 'allsec': 
            seclist = neuron.h.allsec()
        else:
            seclist = neuron.h.SectionList()
            if type(section) == str:
                for sec in self.allseclist:
                    if sec.name().find(section) >= 0:
                        seclist.append(sec=sec)
            elif type(section) == list:
                for secname in section:
                    for sec in self.allseclist:
                        if sec.name().find(secname) >= 0:
                            seclist.append(sec=sec)
            else:
                if self.verbose:
                    print('%s did not match any section name' % str(section))

        idx = self._get_idx(seclist)
        sel_z_idx = (self.zmid[idx] > z_min) & (self.zmid[idx] < z_max)
        return np.arange(self.totnsegs)[idx][sel_z_idx]

    def get_closest_idx(self, x=0., y=0., z=0., section='allsec'):
        """Get the index number of a segment in specified section which 
        midpoint is closest to the coordinates defined by the user

        Parameters
        ----------
        x: float
            x-coordinate
        y: float
            y-coordinate
        z: float
            z-coordinate
        section: str
            String matching a section-name. Defaults to 'allsec'.

        """
        idx = self.get_idx(section)
        dist = np.sqrt((self.xmid[idx] - x)**2 +
                       (self.ymid[idx] - y)**2 +
                       (self.zmid[idx] - z)**2)
        
        mindist = np.where(dist == np.min(dist))
        
        return int(idx[mindist])
    
    def get_rand_idx_area_norm(self, section='allsec', nidx=1,
                               z_min=-10000, z_max=10000):
        """Return nidx segment indices in section with random probability
        normalized to the membrane area of segment on 
        interval [z_min, z_max]
        
        Parameters
        ----------
        section : str
            String matching a section-name
        nidx : int
            Number of random indices
        z_min : float
            Depth filter
        z_max : float
            Depth filter

        """
        poss_idx = self.get_idx(section=section, z_min=z_min, z_max=z_max)
        if nidx < 1:
            print('nidx < 1, returning empty array')
            return np.array([])
        elif poss_idx.size == 0:
            print('No possible segment idx match enquire! returning empty array')
            return np.array([])
        else:
            area = self.area[poss_idx]
            area /= area.sum()
            idx = alias_method(poss_idx, area, nidx)

            return idx
    
    def simulate(self, electrode=None, rec_imem=False, rec_vmem=False,
                 rec_ipas=False, rec_icap=False,
                 rec_isyn=False, rec_vmemsyn=False, rec_istim=False,
                 rec_variables=[], variable_dt=False, atol=0.001,
                 to_memory=True, to_file=False, file_name=None,
                 dotprodcoeffs=None):
        """
        This is the main function running the simulation of the NEURON model.
        Start NEURON simulation and record variables specified by arguments.
        
        Parameters
        ----------
        electrode : :obj: or list, optional
            Either an LFPy.RecExtElectrode object or a list of such.
            If supplied, LFPs will be calculated at every time step
            and accessible as `electrode.LFP`. If a list of objects
            is given, accessible as `electrode[0].LFP` etc.
        rec_imem : bool
            If true, segment membrane currents will be recorded
            If no electrode argument is given, it is necessary to
            set rec_imem=True in order to calculate LFP later on.
            Units of (nA).
        rec_vmem : bool
            Record segment membrane voltages (mV)
        rec_ipas : bool
            Record passive segment membrane currents (nA)
        rec_icap : bool
            Record capacitive segment membrane currents (nA)
        rec_isyn : bool
            Record synaptic currents of from Synapse class (nA)
        rec_vmemsyn : bool
            Record membrane voltage of segments with Synapse(mV)
        rec_istim :  bool
            Record currents of StimIntraElectrode (nA)
        rec_variables : list
            List of variables to record, i.e arg=['cai', ]
        variable_dt : bool
            Use variable timestep in NEURON
        atol : float
            Absolute tolerance used with NEURON variable timestep
        to_memory : bool
            Only valid with electrode, store lfp in -> electrode.LFP
        to_file : bool
            Only valid with electrode, save LFPs in hdf5 file format
        file_name : str
            Name of hdf5 file, '.h5' is appended if it doesnt exist
        dotprodcoeffs : list
            List of N x Nseg np.ndarray. These arrays will at
            every timestep be multiplied by the membrane currents.
            Presumably useful for memory efficient csd or lfp calcs

        """
        self._set_soma_volt_recorder()
        self._collect_tvec()
        
        # set up integrator, use the CVode().fast_imem method by default
        # as it doesn't hurt sim speeds much if at all. 
        cvode = neuron.h.CVode()
        try:
            cvode.use_fast_imem(1)
        except AttributeError as ae:
            raise Exception('neuron.h.CVode().use_fast_imem() not found. Please update NEURON to v.7.4 or newer')
        
        if rec_imem:
            self._set_imem_recorders()
        if rec_vmem:
            self._set_voltage_recorders()
        if rec_ipas:
            self._set_ipas_recorders()
        if rec_icap:
            self._set_icap_recorders()
        if len(rec_variables) > 0:
            self._set_variable_recorders(rec_variables)
        
        
        #run fadvance until t >= tstopms, and calculate LFP if asked for
        if electrode is None and dotprodcoeffs is None:
            if not rec_imem:
                print("rec_imem = %s, membrane currents will not be recorded!"
                                  % str(rec_imem))
            _run_simulation(self, cvode, variable_dt, atol)

        else:
            #allow using both electrode and additional coefficients:
            _run_simulation_with_electrode(self, cvode, electrode, variable_dt, atol,
                                               to_memory, to_file, file_name,
                                               dotprodcoeffs)
        # somatic trace
        self.somav = np.array(self.somav)
        
        if rec_imem:
            self._calc_imem()        
        if rec_ipas:
            self._calc_ipas()        
        if rec_icap:
            self._calc_icap()        
        if rec_vmem:
            self._collect_vmem()        
        if rec_isyn:
            self._collect_isyn()        
        if rec_vmemsyn:
            self._collect_vsyn()        
        if rec_istim:
            self._collect_istim()
        if len(rec_variables) > 0:
            self._collect_rec_variables(rec_variables)
        if hasattr(self, 'netstimlist'):
            del self.netstimlist

    def _collect_tvec(self):
        """
        Set the tvec to be a monotonically increasing numpy array after sim.
        """
        self.tvec = np.arange(self.tstopms / self.dt + 1) * self.dt
        
    def _calc_imem(self):
        """
        Fetch the vectors from the memireclist and calculate self.imem
        containing all the membrane currents.
        """
        self.imem = np.array(self.memireclist)
        self.memireclist = None
        del self.memireclist
    
    def _calc_ipas(self):
        """
        Get the passive currents
        """
        self.ipas = np.array(self.memipasreclist)
        for i in range(self.ipas.shape[0]):
            self.ipas[i, ] *= self.area[i] * 1E-2
        self.memipasreclist = None
        del self.memipasreclist
    
    def _calc_icap(self):
        """
        Get the capacitive currents
        """
        self.icap = np.array(self.memicapreclist)
        for i in range(self.icap.shape[0]):
            self.icap[i, ] *= self.area[i] * 1E-2
        self.memicapreclist = None
        del self.memicapreclist
    
    def _collect_vmem(self):
        """
        Get the membrane currents
        """
        self.vmem = np.array(self.memvreclist)
        self.memvreclist = None
        del self.memvreclist
    
    def _collect_isyn(self):
        """
        Get the synaptic currents
        """
        for syn in self.synapses:
            if syn.record_current:
                syn.collect_current(self)
            else:
                raise Exception('must set record_current=True in Synapse class')
        self.synireclist = None
        del self.synireclist
    
    def _collect_vsyn(self):
        """
        Collect the membrane voltage of segments with synapses
        """
        for i in range(len(self.synapses)):
            self.synapses[i].collect_potential(self)
        self.synvreclist = None
        del self.synvreclist
    
    def _collect_istim(self):
        """
        Get the pointprocess currents
        """
        for i in range(len(self.pointprocesses)):
            if self.pointprocesses[i].record_current:
                self.pointprocesses[i].collect_current(self)
            else:
                raise Exception('must set record_current=True for pointp.')
        self.stimireclist = None
        del self.stimireclist
        
    def _collect_rec_variables(self, rec_variables):
        """
        Create dict of np.arrays from recorded variables, each dictionary
        element named as the corresponding recorded variable name, i.e 'cai'
        """
        self.rec_variables = {}
        i = 0
        for values in self.recvariablesreclist:
            self.rec_variables.update({rec_variables[i] : np.array(values)})
            if self.verbose:
                print('collected recorded variable %s' % rec_variables[i])
            i += 1
        del self.recvariablesreclist
    
    def _loadspikes(self):
        """
        Initialize spiketimes from netcon if they exist
        """
        if hasattr(self, 'synlist'):
            if len(self.synlist) == len(self.sptimeslist):
                for i in range(int(self.synlist.count())):
                    for ii in range(int(self.sptimeslist.o(i).size)):
                        self.netconlist.o(i).event(float(self.sptimeslist.o(i)[ii]))
            # elif len(self.synlist) > 0 and len(self.sptimeslist) == 0:
            #     errmsg = 'please run method "set_spike_times() for every' + \
            #             '\n' + 'instance of LFPy.pointprocess.Synapse'
            #     raise Exception(errmsg)
            # else:
            #     pass

    def _set_soma_volt_recorder(self):
        """Record somatic membrane potential"""
        self.somav = neuron.h.Vector(int(self.tstopms / self.dt+1))

        if self.nsomasec == 0:
            pass
        elif self.nsomasec == 1:
            for sec in self.somalist:
                self.somav.record(sec(0.5)._ref_v, self.dt)
        elif self.nsomasec > 1:
            nseg = self.get_idx('soma').size
            i, j = divmod(nseg, 2)
            k = 1
            for sec in self.somalist:
                for seg in sec:
                    if nseg==2 and k == 1:
                        #if 2 segments, record from the first one: 
                        self.somav.record(seg._ref_v, self.dt)
                    else:
                        if k == i*2:
                            #record from one of the middle segments:
                            self.somav.record(seg._ref_v, self.dt)
                    k += 1
    
    def _set_imem_recorders(self):
        """
        Record membrane currents for all segments
        """
        neuron.h.finitialize(self.v_init) # need to set voltage, otherwise the
                                          # returned currents will be wrong

        self.memireclist = neuron.h.List()
        for sec in self.allseclist:
            for seg in sec:
                memirec = neuron.h.Vector(int(self.tstopms / self.dt+1))
                memirec.record(seg._ref_i_membrane_, self.dt)
                self.memireclist.append(memirec)
    
    def _set_ipas_recorders(self):
        """
        Record passive membrane currents for all segments
        """
        self.memipasreclist = neuron.h.List()
        for sec in self.allseclist:
            for seg in sec:
                memipasrec = neuron.h.Vector(int(self.tstopms / self.dt+1))
                memipasrec.record(seg._ref_i_pas, self.dt)
                self.memipasreclist.append(memipasrec)
    
    def _set_icap_recorders(self):
        """
        Record capacitive membrane currents for all segments
        """
        self.memicapreclist = neuron.h.List()
        for sec in self.allseclist:
            for seg in sec:
                memicaprec = neuron.h.Vector(int(self.tstopms / self.dt+1))
                memicaprec.record(seg._ref_i_cap, self.dt)
                self.memicapreclist.append(memicaprec)
    
    def _set_voltage_recorders(self):
        """
        Record membrane potentials for all segments
        """
        self.memvreclist = neuron.h.List()
        for sec in self.allseclist:
            for seg in sec:
                memvrec = neuron.h.Vector(int(self.tstopms / self.dt+1))
                memvrec.record(seg._ref_v, self.dt)
                self.memvreclist.append(memvrec)

    def _set_variable_recorders(self, rec_variables):
        """
        Create a recorder for each variable name in list
        rec_variables
        
        Variables is stored in nested list self.recvariablesreclist
        """
        self.recvariablesreclist = neuron.h.List()        
        for variable in rec_variables:
            variablereclist = neuron.h.List()
            self.recvariablesreclist.append(variablereclist)
            for sec in self.allseclist:
                for seg in sec:
                    recvector = neuron.h.Vector(int(self.tstopms /
                                                    self.dt + 1))
                    if hasattr(seg, variable):
                        recvector.record(getattr(seg, '_ref_%s' % variable),
                                         self.dt)
                    else:
                        print('non-existing variable %s, section %s.%f' %
                                (variable, sec.name(), seg.x))
                    variablereclist.append(recvector)

    def set_pos(self, xpos=0., ypos=0., zpos=0.):
        """Set the cell position.

        Move the cell geometry so that midpoint of soma section is
        in (xpos, ypos, zpos). If no soma pos, use the first segment

        Parameters
        ----------
        xpos : float
            x position defaults to 0.0
        ypos : float
            y position defaults to 0.0
        zpos : float
            z position defaults to 0.0
        """
        diffx = xpos-self.somapos[0]
        diffy = ypos-self.somapos[1]
        diffz = zpos-self.somapos[2]

        #also update the pt3d_pos:
        if self.pt3d and hasattr(self, 'x3d'):
            self._set_pt3d_pos(diffx, diffy, diffz)
        else:
            self.somapos[0] = xpos
            self.somapos[1] = ypos
            self.somapos[2] = zpos

            self.xstart += diffx
            self.ystart += diffy
            self.zstart += diffz

            self.xend += diffx
            self.yend += diffy
            self.zend += diffz

        self._calc_midpoints()
        self._update_synapse_positions()

    def strip_hoc_objects(self):
        """Destroy any NEURON hoc objects in the cell object"""
        for varname in dir(self):
            if type(getattr(self, varname)) == type(neuron.h.List()):
                setattr(self, varname, None)
                if self.verbose:
                    print('None-typed %s in cell instance' % varname)
        
<<<<<<< HEAD
    def cellpickler(self, filename, pickler=pickle.dump):
        '''
        Save data in cell to filename, using cPickle. It will however destroy
=======
    def cellpickler(self, filename):
        """Save data in cell to filename, using cPickle. It will however destroy
>>>>>>> 48ec71c3
        any neuron.h objects upon saving, as c-objects cannot be pickled

        Parameters
        ----------
        filename : str
            Where to save cell

        Examples
        --------
        To save a cell, use:

        >>> cell.cellpickler('cell.cpickle')
        
        To load this cell again in another session:

        >>> import cPickle
        >>> f = file('cell.cpickle', 'rb')
        >>> cell = cPickle.load(f)
        >>> f.close()
        
        alternatively:

        >>> import LFPy
        >>> cell = LFPy.tools.load('cell.cpickle')

        """
        self.strip_hoc_objects()
        if pickler==pickle.dump:
            filen = open(filename, 'wb')
            pickle.dump(self, filen, protocol=2)
            filen.close()
            return None
        elif pickler==pickle.dumps:
            return pickle.dumps(self)
    
    def _update_synapse_positions(self):
        """
        Update synapse positions after rotation of morphology
        """
        for i in range(len(self.synapses)):
            self.synapses[i].update_pos(self)
    
    def set_rotation(self, x=None, y=None, z=None, rotation_order='xyz'):
        """
        Rotate geometry of cell object around the x-, y-, z-axis in the order
        described by rotation_order parameter.
        rotation_order should be a string with 3 elements containing x, y, and z
        e.g. 'xyz', 'zyx'

        Input should be angles in radians.
        
        using rotation matrices, takes dict with rot. angles,
        where x, y, z are the rotation angles around respective axes.
        All rotation angles are optional.
        
        Examples
        --------
        >>> cell = LFPy.Cell(**kwargs)
        >>> rotation = {'x' : 1.233, 'y' : 0.236, 'z' : np.pi}
        >>> cell.set_rotation(**rotation)
        """
        if type(rotation_order) is not str:
            raise AttributeError('rotation_order must be a string')
        elif 'x' not in rotation_order or 'y' not in rotation_order or 'z' not in rotation_order:
            raise AttributeError("'x', 'y', and 'z' must be in rotation_order")
        elif len(rotation_order) is not 3:
            raise AttributeError("rotation_order should have 3 elements (e.g. 'zyx')")

        for ax in rotation_order:
            if ax is 'x' and x is not None:
                theta = -x
                rotation_x = np.matrix([[1, 0, 0],
                    [0, np.cos(theta), -np.sin(theta)],
                    [0, np.sin(theta), np.cos(theta)]])

                rel_start, rel_end = self._rel_positions()

                rel_start = rel_start * rotation_x
                rel_end = rel_end * rotation_x

                self._real_positions(rel_start, rel_end)
                if self.verbose:
                    print('Rotated geometry %g radians around x-axis' % (-theta))
            else:
                if self.verbose:
                    print('Geometry not rotated around x-axis')

            if ax is 'y' and y is not None:
                phi = -y
                rotation_y = np.matrix([[np.cos(phi), 0, np.sin(phi)],
                    [0, 1, 0],
                    [-np.sin(phi), 0, np.cos(phi)]])

                rel_start, rel_end = self._rel_positions()

                rel_start = rel_start * rotation_y
                rel_end = rel_end * rotation_y

                self._real_positions(rel_start, rel_end)
                if self.verbose:
                    print('Rotated geometry %g radians around y-axis' % (-phi))
            else:
                if self.verbose:
                    print('Geometry not rotated around y-axis')

            if ax is 'z' and z is not None:
                gamma = -z
                rotation_z = np.matrix([[np.cos(gamma), -np.sin(gamma), 0],
                        [np.sin(gamma), np.cos(gamma), 0],
                        [0, 0, 1]])

                rel_start, rel_end = self._rel_positions()

                rel_start = rel_start * rotation_z
                rel_end = rel_end * rotation_z

                self._real_positions(rel_start, rel_end)
                if self.verbose:
                    print('Rotated geometry %g radians around z-axis' % (-gamma))
            else:
                if self.verbose:
                    print('Geometry not rotated around z-axis')

        #rotate the pt3d geometry accordingly
        if self.pt3d and hasattr(self, 'x3d'):
            self._set_pt3d_rotation(x, y, z, rotation_order)

    def chiral_morphology(self, axis='x'):
        """
        Mirror the morphology around given axis, (default x-axis),
        useful to introduce more heterogeneouties in morphology shapes

        Parameters
        ----------
        axis : str
            'x' or 'y' or 'z'
        
        """
        #morphology relative to soma-position
        rel_start, rel_end = self._rel_positions()
        if axis == 'x':
            rel_start[:, 0] = -rel_start[:, 0]
            rel_end[:, 0] = -rel_end[:, 0]
        elif axis == 'y':
            rel_start[:, 1] = -rel_start[:, 1]
            rel_end[:, 1] = -rel_end[:, 1]
        elif axis == 'z':
            rel_start[:, 2] = -rel_start[:, 2]
            rel_end[:, 2] = -rel_end[:, 2]
        else:
            raise Exception("axis must be either 'x', 'y' or 'z'")
        
        if self.verbose:
            print('morphology mirrored across %s-axis' % axis)
        
        #set the proper 3D positions
        self._real_positions(rel_start, rel_end)
        
    def _squeeze_me_macaroni(self):
        """
        Reducing the dimensions of the morphology matrices from 3D->1D
        """
        self.xstart = np.array(self.xstart).flatten()
        self.xend = np.array(self.xend).flatten()
        
        self.ystart = np.array(self.ystart).flatten()
        self.yend = np.array(self.yend).flatten()
        
        self.zstart = np.array(self.zstart).flatten()
        self.zend = np.array(self.zend).flatten()

    def _rel_positions(self):
        """
        Morphology relative to soma position
        """
        rel_start = np.array([self.xstart-self.somapos[0],
                              self.ystart-self.somapos[1],
                              self.zstart-self.somapos[2]]).T    
        rel_end = np.array([self.xend-self.somapos[0],
                            self.yend-self.somapos[1],
                            self.zend-self.somapos[2]]).T

        return rel_start, rel_end

    def _real_positions(self, rel_start, rel_end):
        """
        Morphology coordinates relative to Origo
        """
        self.xstart = rel_start[:, 0] + self.somapos[0]
        self.ystart = rel_start[:, 1] + self.somapos[1]
        self.zstart = rel_start[:, 2] + self.somapos[2]
        
        self.xend = rel_end[:, 0] + self.somapos[0]
        self.yend = rel_end[:, 1] + self.somapos[1]
        self.zend = rel_end[:, 2] + self.somapos[2]
        
        self._squeeze_me_macaroni()
        self._calc_midpoints()
        self._update_synapse_positions()

    def get_rand_prob_area_norm(self, section='allsec', 
                                z_min=-10000, z_max=10000):
        """
        Return the probability (0-1) for synaptic coupling on segments
        in section sum(prob)=1 over all segments in section.
        Probability normalized by area.

        Parameters
        ----------
        section : str
            string matching a section-name. Defaults to 'allsec'
        z_min : float
            depth filter
        z_max : float
            depth filter

        """
        idx = self.get_idx(section=section, z_min=z_min, z_max = z_max)
        prob = self.area[idx] / sum(self.area[idx])
        return prob

    def get_rand_prob_area_norm_from_idx(self, idx=np.array([0])):
        """
        Return the normalized probability (0-1) for synaptic coupling on
        segments in idx-array.
        Normalised probability determined by area of segments.

        Parameters
        ----------
        idx : np.ndarray, dtype=int.
            array of segment indices

        """
        prob = self.area[idx] / sum(self.area[idx])
        return prob
    
    def get_intersegment_vector(self, idx0=0, idx1=0):
        """Return the distance between midpoints of two segments with index
        idx0 and idx1. The argument returned is a vector [x, y, z], where
        x = self.xmid[idx1] - self.xmid[idx0] etc.
        
        Parameters
        ----------
        idx0 : int
        idx1 : int

        """
        vector = []
        try:
            if idx1 < 0 or idx0 < 0:
                raise Exception('idx0 < 0 or idx1 < 0')
            vector.append(self.xmid[idx1] - self.xmid[idx0])
            vector.append(self.ymid[idx1] - self.ymid[idx0])
            vector.append(self.zmid[idx1] - self.zmid[idx0])
            return vector
        except:
            ERRMSG = 'idx0 and idx1 must be ints on [0, %i]' % self.totnsegs
            raise ValueError(ERRMSG)
        
    def get_intersegment_distance(self, idx0=0, idx1=0):
        """
        Return the Euclidean distance between midpoints of two segments.

        Parameters
        ----------
        idx0 : int
        idx1 : int

        Returns
        -------
        float
            Will return a float in unit of micrometers.

        """
        try:
            vector = np.array(self.get_intersegment_vector(idx0, idx1))
            return np.sqrt((vector**2).sum())
        except:
            ERRMSG = 'idx0 and idx1 must be ints on [0, %i]' % self.totnsegs
            raise ValueError(ERRMSG)

    def get_idx_children(self, parent="soma[0]"):
        """Get the idx of parent's children sections, i.e. compartments ids
        of sections connected to parent-argument
        
        Parameters
        ----------
        parent : str
            name-pattern matching a sectionname. Defaults to "soma[0]"

        """
        idxvec = np.zeros(self.totnsegs)
        secnamelist = []
        childseclist = []
        #filling list of sectionnames for all sections, one entry per segment
        for sec in self.allseclist:
            for seg in sec:
                secnamelist.append(sec.name())
        #filling list of children section-names
        sref = neuron.h.SectionRef(parent)
        for sec in sref.child:
            childseclist.append(sec.name())
        #idxvec=1 where both coincide
        i = 0
        for sec in secnamelist:
            for childsec in childseclist:
                if sec == childsec:
                    idxvec[i] += 1
            i += 1
            
        [idx] = np.where(idxvec)
        return idx

    def get_idx_parent_children(self, parent="soma[0]"):
        """
        Get all idx of segments of parent and children sections, i.e. segment
        idx of sections connected to parent-argument, and also of the parent
        segments
        
<<<<<<< HEAD
        kwargs:
        ::
            
            parent: str
                name-pattern matching a sectionname
        '''
        seclist = [parent]
=======
        Parameters
        ----------
        parent : str
            name-pattern matching a sectionname. Defaults to "soma[0]"

        """
        idxvec = np.zeros(self.totnsegs)
        secnamelist = []
        childseclist = [parent]
        #filling list of sectionnames for all sections, one entry per segment
        for sec in self.allseclist:
            for seg in sec:
                secnamelist.append(sec.name())
        #filling list of children section-names
>>>>>>> 48ec71c3
        sref = neuron.h.SectionRef(parent)
        for sec in sref.child:
            seclist.append(sec.name())
        
        return self.get_idx(section=seclist)

    def get_idx_name(self, idx=np.array([0], dtype=int)):
        """Return NEURON convention name of segments with index idx.

        Parameters
        ----------
            idx : np.ndarray or int
                segment indices, must be between 0 and cell.totnsegs

        Returns
        -------
        list
            The returned argument is a list of tuples with corresponding
            segment idx, section name, and position along the section, like;
            [(0, 'neuron.h.soma[0]', 0.5),]

        """

        #ensure idx is array-like, or convert
        if type(idx) == int:
            idx = np.array([idx])
        elif len(idx) == 0:
            return
        else:
            idx = np.array(idx).astype(int)

        #ensure all idx are valid
        if np.any(idx >= self.totnsegs):
            wrongidx = idx[np.where(idx >= self.totnsegs)]
            raise Exception('idx %s >= number of compartments' % str(wrongidx))
        
        #create list of seg names:
        allsegnames = []
        segidx = 0
        for sec in self.allseclist:
            for seg in sec:
                allsegnames.append((segidx, '%s' % sec.name(), seg.x))
                segidx += 1
        
        return np.array(allsegnames, dtype=object)[idx]

    def _collect_pt3d(self):
        """collect the pt3d info, for each section"""
        x = []
        y = []
        z = []
        d = []

        for sec in self.allseclist:
            n3d = int(neuron.h.n3d())
            x_i, y_i, z_i = np.zeros(n3d), np.zeros(n3d), np.zeros(n3d),
            d_i = np.zeros(n3d)
            for i in range(n3d):
                x_i[i] = neuron.h.x3d(i)
                y_i[i] = neuron.h.y3d(i)
                z_i[i] = neuron.h.z3d(i)
                d_i[i] = neuron.h.diam3d(i)

            
            x.append(x_i)
            y.append(y_i)
            z.append(z_i)
            d.append(d_i)
        
        #remove offsets which may be present if soma is centred in Origo
        if len(x) > 1:
            xoff = x[0].mean()
            yoff = y[0].mean()
            zoff = z[0].mean()
            for i in range(len(x)):
                x[i] -= xoff
                y[i] -= yoff
                z[i] -= zoff

        return x, y, z, d

    def _update_pt3d(self):
        """
        update the locations in neuron.hoc.space using neuron.h.pt3dchange()
        """
        i = 0
        for sec in self.allseclist:
            n3d = int(neuron.h.n3d())
            for n in range(n3d):
                neuron.h.pt3dchange(n,
                                self.x3d[i][n],
                                self.y3d[i][n],
                                self.z3d[i][n],
                                self.diam3d[i][n])
            i += 1
            #let NEURON know about the changes we just did:
            neuron.h.define_shape()
        #must recollect the geometry, otherwise we get roundoff errors!
        self._collect_geometry()

    def _set_pt3d_pos(self, diffx=0, diffy=0, diffz=0):
        """
        Offset pt3d geometry with differential displacement
        indicated in Cell.set_pos()
        """
        for i in range(len(self.x3d)):
            self.x3d[i] += diffx
            self.y3d[i] += diffy
            self.z3d[i] += diffz
        self._update_pt3d()


    def _set_pt3d_rotation(self, x=None, y=None, z=None, rotation_order='xyz'):
        """
        Rotate pt3d geometry of cell object around the x-, y-, z-axis
        in the order described by rotation_order parameter.
        rotation_order should be a string with 3 elements containing x, y, and z
        e.g. 'xyz', 'zyx'

        Input should be angles in radians.
        
        using rotation matrices, takes dict with rot. angles,
        where x, y, z are the rotation angles around respective axes.
        All rotation angles are optional.
        
        Examples
        --------

        >>> cell = LFPy.Cell(**kwargs)
        >>> rotation = {'x' : 1.233, 'y' : 0.236, 'z' : np.pi}
        >>> cell.set_pt3d_rotation(**rotation)
        """
        for ax in rotation_order:
            if ax is 'x' and x is not None:
                theta = -x
                rotation_x = np.matrix([[1, 0, 0],
                    [0, np.cos(theta), -np.sin(theta)],
                    [0, np.sin(theta), np.cos(theta)]])
                for i in range(len(self.x3d)):
                    rel_pos = self._rel_pt3d_positions(self.x3d[i],
                                                       self.y3d[i], self.z3d[i])

                    rel_pos = rel_pos * rotation_x

                    self.x3d[i], self.y3d[i], self.z3d[i] = \
                                                self._real_pt3d_positions(rel_pos)
                if self.verbose:
                    print(('Rotated geometry %g radians around x-axis' % (-theta)))
            else:
                if self.verbose:
                    print('Geometry not rotated around x-axis')

            if ax is 'y' and y is not None:
                phi = -y
                rotation_y = np.matrix([[np.cos(phi), 0, np.sin(phi)],
                    [0, 1, 0],
                    [-np.sin(phi), 0, np.cos(phi)]])
                for i in range(len(self.x3d)):
                    rel_pos = self._rel_pt3d_positions(self.x3d[i],
                                                       self.y3d[i], self.z3d[i])

                    rel_pos = rel_pos * rotation_y

                    self.x3d[i], self.y3d[i], self.z3d[i] = \
                                                self._real_pt3d_positions(rel_pos)
                if self.verbose:
                    print('Rotated geometry %g radians around y-axis' % (-phi))
            else:
                if self.verbose:
                    print('Geometry not rotated around y-axis')

            if ax is 'z' and z is not None:
                gamma = -z
                rotation_z = np.matrix([[np.cos(gamma), -np.sin(gamma), 0],
                        [np.sin(gamma), np.cos(gamma), 0],
                        [0, 0, 1]])
                for i in range(len(self.x3d)):
                    rel_pos = self._rel_pt3d_positions(self.x3d[i],
                                                       self.y3d[i], self.z3d[i])

                    rel_pos = rel_pos * rotation_z

                    self.x3d[i], self.y3d[i], self.z3d[i] = \
                                                self._real_pt3d_positions(rel_pos)
                if self.verbose:
                    print('Rotated geometry %g radians around z-axis' % (-gamma))
            else:
                if self.verbose:
                    print('Geometry not rotated around z-axis')
        self._update_pt3d()

    def _rel_pt3d_positions(self, x, y, z):
        """Morphology relative to soma position """
        rel_pos = np.transpose(np.array([x - self.somapos[0],
                                         y - self.somapos[1],
                                         z - self.somapos[2]]))

        return rel_pos
    
    def _real_pt3d_positions(self, rel_pos):
        """Morphology coordinates relative to Origo """
        x = rel_pos[:, 0] + self.somapos[0]
        y = rel_pos[:, 1] + self.somapos[1]
        z = rel_pos[:, 2] + self.somapos[2]
        
        x = np.array(x).flatten()
        y = np.array(y).flatten()
        z = np.array(z).flatten()
        
        return x, y, z
    
    def _create_polygon(self, i, projection=('x', 'z')):
        """create a polygon to fill for each section"""
        x = getattr(self, projection[0]+'3d')[i]
        y = getattr(self, projection[1]+'3d')[i]
        #x = self.x3d[i]
        #z = self.z3d[i]
        d = self.diam3d[i]

        #calculate angles
        dx = np.diff(x)
        dy = np.diff(y)
        theta = np.arctan2(dy, dx)

        x = np.r_[x, x[::-1]]
        y = np.r_[y, y[::-1]]

        theta = np.r_[theta, theta[::-1]]
        d = np.r_[d, d[::-1]]

        #1st corner:
        x[0] -= 0.5 * d[0] * np.sin(theta[0])
        y[0] += 0.5 * d[0] * np.cos(theta[0])

        ##pt3d points between start and end of section, first side
        x[1:dx.size] -= 0.25 * d[1:dx.size] * (
            np.sin(theta[:dx.size-1]) + np.sin(theta[1:dx.size]))
        y[1:dy.size] += 0.25 * d[1:dy.size] * (
            np.cos(theta[:dy.size-1]) + np.cos(theta[1:dx.size]))

        #end of section, first side
        x[dx.size] -= 0.5 * d[dx.size] * np.sin(theta[dx.size])
        y[dy.size] += 0.5 * d[dy.size] * np.cos(theta[dy.size])

        #other side
        #end of section, second side
        x[dx.size+1] += 0.5 * d[dx.size+1] * np.sin(theta[dx.size])
        y[dy.size+1] -= 0.5 * d[dy.size+1] * np.cos(theta[dy.size])

        ##pt3d points between start and end of section, second side
        x[::-1][1:dx.size] += 0.25 * d[::-1][1:dx.size] * (
            np.sin(theta[::-1][:dx.size-1]) + np.sin(theta[::-1][1:dx.size]))
        y[::-1][1:dy.size] -= 0.25 * d[::-1][1:dy.size] * (
            np.cos(theta[::-1][:dy.size-1]) + np.cos(theta[::-1][1:dx.size]))

        #last corner:
        x[-1] += 0.5 * d[-1] * np.sin(theta[-1])
        y[-1] -= 0.5 * d[-1] * np.cos(theta[-1])

        return x, y
    
    def get_pt3d_polygons(self, projection=('x', 'z')):
        """For each section create a polygon in the plane determined by keyword
        argument projection=('x', 'z'), that can be
        visualized using e.g., plt.fill()
        
        Returns
        -------
        list
            list of (x, z) tuples giving the trajectory
            of each section that can be plotted using PolyCollection

        Examples
        --------

        >>> from matplotlib.collections import PolyCollection
        >>> import matplotlib.pyplot as plt
        >>> cell = LFPy.Cell(morphology='PATH/TO/MORPHOLOGY')
        >>> zips = []
        >>> for x, z in cell.get_idx_polygons(projection=('x', 'z')):
        >>>     zips.append(zip(x, z))
        >>> polycol = PolyCollection(zips,
        >>>                          edgecolors='none',
        >>>                          facecolors='gray')
        >>> fig = plt.figure()
        >>> ax = fig.add_subplot(111)
        >>> ax.add_collection(polycol)
        >>> ax.axis(ax.axis('equal'))
        >>> plt.show()

        """
        if len(projection) != 2:
            raise ValueError("projection arg be a tuple like ('x', 'y')")
        if 'x' in projection and 'y' in projection:
            pass
        elif 'x' in projection and 'z' in projection:
            pass
        elif 'y' in projection and 'z' in projection:
            pass
        else:
            mssg = "projection must be a length 2 tuple of 'x', 'y' or 'z'!"
            raise ValueError(mssg)

        polygons = []
        for i in range(len(self.x3d)):
            polygons.append(self._create_polygon(i, projection))
        
        return polygons

    def _create_segment_polygon(self, i, projection=('x', 'z')):
        """Create a polygon to fill for segment i, in the plane
        determined by kwarg projection"""        
        x = [getattr(self, projection[0]+'start')[i],
             getattr(self, projection[0]+'end')[i]]
        z = [getattr(self, projection[1]+'start')[i],
             getattr(self, projection[1]+'end')[i]]        
        #x = [self.xstart[i], self.xend[i]]
        #z = [self.zstart[i], self.zend[i]]
        d = self.diam[i]
        
        #calculate angles        
        dx = np.diff(x)
        dz = np.diff(z)
        theta = np.arctan2(dz, dx)
        
        x = np.r_[x, x[::-1]]
        z = np.r_[z, z[::-1]]
                
        #1st corner:
        x[0] -= 0.5 * d * np.sin(theta)
        z[0] += 0.5 * d * np.cos(theta)
                
        #end of section, first side
        x[1] -= 0.5 * d * np.sin(theta)
        z[1] += 0.5 * d * np.cos(theta)
        
        #other side
        #end of section, second side
        x[2] += 0.5 * d * np.sin(theta)
        z[2] -= 0.5 * d * np.cos(theta)
        
        #last corner:
        x[3] += 0.5 * d * np.sin(theta)
        z[3] -= 0.5 * d * np.cos(theta)
        
        return x, z

    def get_idx_polygons(self, projection=('x', 'z')):
        """For each segment idx in cell create a polygon in the plane
        determined by the projection kwarg (default ('x', 'z')),
        that can be visualized using plt.fill() or
        mpl.collections.PolyCollection

        Parameters
        ----------
        projection : tuple of strings
            Determining projection. Defaults to ('x', 'z')

        Returns
        -------
        polygons : list
            list of (np.ndarray, np.ndarray) tuples
            giving the trajectory of each section
        
        Examples
        --------
        The most efficient way of using this would be something like

        >>> from matplotlib.collections import PolyCollection
        >>> import matplotlib.pyplot as plt
        >>> cell = LFPy.Cell(morphology='PATH/TO/MORPHOLOGY')
        >>> zips = []
        >>> for x, z in cell.get_idx_polygons(projection=('x', 'z')):
        >>>     zips.append(zip(x, z))
        >>> polycol = PolyCollection(zips,
        >>>                          edgecolors='none',
        >>>                          facecolors='gray')
        >>> fig = plt.figure()
        >>> ax = fig.add_subplot(111)
        >>> ax.add_collection(polycol)
        >>> ax.axis(ax.axis('equal'))
        >>> plt.show()

        """
        if len(projection) != 2:
            raise ValueError("projection arg be a tuple like ('x', 'y')")
        if 'x' in projection and 'y' in projection:
            pass
        elif 'x' in projection and 'z' in projection:
            pass
        elif 'y' in projection and 'z' in projection:
            pass
        else:
            mssg = "projection must be a length 2 tuple of 'x', 'y' or 'z'!"
            raise ValueError(mssg)

        polygons = []
        for i in np.arange(self.totnsegs):
            polygons.append(self._create_segment_polygon(i, projection))
        
        return polygons

    def insert_v_ext(self, v_ext, t_ext):
        """Set external extracellular potential around cell.

        Playback of some extracellular potential v_ext on each cell.totnseg
        compartments. Assumes that the "extracellular"-mechanism is inserted
        on each compartment.
        Can be used to study ephaptic effects and similar
        The inputs will be copied and attached to the cell object as
        cell.v_ext, cell.t_ext, and converted
        to (list of) neuron.h.Vector types, to allow playback into each
        compartment e_extracellular reference.
        Can not be deleted prior to running cell.simulate() 

        Parameters
        ----------
        v_ext : numpy array
            Numpy array of size cell.totnsegs x t_ext.size, unit mV
        t_ext : np.array
            Time vector of v_ext
        
        Examples
        --------

        >>> import LFPy
        >>> import numpy as np
        >>> import matplotlib.pyplot as plt

        >>> #create cell
        >>> cell = LFPy.Cell(morphology='morphologies/example_morphology.hoc')

        >>> #time vector and extracellular field for every segment:
        >>> t_ext = np.arange(cell.tstopms / cell.dt+ 1) * cell.dt
        >>> v_ext = np.random.rand(cell.totnsegs, t_ext.size)-0.5

        >>> #insert potentials and record response:
        >>> cell.insert_v_ext(v_ext, t_ext)
        >>> cell.simulate(rec_imem=True, rec_vmem=True)

        >>> fig = plt.figure()
        >>> ax1 = fig.add_subplot(311)
        >>> ax2 = fig.add_subplot(312)
        >>> ax3 = fig.add_subplot(313)
        >>> eim = ax1.matshow(np.array(cell.v_ext), cmap='spectral')
        >>> cb1 = fig.colorbar(eim, ax=ax1)
        >>> cb1.set_label('v_ext')
        >>> ax1.axis(ax1.axis('tight'))
        >>> iim = ax2.matshow(cell.imem, cmap='spectral')
        >>> cb2 = fig.colorbar(iim, ax=ax2)
        >>> cb2.set_label('imem')
        >>> ax2.axis(ax2.axis('tight'))
        >>> vim = ax3.matshow(cell.vmem, cmap='spectral')
        >>> ax3.axis(ax3.axis('tight'))
        >>> cb3 = fig.colorbar(vim, ax=ax3)
        >>> cb3.set_label('vmem')
        >>> ax3.set_xlabel('tstep')
        >>> plt.show()

        """

        #test dimensions of input
        try:
            if v_ext.shape[0] != self.totnsegs:
                raise ValueError("v_ext.shape[0] != cell.totnsegs")
            if v_ext.shape[1] != t_ext.size:
                raise ValueError('v_ext.shape[1] != t_ext.size')
        except:
            raise ValueError('v_ext, t_ext must both be np.array types')
        
        if not self.extracellular:
            raise Exception('LFPy.Cell arg extracellular != True')
        
        #create list of extracellular potentials on each segment, time vector
        self.t_ext = neuron.h.Vector(t_ext)
        self.v_ext = []
        for v in v_ext:
            self.v_ext.append(neuron.h.Vector(v))
        #play v_ext into e_extracellular reference
        i = 0
        for sec in self.allseclist:
            for seg in sec:
                self.v_ext[i].play(seg._ref_e_extracellular, self.t_ext)
                i += 1
        
        return <|MERGE_RESOLUTION|>--- conflicted
+++ resolved
@@ -1107,14 +1107,8 @@
                 if self.verbose:
                     print('None-typed %s in cell instance' % varname)
         
-<<<<<<< HEAD
     def cellpickler(self, filename, pickler=pickle.dump):
-        '''
-        Save data in cell to filename, using cPickle. It will however destroy
-=======
-    def cellpickler(self, filename):
         """Save data in cell to filename, using cPickle. It will however destroy
->>>>>>> 48ec71c3
         any neuron.h objects upon saving, as c-objects cannot be pickled
 
         Parameters
@@ -1139,7 +1133,6 @@
 
         >>> import LFPy
         >>> cell = LFPy.tools.load('cell.cpickle')
-
         """
         self.strip_hoc_objects()
         if pickler==pickle.dump:
@@ -1434,30 +1427,12 @@
         idx of sections connected to parent-argument, and also of the parent
         segments
         
-<<<<<<< HEAD
-        kwargs:
-        ::
-            
-            parent: str
-                name-pattern matching a sectionname
-        '''
-        seclist = [parent]
-=======
         Parameters
         ----------
         parent : str
             name-pattern matching a sectionname. Defaults to "soma[0]"
-
-        """
-        idxvec = np.zeros(self.totnsegs)
-        secnamelist = []
-        childseclist = [parent]
-        #filling list of sectionnames for all sections, one entry per segment
-        for sec in self.allseclist:
-            for seg in sec:
-                secnamelist.append(sec.name())
-        #filling list of children section-names
->>>>>>> 48ec71c3
+        """
+        seclist = [parent]
         sref = neuron.h.SectionRef(parent)
         for sec in sref.child:
             seclist.append(sec.name())
