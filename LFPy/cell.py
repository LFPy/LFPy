--- conflicted
+++ resolved
@@ -207,16 +207,10 @@
             self.x3d, self.y3d, self.z3d, self.diam3d = self._collect_pt3d()
 
         #Gather geometry, set position and rotation of morphology
-<<<<<<< HEAD
-        if pt3d:
-            self._update_pt3d()
-        self._collect_geometry()
-=======
         if self.pt3d:
             self._update_pt3d()
         else: # self._update_pt3d itself makes a call to self._collect_geometry()
             self._collect_geometry()
->>>>>>> 96233f41
         if hasattr(self, 'somapos'):
             self.set_pos()
         else:
