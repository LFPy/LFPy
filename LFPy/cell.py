--- conflicted
+++ resolved
@@ -1147,32 +1147,25 @@
         for i in range(len(self.synapses)):
             self.synapses[i].update_pos(self)
     
-<<<<<<< HEAD
     def set_rotation(self, x=None, y=None, z=None, rotation_order='xyz'):
-        '''
+        """
         Rotate geometry of cell object around the x-, y-, z-axis in the order
         described by rotation_order parameter.
         rotation_order should be a string with 3 elements containing x, y, and z
         e.g. 'xyz', 'zyx'
-=======
-    def set_rotation(self, x=None, y=None, z=None):
-        """
-        Rotate geometry of cell object around the x-, y-, z-axis in that order.
->>>>>>> 95429df4
+
         Input should be angles in radians.
         
         using rotation matrices, takes dict with rot. angles,
         where x, y, z are the rotation angles around respective axes.
         All rotation angles are optional.
         
-<<<<<<< HEAD
-        Usage:
-        ::
-            
-            cell = LFPy.Cell(**kwargs)
-            rotation = {'x' : 1.233, 'y' : 0.236, 'z' : np.pi}
-            cell.set_rotation(**rotation)
-        '''
+        Examples
+        --------
+        >>> cell = LFPy.Cell(**kwargs)
+        >>> rotation = {'x' : 1.233, 'y' : 0.236, 'z' : np.pi}
+        >>> cell.set_rotation(**rotation)
+        """
         if type(rotation_order) is not str:
             raise AttributeError('rotation_order must be a string')
         elif 'x' not in rotation_order or 'y' not in rotation_order or 'z' not in rotation_order:
@@ -1234,68 +1227,6 @@
             else:
                 if self.verbose:
                     print('Geometry not rotated around z-axis')
-=======
-        Examples
-        --------
-        >>> cell = LFPy.Cell(**kwargs)
-        >>> rotation = {'x' : 1.233, 'y' : 0.236, 'z' : np.pi}
-        >>> cell.set_rotation(**rotation)
-
-        """
-        if x is not None:
-            theta = -x
-            rotation_x = np.matrix([[1, 0, 0],
-                [0, np.cos(theta), -np.sin(theta)],
-                [0, np.sin(theta), np.cos(theta)]])
-            
-            rel_start, rel_end = self._rel_positions()
-            
-            rel_start = rel_start * rotation_x
-            rel_end = rel_end * rotation_x
-            
-            self._real_positions(rel_start, rel_end)
-            if self.verbose:
-                print('Rotated geometry %g radians around x-axis' % (-theta))
-        else:
-            if self.verbose:
-                print('Geometry not rotated around x-axis')
-        
-        if y is not None:
-            phi = -y
-            rotation_y = np.matrix([[np.cos(phi), 0, np.sin(phi)],
-                [0, 1, 0],
-                [-np.sin(phi), 0, np.cos(phi)]])
-            
-            rel_start, rel_end = self._rel_positions()
-            
-            rel_start = rel_start * rotation_y
-            rel_end = rel_end * rotation_y
-            
-            self._real_positions(rel_start, rel_end)
-            if self.verbose:
-                print('Rotated geometry %g radians around y-axis' % (-phi))
-        else:
-            if self.verbose:
-                print('Geometry not rotated around y-axis')
-        
-        if z is not None:
-            gamma = -z
-            rotation_z = np.matrix([[np.cos(gamma), -np.sin(gamma), 0],
-                    [np.sin(gamma), np.cos(gamma), 0],
-                    [0, 0, 1]])
-            
-            rel_start, rel_end = self._rel_positions()
-            
-            rel_start = rel_start * rotation_z
-            rel_end = rel_end * rotation_z
-            
-            self._real_positions(rel_start, rel_end)
-            if self.verbose:
-                print('Rotated geometry %g radians around z-axis' % (-gamma))
-        else:
-            if self.verbose:
-                print('Geometry not rotated around z-axis')
->>>>>>> 95429df4
 
         #rotate the pt3d geometry accordingly
         if self.pt3d and hasattr(self, 'x3d'):
@@ -1626,14 +1557,9 @@
             self.z3d[i] += diffz
         self._update_pt3d()
 
-<<<<<<< HEAD
 
     def _set_pt3d_rotation(self, x=None, y=None, z=None, rotation_order='xyz'):
-        '''
-=======
-    def _set_pt3d_rotation(self, x=None, y=None, z=None):
-        """
->>>>>>> 95429df4
+        """
         Rotate pt3d geometry of cell object around the x-, y-, z-axis
         in the order described by rotation_order parameter.
         rotation_order should be a string with 3 elements containing x, y, and z
@@ -1645,15 +1571,13 @@
         where x, y, z are the rotation angles around respective axes.
         All rotation angles are optional.
         
-<<<<<<< HEAD
-        Usage:
-        ::
-            
-            cell = LFPy.Cell(**kwargs)
-            rotation = {'x' : 1.233, 'y' : 0.236, 'z' : np.pi}
-            cell.set_pt3d_rotation(**rotation)
-        '''
-
+        Examples
+        --------
+
+        >>> cell = LFPy.Cell(**kwargs)
+        >>> rotation = {'x' : 1.233, 'y' : 0.236, 'z' : np.pi}
+        >>> cell.set_pt3d_rotation(**rotation)
+        """
         for ax in rotation_order:
             if ax is 'x' and x is not None:
                 theta = -x
@@ -1711,73 +1635,6 @@
             else:
                 if self.verbose:
                     print('Geometry not rotated around z-axis')
-=======
-        Examples
-        --------
-
-        >>> cell = LFPy.Cell(**kwargs)
-        >>> rotation = {'x' : 1.233, 'y' : 0.236, 'z' : np.pi}
-        >>> cell.set_pt3d_rotation(**rotation)
-
-        """
-        if x is not None:
-            theta = -x
-            rotation_x = np.matrix([[1, 0, 0],
-                [0, np.cos(theta), -np.sin(theta)],
-                [0, np.sin(theta), np.cos(theta)]])
-            for i in range(len(self.x3d)):
-                rel_pos = self._rel_pt3d_positions(self.x3d[i],
-                                                   self.y3d[i], self.z3d[i])
-                
-                rel_pos = rel_pos * rotation_x
-                
-                self.x3d[i], self.y3d[i], self.z3d[i] = \
-                                            self._real_pt3d_positions(rel_pos)
-            if self.verbose:
-                print('Rotated geometry %g radians around x-axis' % (-theta))
-        else:
-            if self.verbose:
-                print('Geometry not rotated around x-axis')
-        
-        if y is not None:
-            phi = -y
-            rotation_y = np.matrix([[np.cos(phi), 0, np.sin(phi)],
-                [0, 1, 0],
-                [-np.sin(phi), 0, np.cos(phi)]])
-            for i in range(len(self.x3d)):
-                rel_pos = self._rel_pt3d_positions(self.x3d[i],
-                                                   self.y3d[i], self.z3d[i])
-                
-                rel_pos = rel_pos * rotation_y
-                                
-                self.x3d[i], self.y3d[i], self.z3d[i] = \
-                                            self._real_pt3d_positions(rel_pos)
-            if self.verbose:
-                print('Rotated geometry %g radians around y-axis' % (-phi))
-        else:
-            if self.verbose:
-                print('Geometry not rotated around y-axis')
-        
-        if z is not None:
-            gamma = -z
-            rotation_z = np.matrix([[np.cos(gamma), -np.sin(gamma), 0],
-                    [np.sin(gamma), np.cos(gamma), 0],
-                    [0, 0, 1]])
-            for i in range(len(self.x3d)):
-                rel_pos = self._rel_pt3d_positions(self.x3d[i],
-                                                   self.y3d[i], self.z3d[i])
-                
-                rel_pos = rel_pos * rotation_z
-                
-                self.x3d[i], self.y3d[i], self.z3d[i] = \
-                                            self._real_pt3d_positions(rel_pos)
-            if self.verbose:
-                print('Rotated geometry %g radians around z-axis' % (-gamma))
-        else:
-            if self.verbose:
-                print('Geometry not rotated around z-axis')
->>>>>>> 95429df4
-        
         self._update_pt3d()
 
     def _rel_pt3d_positions(self, x, y, z):
