#!/usr/bin/env python
"""
Copyright (C) 2012 Computational Neuroscience Group, NMBU.

This program is free software: you can redistribute it and/or modify
it under the terms of the GNU General Public License as published by
the Free Software Foundation, either version 3 of the License, or
(at your option) any later version.

This program is distributed in the hope that it will be useful,
but WITHOUT ANY WARRANTY; without even the implied warranty of
MERCHANTABILITY or FITNESS FOR A PARTICULAR PURPOSE.  See the
GNU General Public License for more details.

"""

import os
import sys
from warnings import warn
import pickle
import numpy as np
import neuron
from LFPy import RecExtElectrode
from LFPy.run_simulation import _run_simulation, _run_simulation_with_electrode
from LFPy.run_simulation import _collect_geometry_neuron
from LFPy.alias_method import alias_method


class Cell(object):
    """
    The main cell class used in LFPy.
    
<<<<<<< HEAD
    Parameters
    ----------
    morphology : str
        path/to/morphology/file
    v_init : float
        Initial membrane potential. Default to -65 mV.
    passive : bool
        Passive mechanisms are initialized if True. Defaults to True
    Ra : float
        Axial resistance. Defaults to 150 Ohm/cm
    rm : float
        Membrane resistivity. Defaults to 30000 Ohm cm^2.
    cm : float
        Membrane capacitance. Defaults to 1.0 uF/cm2.
    e_pas : float
        Passive mechanism reversal potential. Defaults to -65 mV.
    extracellular : bool
        Switch for NEURON's extracellular mechanism. Defaults to True
    timeres_NEURON : float
        Internal dt for NEURON simulation. Defaults to 0.1 ms
    timeres_python : float
        Overall dt for python simulation. Defaults to 0.1 ms
    tstartms : float
        Initialization time for simulation <= 0 ms. Defaults to 0.
    tstopms : float
        Stop time for simulation > 0 ms. Defaults to 100 ms.
    nsegs_method : 'lambda100' or 'lambda_f' or 'fixed_length' or None
        nseg rule, used by NEURON to determine number of compartments.
        Defaults to 'lambda100'
    max_nsegs_length : float or None
        Maximum segment length for method 'fixed_length'. Defaults to None
    lambda_f : int
        AC frequency for method 'lambda_f'. Defaults to 100
    d_lambda : float
        Parameter for d_lambda rule. Defaults to 0.1
    delete_sections : bool
        Delete pre-existing section-references. Defaults to True
    custom_code : list or None
        List of model-specific code files ([.py/.hoc]). Defaults to None
    custom_fun : list or None
        List of model-specific functions with args. Defaults to None
    custom_fun_args : list or None
        List of args passed to custom_fun functions. Defaults to None
    pt3d : bool
        Use pt3d-info of the cell geometries switch. Defaults to False
    celsius : float or None
        Temperature in celsius. If nothing is specified here
        or in custom code it is 6.3 celcius
    verbose : bool
        Verbose output switch. Defaults to False
=======
    Arguments:
    ::
        
        morphology : [str]: path/to/morphology/file
    
        v_init: [-65.]: initial potential
        passive: [True]/False: passive mechs are initialized if True
        Ra: [150.]: axial resistance
        rm: [30000]: membrane resistivity
        cm: [1.0]: membrane capacitance
        e_pas: [-65.]: passive mechanism reversal potential
        extracellular: [False]/True: switch for NEURON's extracellular mechanism
>>>>>>> e661438e
    
    Examples
    --------
    Here is an example of how to use the cell class.

    >>> import os
    >>> import LFPy
    >>> cellParameters = {
    >>>     'morphology' : os.path.join(LFPy.__path__[0], 'stick.hoc'),
    >>>     'rm' : 30000,
    >>>     'cm' : 1.0,
    >>>     'Ra' : 150,
    >>>     'timeres_NEURON' : 0.1,
    >>>     'timeres_python' : 0.1,
    >>>     'tstartms' : -50,
    >>>     'tstopms' : 50,
    >>> }
    >>> cell = LFPy.Cell(**cellParameters)
    >>> cell.simulate()

    """
    def __init__(self, morphology,
                    v_init=-65.,
                    passive=True,
                    Ra=150.,
                    rm=30000.,
                    cm=1.0,
                    e_pas=-65.,
                    extracellular = False,
                    timeres_NEURON=2**-3,
                    timeres_python=2**-3,
                    tstartms=0.,
                    tstopms=100.,
                    nsegs_method='lambda100',
                    lambda_f = 100,
                    d_lambda = 0.1,
                    max_nsegs_length=None,
                    delete_sections = True,
                    custom_code=None,
                    custom_fun=None,
                    custom_fun_args=None,
                    pt3d=False,
                    celsius=None,
                    verbose=False):
        """Initialization of the Cell object. """
        self.verbose = verbose
        self.pt3d = pt3d
        
        if not hasattr(neuron.h, 'd_lambda'):
            neuron.h.load_file('stdlib.hoc')    #NEURON std. library
            neuron.h.load_file('import3d.hoc')  #import 3D morphology lib

        if delete_sections:
            numsec = 0
            for numsec, sec in enumerate(neuron.h.allsec()):
                pass
            if numsec > 0 and self.verbose:
                print('%s existing sections deleted from memory' % numsec)
            neuron.h('forall delete_section()')

        #print a warning if neuron have existing sections
        numsec = 0
        for numsec, sec in enumerate(neuron.h.allsec()):
            pass
        if numsec > 0 and self.verbose:
            mssg = "%s sections detected! " % numsec + \
                   "Consider setting 'delete_sections=True'"
            warn(mssg)
                
        #load morphology
        self.morphology = morphology
        if self.morphology is not None:
            if os.path.isfile(self.morphology):
                self._load_geometry()
            else:
                raise Exception('non-existent file %s' % self.morphology)
        else:
            try:
                #will try to import top level cell and create sectionlist,
                #in case there were no morphology file loaded
                neuron.h.define_shape()
                self._create_sectionlists()
            except:
                raise Exception("Could not load existent top-level cell")
        
        #Some parameters and lists initialised
        if timeres_python not in 2.**np.arange(-16, -1) or timeres_NEURON \
                not in 2.**np.arange(-16, -1):
            if self.verbose:
                print('timeres_python and or timeres_NEURON not a power of 2,')
                print('cell.tvec errors may occur.')
                print('Initialization will continue.')
            else:
                pass
        if timeres_python < timeres_NEURON:
            raise ValueError('timeres_python = %.3e < timeres_NEURON = %.3e'
                                        % (timeres_python, timeres_NEURON))
        self.timeres_python = timeres_python
        self.timeres_NEURON = timeres_NEURON
        
        self.tstartms = tstartms
        self.tstopms = tstopms
        
        self.synapses = []
        self.synidx = []
        self.pointprocesses = []
        self.pointprocess_idx = []
        
        self.v_init = v_init
        
        self.default_rotation = self._get_rotation()
        
        if passive:
            #Set passive properties, insert passive on all segments
            self.Ra = Ra
            self.rm = rm
            self.cm = cm
            self.e_pas = e_pas
            self._set_passive()
        else:
            if self.verbose:
                print('No passive properties added')
        
        #run user specified code and functions if argument given
        if custom_code is not None or custom_fun is not None:
            self._run_custom_codes(custom_code, custom_fun, custom_fun_args)
        
        #Insert extracellular mech on all segments
        self.extracellular = extracellular
        if self.extracellular:
            self._set_extracellular()
        else:
            if self.verbose:
                print("no extracellular mechanism inserted")
        
        #set number of segments accd to rule, and calculate the number
        self._set_nsegs(nsegs_method, lambda_f, d_lambda, max_nsegs_length)
        self.totnsegs = self._calc_totnsegs()
        if self.verbose:
            print("Total number of segments: %i" % self.totnsegs)
        
        #extract pt3d info from NEURON, and set these with the same rotation
        #and position in space as in our simulations, assuming RH rule, which
        #NEURON do NOT use in shape plot
        if self.pt3d:
            self.x3d, self.y3d, self.z3d, self.diam3d = self._collect_pt3d()

        #Gather geometry, set position and rotation of morphology
        self._collect_geometry()
        if hasattr(self, 'somapos'):
            self.somapos = [0, 0, 0]
            self.set_pos()
        else:
            if self.verbose:
                print('no soma, using the midpoint if initial segment.')
        self.set_rotation(**self.default_rotation)

        if celsius is not None:
            if neuron.h.celsius != 6.3:
                print("Overwriting custom temperature of %1.2f. New temperature is %1.2f"
                      % (neuron.h.celsius, celsius))
            neuron.h.celsius = celsius


    def _load_geometry(self):
        """Load the morphology-file in NEURON""" 
        try: 
            neuron.h.sec_counted = 0
        except LookupError:
            neuron.h('sec_counted = 0')
        
        #import the morphology, try and determine format
        fileEnding = self.morphology.split('.')[-1]
        if fileEnding == 'hoc' or fileEnding == 'HOC':
            neuron.h.load_file(1, self.morphology)
        else:
            neuron.h('objref this')
            if fileEnding == 'asc' or fileEnding == 'ASC':
                Import = neuron.h.Import3d_Neurolucida3()
                if not self.verbose:
                    Import.quiet = 1
            elif fileEnding == 'swc' or fileEnding == 'SWC':
                Import = neuron.h.Import3d_SWC_read()
            elif fileEnding == 'xml' or fileEnding == 'XML':
                Import = neuron.h.Import3d_MorphML()
            else:
                raise ValueError('%s is not a recognised morphology file format!'
                                 ).with_traceback(
                    'Should be either .hoc, .asc, .swc, .xml!' % self.morphology)
            
            #assuming now that morphologies file is the correct format
            try:
                Import.input(self.morphology)
            except:
                if not hasattr(neuron, 'neuroml'):
                    raise Exception('Can not import, try and copy the ' +
                    'nrn/share/lib/python/neuron/neuroml ' +
                    'folder into %s' % neuron.__path__[0])
                else:
                    raise Exception('something wrong with file, see output')
            try:
                imprt = neuron.h.Import3d_GUI(Import, 0)
            except:
                raise Exception('See output, try to correct the file')
            imprt.instantiate(neuron.h.this)
            
        neuron.h.define_shape()
        self._create_sectionlists()

        
    def _run_custom_codes(self, custom_code, custom_fun, custom_fun_args):
        """Execute custom model code and functions with arguments"""
        # load custom codes
        if custom_code is not None:
            for code in custom_code:
                if code.split('.')[-1] == 'hoc':
                    try:
                        neuron.h.xopen(code)
                    except RuntimeError:
                        ERRMSG = '\n'.join(['', 
                            'Could not load custom model code (%s)' %code, 
                            'while creating a Cell object.',
                            'One possible cause is the NEURON mechanisms have',
                            'not been compiled, ',
                            'try running nrnivmodl. ',])
                        raise Exception(ERRMSG)
                elif code.split('.')[-1] == 'py':
                    exec(code)
                else:
                    raise Exception('%s not a .hoc- nor .py-file' % code)
        
        # run custom functions with arguments
        i = 0
        if custom_fun is not None:
            for fun in custom_fun:
                fun(**custom_fun_args[i])
                i += 1
        
        #recreate sectionlists in case something changed
        neuron.h.define_shape()
        self._create_sectionlists()

    
    def _set_nsegs(self, nsegs_method, lambda_f, d_lambda, max_nsegs_length):
        """Set number of segments per section according to the lambda-rule,
        or according to maximum length of segments"""
        if nsegs_method == 'lambda100':
            self._set_nsegs_lambda100(d_lambda)
        elif nsegs_method == 'lambda_f':
            self._set_nsegs_lambda_f(lambda_f, d_lambda)
        elif nsegs_method == 'fixed_length':
            self._set_nsegs_fixed_length(max_nsegs_length)
        else:
            if self.verbose:
                print('No nsegs_method applied (%s)' % nsegs_method)
    
    def _get_rotation(self):
        """Check if there exists a corresponding file
        with rotation angles"""
        if self.morphology is not None:
            base = os.path.splitext(self.morphology)[0]        
            if os.path.isfile(base+'.rot'):
                rotation_file = base+'.rot'
                rotation_data = open(rotation_file)
                rotation = {}
                for line in rotation_data:
                    var, val = line.split('=')
                    val = val.strip()
                    val = float(str(val))
                    rotation[var] = val
            else:
                rotation = {}
        else:
            rotation = {}
        return rotation

    def _create_sectionlists(self):
        """Create section lists for different kinds of sections"""
        #list with all sections
        self.allsecnames = []
        self.allseclist = neuron.h.SectionList()
        for sec in neuron.h.allsec():
            self.allsecnames.append(sec.name())
            self.allseclist.append(sec=sec)
        
        
        #list of soma sections, assuming it is named on the format "soma*"
        self.nsomasec = 0
        self.somalist = neuron.h.SectionList()
        for sec in neuron.h.allsec():
            if sec.name().find('soma') >= 0:
                self.somalist.append(sec=sec)
                self.nsomasec += 1
            
    def _get_idx(self, seclist):
        """Return boolean vector which indexes where segments in seclist 
        matches segments in neuron.h.allsec(), rewritten from 
        LFPy.hoc function get_idx()"""
        if neuron.h.allsec() == seclist:
            return np.ones(self.totnsegs, dtype=bool)
        else:
            idxvec = np.zeros(self.totnsegs, dtype=bool)
            #get sectionnames from seclist
            seclistnames = []
            for sec in seclist:
                seclistnames.append(sec.name())
            seclistnames = np.array(seclistnames, dtype='|S128')
            segnames = np.empty(self.totnsegs, dtype='|S128')
            i = 0
            for sec in self.allseclist:
                secname = sec.name()
                for seg in sec:
                    segnames[i] = secname
                    i += 1
            for name in seclistnames:
                idxvec[segnames == name] = True

            return idxvec
    
    def _set_nsegs_lambda_f(self, frequency=100, d_lambda=0.1):
        """Set the number of segments for section according to the 
        d_lambda-rule for a given input frequency
        
        Parameters
        ----------
        frequency: float
            frequency at which AC length constant is computed
        d_lambda: float
        """
        for sec in self.allseclist:
            sec.nseg = int((sec.L / (d_lambda*neuron.h.lambda_f(frequency,
                                                sec=sec)) + .9) / 2)*2 + 1
        if self.verbose:
            print("set nsegs using lambda-rule with frequency %i." % frequency)
   
    def _set_nsegs_lambda100(self, d_lambda=0.1):
        """Set the numbers of segments using d_lambda(100)"""
        self._set_nsegs_lambda_f(frequency=100, d_lambda=d_lambda)
    
    def _set_nsegs_fixed_length(self, maxlength):
        """Set nseg for sections so that every segment L < maxlength"""
        for sec in self.allseclist:
            sec.nseg = int(sec.L / maxlength) + 1
    
    def _calc_totnsegs(self):
        """Calculate the number of segments in the allseclist"""
        i = 0
        for sec in self.allseclist:
            i += sec.nseg
        
        return i
    
    def _check_currents(self):
        """Check that the sum of all membrane and electrode currents over all
        segments is sufficiently close to zero"""
        raise NotImplementedError('this function need to be written')
    
    def _set_passive(self):
        """Insert passive mechanism on all segments"""
        for sec in self.allseclist:
            sec.insert('pas')
            sec.Ra = self.Ra
            sec.cm = self.cm
            sec.g_pas = 1. / self.rm
            sec.e_pas = self.e_pas
    
    def _set_extracellular(self):
<<<<<<< HEAD
        """Insert extracellular mechanism on all sections
        to access i_membrane

        """
=======
        '''Insert extracellular mechanism on all sections
        to set a V_ext as boundary condition'''
>>>>>>> e661438e
        for sec in self.allseclist:
            sec.insert('extracellular')
            
    def set_synapse(self, idx, syntype,
                    record_current=False, record_potential=False,
                    weight=None, **kwargs):
        """Insert synapse on cell segment

        Parameters
        ----------
        idx : int
            Index of compartment where synapse is inserted
        syntype : str
            Type of synapse. Built-in examples: ExpSyn, Exp2Syn
        record_current : bool
            Decides if potential is recorded
        record_potential : bool
            Decides if potential is recorded
        weight : float
            Strength of synapse
        kwargs
            arguments passed on from class Synapse

        """
        if not hasattr(self, 'synlist'):
            self.synlist = neuron.h.List()
        if not hasattr(self, 'synireclist'):
            self.synireclist = neuron.h.List()
        if not hasattr(self, 'synvreclist'):
            self.synvreclist = neuron.h.List()
        if not hasattr(self, 'netstimlist'):
           self.netstimlist = neuron.h.List()
        if not hasattr(self, 'netconlist'):
            self.netconlist = neuron.h.List()
        if not hasattr(self, 'sptimeslist'):
            self.sptimeslist = neuron.h.List()

        i = 0 
        cmd1 = 'syn = neuron.h.'
        cmd2 = '(seg.x, sec=sec)'
        for sec in self.allseclist:
            for seg in sec:
                if i == idx:
                    command = cmd1 + syntype + cmd2  
                    exec(command)
                    for param in list(kwargs.keys()):
                        try:
                            exec('syn.' + param + '=' + str(kwargs[param]))
                        except:
                            pass
                    self.synlist.append(syn)  

                    #create NetStim (generator) and NetCon (connection) objects
                    self.netstimlist.append(neuron.h.NetStim(0.5))
                    self.netstimlist[-1].number = 0
                    
                    nc = neuron.h.NetCon(self.netstimlist[-1], syn)
                    nc.weight[0] = weight
                    self.netconlist.append(nc)

                    #record currents
                    if record_current:
                        synirec = neuron.h.Vector(int(self.tstopms /
                                                      self.timeres_python+1))
                        synirec.record(syn._ref_i, self.timeres_python)
                        self.synireclist.append(synirec)

                    #record potential
                    if record_potential:
                        synvrec = neuron.h.Vector(int(self.tstopms /
                                                      self.timeres_python+1))
                        synvrec.record(seg._ref_v, self.timeres_python)
                        self.synvreclist.append(synvrec)

                i += 1

        return self.synlist.count() - 1

    def set_point_process(self, idx, pptype, record_current=False, **kwargs):
        """Insert pptype-electrode type pointprocess on segment numbered
        idx on cell object
        
        Parameters
        ----------
        idx : int
            Index of compartment where point process is inserted
        pptype : str
            Type of pointprocess. Examples: SEClamp, VClamp,
            IClamp, SinIClamp, ChirpIClamp
        record_current : bool
            Decides if current is stored
        kwargs
            Arguments passed on from class StimIntElectrode
            
        """
        
        if not hasattr(self, 'stimlist'):
            self.stimlist = neuron.h.List()
        if not hasattr(self, 'stimireclist'):
            self.stimireclist = neuron.h.List()
        
        i = 0
        cmd1 = 'stim = neuron.h.'
        cmd2 = '(seg.x, sec=sec)'
        for sec in self.allseclist:
            for seg in sec:
                if i == idx:
                    command = cmd1 + pptype + cmd2  
                    exec(command)
                    for param in list(kwargs.keys()):
                        try:
                            exec('stim.' + param + '=' + str(kwargs[param]))
                        except SyntaxError:
                            ERRMSG = ''.join(['',
                                'Point process type "{0}" might not '.format(
                                    pptype),
                                'recognize attribute "{0}". '.format(param),
                                'Check for misspellings'])
                            raise Exception(ERRMSG)                            
                    self.stimlist.append(stim)
                    
                    #record current
                    if record_current:
                        stimirec = neuron.h.Vector(int(self.tstopms /
                                                       self.timeres_python+1))
                        stimirec.record(stim._ref_i, self.timeres_python)
                        self.stimireclist.append(stimirec)
                
                i += 1
        
        return self.stimlist.count() - 1
    
    def _collect_geometry(self):
        """Collects x, y, z-coordinates from NEURON"""
        #None-type some attributes if they do not exis:
        if not hasattr(self, 'xstart'):
            self.xstart = None
            self.ystart = None
            self.zstart = None
            self.xend = None
            self.yend = None
            self.zend = None
            self.area = None
            self.diam = None
            self.length = None
        
        _collect_geometry_neuron(self)
        self._calc_midpoints()

        self.somaidx = self.get_idx(section='soma')

        if self.somaidx.size > 1:
            xmids = self.xmid[self.somaidx]
            ymids = self.ymid[self.somaidx]
            zmids = self.zmid[self.somaidx]
            self.somapos = np.zeros(3)
            self.somapos[0] = xmids.mean()
            self.somapos[1] = ymids.mean()
            self.somapos[2] = zmids.mean()
        elif self.somaidx.size == 1:
            self.somapos = np.zeros(3)
            self.somapos[0] = self.xmid[self.somaidx]
            self.somapos[1] = self.ymid[self.somaidx]
            self.somapos[2] = self.zmid[self.somaidx]
        elif self.somaidx.size == 0:
            if self.verbose:
                print('There is no soma!')
                print('using first segment as root point')
            self.somaidx = np.array([0])
            self.somapos = np.zeros(3)
            self.somapos[0] = self.xmid[self.somaidx]
            self.somapos[1] = self.ymid[self.somaidx]
            self.somapos[2] = self.zmid[self.somaidx]
        else:
            raise Exception('Huh?!')

    def _calc_midpoints(self):
        """Calculate midpoints of each segment"""
        self.xmid = .5*(self.xstart+self.xend).flatten()
        self.ymid = .5*(self.ystart+self.yend).flatten()
        self.zmid = .5*(self.zstart+self.zend).flatten()

    def get_idx(self, section='allsec', z_min=-10000, z_max=10000):
        """Returns compartment idx of segments from sections with names that match
        the pattern defined in input section on interval [z_min, z_max].
        
        Parameters
        ----------
        section : str
            Any entry in cell.allsecnames or just 'allsec'.
        z_min : float
            Depth filter. Specify minimum z-position
        z_max : float
            Depth filter. Specify maximum z-position
        
        Examples
        --------
        >>> idx = cell.get_idx(section='allsec')
        >>> print idx
        >>> idx = cell.get_idx(section=['soma', 'dend', 'apic'])
        >>> print idx
            
        """
        if section == 'allsec': 
            seclist = neuron.h.allsec()
        else:
            seclist = neuron.h.SectionList()
            if type(section) == str:
                for sec in self.allseclist:
                    if sec.name().find(section) >= 0:
                        seclist.append(sec=sec)
            elif type(section) == list:
                for secname in section:
                    for sec in self.allseclist:
                        if sec.name().find(secname) >= 0:
                            seclist.append(sec=sec)
            else:
                if self.verbose:
                    print('%s did not match any section name' % str(section))

        idx = self._get_idx(seclist)
        sel_z_idx = (self.zmid[idx] > z_min) & (self.zmid[idx] < z_max)
        return np.arange(self.totnsegs)[idx][sel_z_idx]

    def get_closest_idx(self, x=0., y=0., z=0., section='allsec'):
        """Get the index number of a segment in specified section which 
        midpoint is closest to the coordinates defined by the user

        Parameters
        ----------
        x: float
            x-coordinate
        y: float
            y-coordinate
        z: float
            z-coordinate
        section: str
            String matching a section-name. Defaults to 'allsec'.

        """
        idx = self.get_idx(section)
        dist = np.sqrt((self.xmid[idx] - x)**2 +
                       (self.ymid[idx] - y)**2 +
                       (self.zmid[idx] - z)**2)
        
        mindist = np.where(dist == np.min(dist))
        
        return int(idx[mindist])
    
    def get_rand_idx_area_norm(self, section='allsec', nidx=1,
                               z_min=-10000, z_max=10000):
        """Return nidx segment indices in section with random probability
        normalized to the membrane area of segment on 
        interval [z_min, z_max]
        
        Parameters
        ----------
        section : str
            String matching a section-name
        nidx : int
            Number of random indices
        z_min : float
            Depth filter
        z_max : float
            Depth filter

        """
        poss_idx = self.get_idx(section=section, z_min=z_min, z_max=z_max)
        if nidx < 1:
            print('nidx < 1, returning empty array')
            return np.array([])
        elif poss_idx.size == 0:
            print('No possible segment idx match enquire! returning empty array')
            return np.array([])
        else:
            area = self.area[poss_idx]
            area /= area.sum()
            idx = alias_method(poss_idx, area, nidx)

            return idx
    
    def simulate(self, electrode=None, rec_imem=False, rec_vmem=False,
                 rec_ipas=False, rec_icap=False,
                 rec_isyn=False, rec_vmemsyn=False, rec_istim=False,
                 rec_variables=[], variable_dt=False, atol=0.001,
                 to_memory=True, to_file=False, file_name=None,
                 dotprodcoeffs=None):
        """
        This is the main function running the simulation of the NEURON model.
        Start NEURON simulation and record variables specified by arguments.
        
        Parameters
        ----------
        electrode : :obj: or list, optional
            Either an LFPy.RecExtElectrode object or a list of such.
            If supplied, LFPs will be calculated at every time step
            and accessible as `electrode.LFP`. If a list of objects
            is given, accessible as `electrode[0].LFP` etc.
        rec_imem : bool
            If true, segment membrane currents will be recorded
            If no electrode argument is given, it is necessary to
            set rec_imem=True in order to calculate LFP later on.
            Units of (nA).
        rec_vmem : bool
            Record segment membrane voltages (mV)
        rec_ipas : bool
            Record passive segment membrane currents (nA)
        rec_icap : bool
            Record capacitive segment membrane currents (nA)
        rec_isyn : bool
            Record synaptic currents of from Synapse class (nA)
        rec_vmemsyn : bool
            Record membrane voltage of segments with Synapse(mV)
        rec_istim :  bool
            Record currents of StimIntraElectrode (nA)
        rec_variables : list
            List of variables to record, i.e arg=['cai', ]
        variable_dt : bool
            Use variable timestep in NEURON
        atol : float
            Absolute tolerance used with NEURON variable timestep
        to_memory : bool
            Only valid with electrode, store lfp in -> electrode.LFP
        to_file : bool
            Only valid with electrode, save LFPs in hdf5 file format
        file_name : str
            Name of hdf5 file, '.h5' is appended if it doesnt exist
        dotprodcoeffs : list
            List of N x Nseg np.ndarray. These arrays will at
            every timestep be multiplied by the membrane currents.
            Presumably useful for memory efficient csd or lfp calcs

        """
        self._set_soma_volt_recorder()
        self._collect_tvec()
        
        # set up integrator, use the CVode().fast_imem method by default
        # as it doesn't hurt sim speeds much if at all. 
        cvode = neuron.h.CVode()
        try:
            cvode.use_fast_imem(1)
        except AttributeError as ae:
            raise Exception, 'neuron.h.CVode().use_fast_imem() not found. Please update NEURON to v.7.4 or newer'
        
        if rec_imem:
            self._set_imem_recorders()
        if rec_vmem:
            self._set_voltage_recorders()
        if rec_ipas:
            self._set_ipas_recorders()
        if rec_icap:
            self._set_icap_recorders()
        if len(rec_variables) > 0:
            self._set_variable_recorders(rec_variables)
        
        
        #run fadvance until t >= tstopms, and calculate LFP if asked for
        if electrode is None and dotprodcoeffs is None:
            if not rec_imem:
<<<<<<< HEAD
                print("rec_imem = %s, membrane currents will not be recorded!"
                                  % str(rec_imem))
            _run_simulation(self, variable_dt, atol)
=======
                print(("rec_imem = %s, membrane currents will not be recorded!" \
                                  % str(rec_imem)))
            _run_simulation(self, cvode, variable_dt, atol)
>>>>>>> e661438e
        else:
            #allow using both electrode and additional coefficients:
            _run_simulation_with_electrode(self, cvode, electrode, variable_dt, atol,
                                               to_memory, to_file, file_name,
                                               dotprodcoeffs)
        # somatic trace
        self.somav = np.array(self.somav)
        
        if rec_imem:
            self._calc_imem()        
        if rec_ipas:
            self._calc_ipas()        
        if rec_icap:
            self._calc_icap()        
        if rec_vmem:
            self._collect_vmem()        
        if rec_isyn:
            self._collect_isyn()        
        if rec_vmemsyn:
            self._collect_vsyn()        
        if rec_istim:
            self._collect_istim()
        if len(rec_variables) > 0:
            self._collect_rec_variables(rec_variables)
        if hasattr(self, 'netstimlist'):
            del self.netstimlist

    def _collect_tvec(self):
        """
        Set the tvec to be a monotonically increasing numpy array after sim.
        """
        self.tvec = np.arange(self.tstopms / self.timeres_python + 1) \
                            * self.timeres_python
        
    def _calc_imem(self):
        """
        Fetch the vectors from the memireclist and calculate self.imem
        containing all the membrane currents.
        """
        self.imem = np.array(self.memireclist)
        self.memireclist = None
        del self.memireclist
    
    def _calc_ipas(self):
        """
        Get the passive currents
        """
        self.ipas = np.array(self.memipasreclist)
        for i in range(self.ipas.shape[0]):
            self.ipas[i, ] *= self.area[i] * 1E-2
        self.memipasreclist = None
        del self.memipasreclist
    
    def _calc_icap(self):
        """
        Get the capacitive currents
        """
        self.icap = np.array(self.memicapreclist)
        for i in range(self.icap.shape[0]):
            self.icap[i, ] *= self.area[i] * 1E-2
        self.memicapreclist = None
        del self.memicapreclist
    
    def _collect_vmem(self):
        """
        Get the membrane currents
        """
        self.vmem = np.array(self.memvreclist)
        self.memvreclist = None
        del self.memvreclist
    
    def _collect_isyn(self):
        """
        Get the synaptic currents
        """
        for syn in self.synapses:
            if syn.record_current:
                syn.collect_current(self)
            else:
                raise Exception('must set record_current=True in Synapse class')
        self.synireclist = None
        del self.synireclist
    
    def _collect_vsyn(self):
        """
        Collect the membrane voltage of segments with synapses
        """
        for i in range(len(self.synapses)):
            self.synapses[i].collect_potential(self)
        self.synvreclist = None
        del self.synvreclist
    
    def _collect_istim(self):
        """
        Get the pointprocess currents
        """
        for i in range(len(self.pointprocesses)):
            if self.pointprocesses[i].record_current:
                self.pointprocesses[i].collect_current(self)
            else:
                raise Exception('must set record_current=True for pointp.')
        self.stimireclist = None
        del self.stimireclist
        
    def _collect_rec_variables(self, rec_variables):
        """
        Create dict of np.arrays from recorded variables, each dictionary
        element named as the corresponding recorded variable name, i.e 'cai'
        """
        self.rec_variables = {}
        i = 0
        for values in self.recvariablesreclist:
            self.rec_variables.update({rec_variables[i] : np.array(values)})
            if self.verbose:
                print('collected recorded variable %s' % rec_variables[i])
            i += 1
        del self.recvariablesreclist
    
    def _loadspikes(self):
        """
        Initialize spiketimes from netcon if they exist
        """
        if hasattr(self, 'synlist'):
            if len(self.synlist) == len(self.sptimeslist):
                for i in range(int(self.synlist.count())):
                    for ii in range(int(self.sptimeslist.o(i).size)):
                        self.netconlist.o(i).event(float(self.sptimeslist.o(i)[ii]))
            # elif len(self.synlist) > 0 and len(self.sptimeslist) == 0:
            #     errmsg = 'please run method "set_spike_times() for every' + \
            #             '\n' + 'instance of LFPy.pointprocess.Synapse'
            #     raise Exception(errmsg)
            # else:
            #     pass

    def _set_soma_volt_recorder(self):
        """
        Record somatic membrane potential
        """
        self.somav = neuron.h.Vector(int(self.tstopms / 
                                         self.timeres_python+1))
        if self.nsomasec == 0:
            pass
        elif self.nsomasec == 1:
            for sec in self.somalist:
                self.somav.record(sec(0.5)._ref_v, 
                              self.timeres_python)
        elif self.nsomasec > 1:
            nseg = self.get_idx('soma').size
            i, j = divmod(nseg, 2)
            k = 1
            for sec in self.somalist:
                for seg in sec:
                    if nseg==2 and k == 1:
                        #if 2 segments, record from the first one: 
                        self.somav.record(seg._ref_v, self.timeres_python)
                    else:
                        if k == i*2:
                            #record from one of the middle segments:
                            self.somav.record(seg._ref_v,
                                              self.timeres_python)
                    k += 1
    
    def _set_imem_recorders(self):
        """
        Record membrane currents for all segments
<<<<<<< HEAD
        """
=======
        '''
        neuron.h.finitialize(self.v_init) # need to set voltage, otherwise the
                                          # returned currents will be wrong
>>>>>>> e661438e
        self.memireclist = neuron.h.List()
        for sec in self.allseclist:
            for seg in sec:
                memirec = neuron.h.Vector(int(self.tstopms / 
                                              self.timeres_python+1))
                memirec.record(seg._ref_i_membrane_, self.timeres_python)
                self.memireclist.append(memirec)
    
    def _set_ipas_recorders(self):
        """
        Record passive membrane currents for all segments
        """
        self.memipasreclist = neuron.h.List()
        for sec in self.allseclist:
            for seg in sec:
                memipasrec = neuron.h.Vector(int(self.tstopms / 
                                                 self.timeres_python+1))
                memipasrec.record(seg._ref_i_pas, self.timeres_python)
                self.memipasreclist.append(memipasrec)
    
    def _set_icap_recorders(self):
        """
        Record capacitive membrane currents for all segments
        """
        self.memicapreclist = neuron.h.List()
        for sec in self.allseclist:
            for seg in sec:
                memicaprec = neuron.h.Vector(int(self.tstopms / 
                                                 self.timeres_python+1))
                memicaprec.record(seg._ref_i_cap, self.timeres_python)
                self.memicapreclist.append(memicaprec)
    
    def _set_voltage_recorders(self):
        """
        Record membrane potentials for all segments
        """
        self.memvreclist = neuron.h.List()
        for sec in self.allseclist:
            for seg in sec:
                memvrec = neuron.h.Vector(int(self.tstopms / 
                                              self.timeres_python+1))
                memvrec.record(seg._ref_v, self.timeres_python)
                self.memvreclist.append(memvrec)

    def _set_variable_recorders(self, rec_variables):
        """
        Create a recorder for each variable name in list
        rec_variables
        
        Variables is stored in nested list self.recvariablesreclist
        """
        self.recvariablesreclist = neuron.h.List()        
        for variable in rec_variables:
            variablereclist = neuron.h.List()
            self.recvariablesreclist.append(variablereclist)
            for sec in self.allseclist:
                for seg in sec:
                    recvector = neuron.h.Vector(int(self.tstopms /
                                                    self.timeres_python + 1))
                    if hasattr(seg, variable):
                        recvector.record(getattr(seg, '_ref_%s' % variable),
                                         self.timeres_python)
                    else:
                        print('non-existing variable %s, section %s.%f' %
                                (variable, sec.name(), seg.x))
                    variablereclist.append(recvector)

    def set_pos(self, xpos=0., ypos=0., zpos=0.):
        """Set the cell position.

        Move the cell geometry so that midpoint of soma section is
        in (xpos, ypos, zpos). If no soma pos, use the first segment

        Parameters
        ----------
        xpos : float
            x position defaults to 0.0
        ypos : float
            y position defaults to 0.0
        zpos : float
            z position defaults to 0.0
        """
        diffx = xpos-self.somapos[0]
        diffy = ypos-self.somapos[1]
        diffz = zpos-self.somapos[2]

        self.somapos[0] = xpos
        self.somapos[1] = ypos
        self.somapos[2] = zpos

        #also update the pt3d_pos:
        if self.pt3d and hasattr(self, 'x3d'):
                self._set_pt3d_pos(diffx, diffy, diffz)
        else:
            self.xstart += diffx
            self.ystart += diffy
            self.zstart += diffz

            self.xend += diffx
            self.yend += diffy
            self.zend += diffz

        self._calc_midpoints()
        self._update_synapse_positions()

    def strip_hoc_objects(self):
        """Destroy any NEURON hoc objects in the cell object"""
        for varname in dir(self):
            if type(getattr(self, varname)) == type(neuron.h.List()):
                setattr(self, varname, None)
                if self.verbose:
                    print('None-typed %s in cell instance' % varname)
        
    def cellpickler(self, filename):
        """Save data in cell to filename, using cPickle. It will however destroy
        any neuron.h objects upon saving, as c-objects cannot be pickled

        Parameters
        ----------
        filename : str
            Where to save cell

        Examples
        --------
        To save a cell, use:

        >>> cell.cellpickler('cell.cpickle')
        
        To load this cell again in another session:

        >>> import cPickle
        >>> f = file('cell.cpickle', 'rb')
        >>> cell = cPickle.load(f)
        >>> f.close()
        
        alternatively:

        >>> import LFPy
        >>> cell = LFPy.tools.load('cell.cpickle')

        """
        self.strip_hoc_objects()
        filen = open(filename, 'wb')
        pickle.dump(self, filen, protocol=2)
        filen.close()
    
    def _update_synapse_positions(self):
        """
        Update synapse positions after rotation of morphology
        """
        for i in range(len(self.synapses)):
            self.synapses[i].update_pos(self)
    
    def set_rotation(self, x=None, y=None, z=None):
        """
        Rotate geometry of cell object around the x-, y-, z-axis in that order.
        Input should be angles in radians.
        
        using rotation matrices, takes dict with rot. angles,
        where x, y, z are the rotation angles around respective axes.
        All rotation angles are optional.
        
        Examples
        --------
        >>> cell = LFPy.Cell(**kwargs)
        >>> rotation = {'x' : 1.233, 'y' : 0.236, 'z' : np.pi}
        >>> cell.set_rotation(**rotation)

        """
        if x is not None:
            theta = -x
            rotation_x = np.matrix([[1, 0, 0],
                [0, np.cos(theta), -np.sin(theta)],
                [0, np.sin(theta), np.cos(theta)]])
            
            rel_start, rel_end = self._rel_positions()
            
            rel_start = rel_start * rotation_x
            rel_end = rel_end * rotation_x
            
            self._real_positions(rel_start, rel_end)
            if self.verbose:
                print('Rotated geometry %g radians around x-axis' % (-theta))
        else:
            if self.verbose:
                print('Geometry not rotated around x-axis')
        
        if y is not None:
            phi = -y
            rotation_y = np.matrix([[np.cos(phi), 0, np.sin(phi)],
                [0, 1, 0],
                [-np.sin(phi), 0, np.cos(phi)]])
            
            rel_start, rel_end = self._rel_positions()
            
            rel_start = rel_start * rotation_y
            rel_end = rel_end * rotation_y
            
            self._real_positions(rel_start, rel_end)
            if self.verbose:
                print('Rotated geometry %g radians around y-axis' % (-phi))
        else:
            if self.verbose:
                print('Geometry not rotated around y-axis')
        
        if z is not None:
            gamma = -z
            rotation_z = np.matrix([[np.cos(gamma), -np.sin(gamma), 0],
                    [np.sin(gamma), np.cos(gamma), 0],
                    [0, 0, 1]])
            
            rel_start, rel_end = self._rel_positions()
            
            rel_start = rel_start * rotation_z
            rel_end = rel_end * rotation_z
            
            self._real_positions(rel_start, rel_end)
            if self.verbose:
                print('Rotated geometry %g radians around z-axis' % (-gamma))
        else:
            if self.verbose:
                print('Geometry not rotated around z-axis')

        #rotate the pt3d geometry accordingly
        if self.pt3d and hasattr(self, 'x3d'):
            self._set_pt3d_rotation(x, y, z)

    def chiral_morphology(self, axis='x'):
        """
        Mirror the morphology around given axis, (default x-axis),
        useful to introduce more heterogeneouties in morphology shapes

        Parameters
        ----------
        axis : str
            'x' or 'y' or 'z'
        
        """
        #morphology relative to soma-position
        rel_start, rel_end = self._rel_positions()
        if axis == 'x':
            rel_start[:, 0] = -rel_start[:, 0]
            rel_end[:, 0] = -rel_end[:, 0]
        elif axis == 'y':
            rel_start[:, 1] = -rel_start[:, 1]
            rel_end[:, 1] = -rel_end[:, 1]
        elif axis == 'z':
            rel_start[:, 2] = -rel_start[:, 2]
            rel_end[:, 2] = -rel_end[:, 2]
        else:
            raise Exception("axis must be either 'x', 'y' or 'z'")
        
        if self.verbose:
            print('morphology mirrored across %s-axis' % axis)
        
        #set the proper 3D positions
        self._real_positions(rel_start, rel_end)
        
    def _squeeze_me_macaroni(self):
        """
        Reducing the dimensions of the morphology matrices from 3D->1D
        """
        self.xstart = np.array(self.xstart).flatten()
        self.xend = np.array(self.xend).flatten()
        
        self.ystart = np.array(self.ystart).flatten()
        self.yend = np.array(self.yend).flatten()
        
        self.zstart = np.array(self.zstart).flatten()
        self.zend = np.array(self.zend).flatten()

    def _rel_positions(self):
        """
        Morphology relative to soma position
        """
        rel_start = np.array([self.xstart-self.somapos[0],
                              self.ystart-self.somapos[1],
                              self.zstart-self.somapos[2]]).T    
        rel_end = np.array([self.xend-self.somapos[0],
                            self.yend-self.somapos[1],
                            self.zend-self.somapos[2]]).T

        return rel_start, rel_end

    def _real_positions(self, rel_start, rel_end):
        """
        Morphology coordinates relative to Origo
        """
        self.xstart = rel_start[:, 0] + self.somapos[0]
        self.ystart = rel_start[:, 1] + self.somapos[1]
        self.zstart = rel_start[:, 2] + self.somapos[2]
        
        self.xend = rel_end[:, 0] + self.somapos[0]
        self.yend = rel_end[:, 1] + self.somapos[1]
        self.zend = rel_end[:, 2] + self.somapos[2]
        
        self._squeeze_me_macaroni()
        self._calc_midpoints()
        self._update_synapse_positions()

    def get_rand_prob_area_norm(self, section='allsec', 
                                z_min=-10000, z_max=10000):
        """
        Return the probability (0-1) for synaptic coupling on segments
        in section sum(prob)=1 over all segments in section.
        Probability normalized by area.

        Parameters
        ----------
        section : str
            string matching a section-name. Defaults to 'allsec'
        z_min : float
            depth filter
        z_max : float
            depth filter

        """
        idx = self.get_idx(section=section, z_min=z_min, z_max = z_max)
        prob = self.area[idx] / sum(self.area[idx])
        return prob

    def get_rand_prob_area_norm_from_idx(self, idx=np.array([0])):
        """
        Return the normalized probability (0-1) for synaptic coupling on
        segments in idx-array.
        Normalised probability determined by area of segments.

        Parameters
        ----------
        idx : np.ndarray, dtype=int.
            array of segment indices

        """
        prob = self.area[idx] / sum(self.area[idx])
        return prob
    
    def get_intersegment_vector(self, idx0=0, idx1=0):
        """Return the distance between midpoints of two segments with index
        idx0 and idx1. The argument returned is a vector [x, y, z], where
        x = self.xmid[idx1] - self.xmid[idx0] etc.
        
        Parameters
        ----------
        idx0 : int
        idx1 : int

        """
        vector = []
        try:
            if idx1 < 0 or idx0 < 0:
                raise Exception
            vector.append(self.xmid[idx1] - self.xmid[idx0])
            vector.append(self.ymid[idx1] - self.ymid[idx0])
            vector.append(self.zmid[idx1] - self.zmid[idx0])
            return vector
        except:
            ERRMSG = 'idx0 and idx1 must be ints on [0, %i]' % self.totnsegs
            raise ValueError(ERRMSG)
        
    def get_intersegment_distance(self, idx0=0, idx1=0):
        """
        Return the Euclidean distance between midpoints of two segments.

        Parameters
        ----------
        idx0 : int
        idx1 : int

        Returns
        -------
        float
            Will return a float in unit of micrometers.

        """
        try:
            vector = np.array(self.get_intersegment_vector(idx0, idx1))
            return np.sqrt((vector**2).sum())
        except:
            ERRMSG = 'idx0 and idx1 must be ints on [0, %i]' % self.totnsegs
            raise ValueError(ERRMSG)

    def get_idx_children(self, parent="soma[0]"):
        """Get the idx of parent's children sections, i.e. compartments ids
        of sections connected to parent-argument
        
        Parameters
        ----------
        parent : str
            name-pattern matching a sectionname. Defaults to "soma[0]"

        """
        idxvec = np.zeros(self.totnsegs)
        secnamelist = []
        childseclist = []
        #filling list of sectionnames for all sections, one entry per segment
        for sec in self.allseclist:
            for seg in sec:
                secnamelist.append(sec.name())
        #filling list of children section-names
        sref = neuron.h.SectionRef(parent)
        for sec in sref.child:
            childseclist.append(sec.name())
        #idxvec=1 where both coincide
        i = 0
        for sec in secnamelist:
            for childsec in childseclist:
                if sec == childsec:
                    idxvec[i] += 1
            i += 1
            
        [idx] = np.where(idxvec)
        return idx

    def get_idx_parent_children(self, parent="soma[0]"):
        """
        Get all idx of segments of parent and children sections, i.e. segment
        idx of sections connected to parent-argument, and also of the parent
        segments
        
        Parameters
        ----------
        parent : str
            name-pattern matching a sectionname. Defaults to "soma[0]"

        """
        idxvec = np.zeros(self.totnsegs)
        secnamelist = []
        childseclist = [parent]
        #filling list of sectionnames for all sections, one entry per segment
        for sec in self.allseclist:
            for seg in sec:
                secnamelist.append(sec.name())
        #filling list of children section-names
        sref = neuron.h.SectionRef(parent)
        for sec in sref.child:
            childseclist.append(sec.name())
        #idxvec=1 where both coincide
        i = 0
        for sec in secnamelist:
            for childsec in childseclist:
                if sec == childsec:
                    idxvec[i] += 1
            i += 1
            
        [idx] = np.where(idxvec)
        return np.r_[self.get_idx(parent), idx]

<<<<<<< HEAD
    def get_idx_name(self, idx=np.array([0])):
        """Return NEURON convention name of segments with index idx.

        Parameters
        ----------
            idx : np.ndarray or int
                segment indices, must be between 0 and cell.totnsegs

        Returns
        -------
        list
            The returned argument is a list of tuples with corresponding
            segment idx, section name, and position along the section, like;
            [(0, 'neuron.h.soma[0]', 0.5),]

        """
=======

    def get_idx_name(self, idx=np.array([0], dtype=int)):
        '''
        Return NEURON convention name of segments with index idx.
        The returned argument is a list of tuples with corresponding
        segment idx, section name, and position along the section, like;
        [(0, 'neuron.h.soma[0]', 0.5),]
        
        kwargs:
        ::
            
            idx : np.ndarray, dtype int
                segment indices, must be between 0 and cell.totnsegs        
        '''
>>>>>>> e661438e
        #ensure idx is array-like, or convert
        if type(idx) == int:
            idx = np.array([idx])
        elif len(idx) == 0:
            return
        else:
            idx = np.array(idx).astype(int)

        #ensure all idx are valid
        if np.any(idx >= self.totnsegs):
            wrongidx = idx[np.where(idx >= self.totnsegs)]
            raise Exception('idx %s >= number of compartments' % str(wrongidx))
        
        #create list of seg names:
        allsegnames = []
        segidx = 0
        for sec in self.allseclist:
            for seg in sec:
                allsegnames.append((segidx, '%s' % sec.name(), seg.x))
                segidx += 1
        
        return np.array(allsegnames, dtype=object)[idx]

    def _collect_pt3d(self):
        """collect the pt3d info, for each section"""
        x = []
        y = []
        z = []
        d = []

        for sec in self.allseclist:
            n3d = int(neuron.h.n3d())
            x_i, y_i, z_i = np.zeros(n3d), np.zeros(n3d), np.zeros(n3d),
            d_i = np.zeros(n3d)
            for i in range(n3d):
                x_i[i] = neuron.h.x3d(i)
                y_i[i] = neuron.h.y3d(i)
                z_i[i] = neuron.h.z3d(i)
                d_i[i] = neuron.h.diam3d(i)

            
            x.append(x_i)
            y.append(y_i)
            z.append(z_i)
            d.append(d_i)
        
        #remove offsets which may be present if soma is centred in Origo
        if len(x) > 1:
            xoff = x[0].mean()
            yoff = y[0].mean()
            zoff = z[0].mean()
            for i in range(len(x)):
                x[i] -= xoff
                y[i] -= yoff
                z[i] -= zoff

        return x, y, z, d

    def _update_pt3d(self):
        """
        update the locations in neuron.hoc.space using neuron.h.pt3dchange()
        """
        i = 0
        for sec in self.allseclist:
            n3d = int(neuron.h.n3d())
            for n in range(n3d):
                neuron.h.pt3dchange(n,
                                self.x3d[i][n],
                                self.y3d[i][n],
                                self.z3d[i][n],
                                self.diam3d[i][n])
            i += 1
            #let NEURON know about the changes we just did:
            neuron.h.define_shape()
        #must recollect the geometry, otherwise we get roundoff errors!
        self._collect_geometry()

    def _set_pt3d_pos(self, diffx=0, diffy=0, diffz=0):
        """
        Offset pt3d geometry with differential displacement
        indicated in Cell.set_pos()
        """
        for i in range(len(self.x3d)):
            self.x3d[i] += diffx
            self.y3d[i] += diffy
            self.z3d[i] += diffz
        self._update_pt3d()

    def _set_pt3d_rotation(self, x=None, y=None, z=None):
        """
        Rotate pt3d geometry of cell object around the x-, y-, z-axis
        in that order.
        Input should be angles in radians.
        
        using rotation matrices, takes dict with rot. angles,
        where x, y, z are the rotation angles around respective axes.
        All rotation angles are optional.
        
        Examples
        --------

        >>> cell = LFPy.Cell(**kwargs)
        >>> rotation = {'x' : 1.233, 'y' : 0.236, 'z' : np.pi}
        >>> cell.set_pt3d_rotation(**rotation)

        """
        if x is not None:
            theta = -x
            rotation_x = np.matrix([[1, 0, 0],
                [0, np.cos(theta), -np.sin(theta)],
                [0, np.sin(theta), np.cos(theta)]])
            for i in range(len(self.x3d)):
                rel_pos = self._rel_pt3d_positions(self.x3d[i],
                                                   self.y3d[i], self.z3d[i])
                
                rel_pos = rel_pos * rotation_x
                
                self.x3d[i], self.y3d[i], self.z3d[i] = \
                                            self._real_pt3d_positions(rel_pos)
            if self.verbose:
                print(('Rotated geometry %g radians around x-axis' % (-theta)))
        else:
            if self.verbose:
                print('Geometry not rotated around x-axis')
        
        if y is not None:
            phi = -y
            rotation_y = np.matrix([[np.cos(phi), 0, np.sin(phi)],
                [0, 1, 0],
                [-np.sin(phi), 0, np.cos(phi)]])
            for i in range(len(self.x3d)):
                rel_pos = self._rel_pt3d_positions(self.x3d[i],
                                                   self.y3d[i], self.z3d[i])
                
                rel_pos = rel_pos * rotation_y
                                
                self.x3d[i], self.y3d[i], self.z3d[i] = \
                                            self._real_pt3d_positions(rel_pos)
            if self.verbose:
                print('Rotated geometry %g radians around y-axis' % (-phi))
        else:
            if self.verbose:
                print('Geometry not rotated around y-axis')
        
        if z is not None:
            gamma = -z
            rotation_z = np.matrix([[np.cos(gamma), -np.sin(gamma), 0],
                    [np.sin(gamma), np.cos(gamma), 0],
                    [0, 0, 1]])
            for i in range(len(self.x3d)):
                rel_pos = self._rel_pt3d_positions(self.x3d[i],
                                                   self.y3d[i], self.z3d[i])
                
                rel_pos = rel_pos * rotation_z
                
                self.x3d[i], self.y3d[i], self.z3d[i] = \
                                            self._real_pt3d_positions(rel_pos)
            if self.verbose:
                print('Rotated geometry %g radians around z-axis' % (-gamma))
        else:
            if self.verbose:
                print('Geometry not rotated around z-axis')
        
        self._update_pt3d()

    def _rel_pt3d_positions(self, x, y, z):
        """Morphology relative to soma position """
        rel_pos = np.transpose(np.array([x - self.somapos[0],
                                         y - self.somapos[1],
                                         z - self.somapos[2]]))

        return rel_pos
    
    def _real_pt3d_positions(self, rel_pos):
        """Morphology coordinates relative to Origo """
        x = rel_pos[:, 0] + self.somapos[0]
        y = rel_pos[:, 1] + self.somapos[1]
        z = rel_pos[:, 2] + self.somapos[2]
        
        x = np.array(x).flatten()
        y = np.array(y).flatten()
        z = np.array(z).flatten()
        
        return x, y, z
    
    def _create_polygon(self, i, projection=('x', 'z')):
        """create a polygon to fill for each section"""
        x = getattr(self, projection[0]+'3d')[i]
        y = getattr(self, projection[1]+'3d')[i]
        #x = self.x3d[i]
        #z = self.z3d[i]
        d = self.diam3d[i]

        #calculate angles
        dx = np.diff(x)
        dy = np.diff(y)
        theta = np.arctan2(dy, dx)

        x = np.r_[x, x[::-1]]
        y = np.r_[y, y[::-1]]

        theta = np.r_[theta, theta[::-1]]
        d = np.r_[d, d[::-1]]

        #1st corner:
        x[0] -= 0.5 * d[0] * np.sin(theta[0])
        y[0] += 0.5 * d[0] * np.cos(theta[0])

        ##pt3d points between start and end of section, first side
        x[1:dx.size] -= 0.25 * d[1:dx.size] * (
            np.sin(theta[:dx.size-1]) + np.sin(theta[1:dx.size]))
        y[1:dy.size] += 0.25 * d[1:dy.size] * (
            np.cos(theta[:dy.size-1]) + np.cos(theta[1:dx.size]))

        #end of section, first side
        x[dx.size] -= 0.5 * d[dx.size] * np.sin(theta[dx.size])
        y[dy.size] += 0.5 * d[dy.size] * np.cos(theta[dy.size])

        #other side
        #end of section, second side
        x[dx.size+1] += 0.5 * d[dx.size+1] * np.sin(theta[dx.size])
        y[dy.size+1] -= 0.5 * d[dy.size+1] * np.cos(theta[dy.size])

        ##pt3d points between start and end of section, second side
        x[::-1][1:dx.size] += 0.25 * d[::-1][1:dx.size] * (
            np.sin(theta[::-1][:dx.size-1]) + np.sin(theta[::-1][1:dx.size]))
        y[::-1][1:dy.size] -= 0.25 * d[::-1][1:dy.size] * (
            np.cos(theta[::-1][:dy.size-1]) + np.cos(theta[::-1][1:dx.size]))

        #last corner:
        x[-1] += 0.5 * d[-1] * np.sin(theta[-1])
        y[-1] -= 0.5 * d[-1] * np.cos(theta[-1])

        return x, y
    
    def get_pt3d_polygons(self, projection=('x', 'z')):
        """For each section create a polygon in the plane determined by keyword
        argument projection=('x', 'z'), that can be
        visualized using e.g., plt.fill()
        
        Returns
        -------
        list
            list of (x, z) tuples giving the trajectory
            of each section that can be plotted using PolyCollection

        Examples
        --------

        >>> from matplotlib.collections import PolyCollection
        >>> import matplotlib.pyplot as plt
        >>> cell = LFPy.Cell(morphology='PATH/TO/MORPHOLOGY')
        >>> zips = []
        >>> for x, z in cell.get_idx_polygons(projection=('x', 'z')):
        >>>     zips.append(zip(x, z))
        >>> polycol = PolyCollection(zips,
        >>>                          edgecolors='none',
        >>>                          facecolors='gray')
        >>> fig = plt.figure()
        >>> ax = fig.add_subplot(111)
        >>> ax.add_collection(polycol)
        >>> ax.axis(ax.axis('equal'))
        >>> plt.show()

        """
        if len(projection) != 2:
            raise ValueError("projection arg be a tuple like ('x', 'y')")
        if 'x' in projection and 'y' in projection:
            pass
        elif 'x' in projection and 'z' in projection:
            pass
        elif 'y' in projection and 'z' in projection:
            pass
        else:
            mssg = "projection must be a length 2 tuple of 'x', 'y' or 'z'!"
            raise ValueError(mssg)

        polygons = []
        for i in range(len(self.x3d)):
            polygons.append(self._create_polygon(i, projection))
        
        return polygons

    def _create_segment_polygon(self, i, projection=('x', 'z')):
        """Create a polygon to fill for segment i, in the plane
        determined by kwarg projection"""        
        x = [getattr(self, projection[0]+'start')[i],
             getattr(self, projection[0]+'end')[i]]
        z = [getattr(self, projection[1]+'start')[i],
             getattr(self, projection[1]+'end')[i]]        
        #x = [self.xstart[i], self.xend[i]]
        #z = [self.zstart[i], self.zend[i]]
        d = self.diam[i]
        
        #calculate angles        
        dx = np.diff(x)
        dz = np.diff(z)
        theta = np.arctan2(dz, dx)
        
        x = np.r_[x, x[::-1]]
        z = np.r_[z, z[::-1]]
                
        #1st corner:
        x[0] -= 0.5 * d * np.sin(theta)
        z[0] += 0.5 * d * np.cos(theta)
                
        #end of section, first side
        x[1] -= 0.5 * d * np.sin(theta)
        z[1] += 0.5 * d * np.cos(theta)
        
        #other side
        #end of section, second side
        x[2] += 0.5 * d * np.sin(theta)
        z[2] -= 0.5 * d * np.cos(theta)
        
        #last corner:
        x[3] += 0.5 * d * np.sin(theta)
        z[3] -= 0.5 * d * np.cos(theta)
        
        return x, z

    def get_idx_polygons(self, projection=('x', 'z')):
        """For each segment idx in cell create a polygon in the plane
        determined by the projection kwarg (default ('x', 'z')),
        that can be visualized using plt.fill() or
        mpl.collections.PolyCollection

        Parameters
        ----------
        projection : tuple of strings
            Determining projection. Defaults to ('x', 'z')

        Returns
        -------
        polygons : list
            list of (np.ndarray, np.ndarray) tuples
            giving the trajectory of each section
        
        Examples
        --------
        The most efficient way of using this would be something like

        >>> from matplotlib.collections import PolyCollection
        >>> import matplotlib.pyplot as plt
        >>> cell = LFPy.Cell(morphology='PATH/TO/MORPHOLOGY')
        >>> zips = []
        >>> for x, z in cell.get_idx_polygons(projection=('x', 'z')):
        >>>     zips.append(zip(x, z))
        >>> polycol = PolyCollection(zips,
        >>>                          edgecolors='none',
        >>>                          facecolors='gray')
        >>> fig = plt.figure()
        >>> ax = fig.add_subplot(111)
        >>> ax.add_collection(polycol)
        >>> ax.axis(ax.axis('equal'))
        >>> plt.show()

        """
        if len(projection) != 2:
            raise ValueError("projection arg be a tuple like ('x', 'y')")
        if 'x' in projection and 'y' in projection:
            pass
        elif 'x' in projection and 'z' in projection:
            pass
        elif 'y' in projection and 'z' in projection:
            pass
        else:
            mssg = "projection must be a length 2 tuple of 'x', 'y' or 'z'!"
            raise ValueError(mssg)

        polygons = []
        for i in np.arange(self.totnsegs):
            polygons.append(self._create_segment_polygon(i, projection))
        
        return polygons



    def insert_v_ext(self, v_ext, t_ext):
        """Set external extracellular potential around cell.

        Playback of some extracellular potential v_ext on each cell.totnseg
        compartments. Assumes that the "extracellular"-mechanism is inserted
        on each compartment.
        Can be used to study ephaptic effects and similar
        The inputs will be copied and attached to the cell object as
        cell.v_ext, cell.t_ext, and converted
        to (list of) neuron.h.Vector types, to allow playback into each
        compartment e_extracellular reference.
        Can not be deleted prior to running cell.simulate() 
        
        Parameters
        ----------
        v_ext : numpy array
            Numpy array of size cell.totnsegs x t_ext.size, unit mV
        t_ext : np.array
            Time vector of v_ext
        
        Examples
        --------

        >>> import LFPy
        >>> import numpy as np
        >>> import matplotlib.pyplot as plt

        >>> #create cell
        >>> cell = LFPy.Cell(morphology='morphologies/example_morphology.hoc')

        >>> #time vector and extracellular field for every segment:
        >>> t_ext = np.arange(cell.tstopms / cell.timeres_python+ 1) * \
        >>>         cell.timeres_python
        >>> v_ext = np.random.rand(cell.totnsegs, t_ext.size)-0.5

        >>> #insert potentials and record response:
        >>> cell.insert_v_ext(v_ext, t_ext)
        >>> cell.simulate(rec_imem=True, rec_vmem=True)

        >>> fig = plt.figure()
        >>> ax1 = fig.add_subplot(311)
        >>> ax2 = fig.add_subplot(312)
        >>> ax3 = fig.add_subplot(313)
        >>> eim = ax1.matshow(np.array(cell.v_ext), cmap='spectral')
        >>> cb1 = fig.colorbar(eim, ax=ax1)
        >>> cb1.set_label('v_ext')
        >>> ax1.axis(ax1.axis('tight'))
        >>> iim = ax2.matshow(cell.imem, cmap='spectral')
        >>> cb2 = fig.colorbar(iim, ax=ax2)
        >>> cb2.set_label('imem')
        >>> ax2.axis(ax2.axis('tight'))
        >>> vim = ax3.matshow(cell.vmem, cmap='spectral')
        >>> ax3.axis(ax3.axis('tight'))
        >>> cb3 = fig.colorbar(vim, ax=ax3)
        >>> cb3.set_label('vmem')
        >>> ax3.set_xlabel('tstep')
        >>> plt.show()

        """
        #test dimensions of input
        try:
            if v_ext.shape[0] != self.totnsegs:
                raise ValueError("v_ext.shape[0] != cell.totnsegs")
            if v_ext.shape[1] != t_ext.size:
                raise ValueError('v_ext.shape[1] != t_ext.size')
        except:
            raise ValueError('v_ext, t_ext must both be np.array types')
        
        if not self.extracellular:
            raise Exception('LFPy.Cell arg extracellular != True')
        
        #create list of extracellular potentials on each segment, time vector
        self.t_ext = neuron.h.Vector(t_ext)
        self.v_ext = []
        for v in v_ext:
            self.v_ext.append(neuron.h.Vector(v))
        #play v_ext into e_extracellular reference
        i = 0
        for sec in self.allseclist:
            for seg in sec:
                self.v_ext[i].play(seg._ref_e_extracellular, self.t_ext)
                i += 1
        
        return <|MERGE_RESOLUTION|>--- conflicted
+++ resolved
@@ -29,8 +29,7 @@
 class Cell(object):
     """
     The main cell class used in LFPy.
-    
-<<<<<<< HEAD
+
     Parameters
     ----------
     morphology : str
@@ -81,20 +80,7 @@
         or in custom code it is 6.3 celcius
     verbose : bool
         Verbose output switch. Defaults to False
-=======
-    Arguments:
-    ::
-        
-        morphology : [str]: path/to/morphology/file
-    
-        v_init: [-65.]: initial potential
-        passive: [True]/False: passive mechs are initialized if True
-        Ra: [150.]: axial resistance
-        rm: [30000]: membrane resistivity
-        cm: [1.0]: membrane capacitance
-        e_pas: [-65.]: passive mechanism reversal potential
-        extracellular: [False]/True: switch for NEURON's extracellular mechanism
->>>>>>> e661438e
+
     
     Examples
     --------
@@ -462,15 +448,10 @@
             sec.e_pas = self.e_pas
     
     def _set_extracellular(self):
-<<<<<<< HEAD
         """Insert extracellular mechanism on all sections
-        to access i_membrane
-
-        """
-=======
-        '''Insert extracellular mechanism on all sections
-        to set a V_ext as boundary condition'''
->>>>>>> e661438e
+        to set an external potential V_ext as boundary condition.
+        """
+
         for sec in self.allseclist:
             sec.insert('extracellular')
             
@@ -830,15 +811,10 @@
         #run fadvance until t >= tstopms, and calculate LFP if asked for
         if electrode is None and dotprodcoeffs is None:
             if not rec_imem:
-<<<<<<< HEAD
                 print("rec_imem = %s, membrane currents will not be recorded!"
                                   % str(rec_imem))
-            _run_simulation(self, variable_dt, atol)
-=======
-                print(("rec_imem = %s, membrane currents will not be recorded!" \
-                                  % str(rec_imem)))
             _run_simulation(self, cvode, variable_dt, atol)
->>>>>>> e661438e
+
         else:
             #allow using both electrode and additional coefficients:
             _run_simulation_with_electrode(self, cvode, electrode, variable_dt, atol,
@@ -1004,13 +980,10 @@
     def _set_imem_recorders(self):
         """
         Record membrane currents for all segments
-<<<<<<< HEAD
-        """
-=======
-        '''
+        """
         neuron.h.finitialize(self.v_init) # need to set voltage, otherwise the
                                           # returned currents will be wrong
->>>>>>> e661438e
+
         self.memireclist = neuron.h.List()
         for sec in self.allseclist:
             for seg in sec:
@@ -1458,8 +1431,7 @@
         [idx] = np.where(idxvec)
         return np.r_[self.get_idx(parent), idx]
 
-<<<<<<< HEAD
-    def get_idx_name(self, idx=np.array([0])):
+    def get_idx_name(self, idx=np.array([0], dtype=int)):
         """Return NEURON convention name of segments with index idx.
 
         Parameters
@@ -1475,22 +1447,7 @@
             [(0, 'neuron.h.soma[0]', 0.5),]
 
         """
-=======
-
-    def get_idx_name(self, idx=np.array([0], dtype=int)):
-        '''
-        Return NEURON convention name of segments with index idx.
-        The returned argument is a list of tuples with corresponding
-        segment idx, section name, and position along the section, like;
-        [(0, 'neuron.h.soma[0]', 0.5),]
-        
-        kwargs:
-        ::
-            
-            idx : np.ndarray, dtype int
-                segment indices, must be between 0 and cell.totnsegs        
-        '''
->>>>>>> e661438e
+
         #ensure idx is array-like, or convert
         if type(idx) == int:
             idx = np.array([idx])
@@ -1611,7 +1568,7 @@
                 self.x3d[i], self.y3d[i], self.z3d[i] = \
                                             self._real_pt3d_positions(rel_pos)
             if self.verbose:
-                print(('Rotated geometry %g radians around x-axis' % (-theta)))
+                print('Rotated geometry %g radians around x-axis' % (-theta))
         else:
             if self.verbose:
                 print('Geometry not rotated around x-axis')
