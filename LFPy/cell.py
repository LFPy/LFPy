--- conflicted
+++ resolved
@@ -2360,7 +2360,6 @@
 
         return iseg, ipar
 
-<<<<<<< HEAD
 
     def distort_geometry(self, factor=0., axis='z', nu=0.0):
         """
@@ -2418,8 +2417,6 @@
                               (self.zend - self.zstart)**2)
     
     
-    
-=======
     def get_multi_current_dipole_moments(self, timepoints=None):
         '''
         Return 3D current dipole moment vector and middle position vector
@@ -2465,5 +2462,4 @@
         Ni, Nt = i_axial.shape
         multi_dipoles = np.array([i_axial[i][:, np.newaxis]*d_axial[i] for i in range(Ni)])
 
-        return multi_dipoles, pos_axial
->>>>>>> db1a8340
+        return multi_dipoles, pos_axial