#!/usr/bin/env python
# -*- coding: utf-8 -*-
"""Copyright (C) 2012 Computational Neuroscience Group, NMBU.

This program is free software: you can redistribute it and/or modify
it under the terms of the GNU General Public License as published by
the Free Software Foundation, either version 3 of the License, or
(at your option) any later version.

This program is distributed in the hope that it will be useful,
but WITHOUT ANY WARRANTY; without even the implied warranty of
MERCHANTABILITY or FITNESS FOR A PARTICULAR PURPOSE.  See the
GNU General Public License for more details.

"""

from __future__ import division
import numpy as np
import neuron

class PointProcess(object):
    """
    Superclass on top of Synapse, StimIntElectrode, just to import and set
    some shared variables and extracts Cartesian coordinates of a segment
    
    Parameters
    ----------
    cell : obj
        LFPy.Cell object
    idx : int
        index of segment
    color : str
        color in plot (optional)
    marker : str
        marker in plot (optional)
    record_current : bool
        Must be set True for recording of pointprocess currents
    kwargs : pointprocess specific variables passed on to cell/neuron

    """
    def __init__(self, cell, idx, color='k', marker='o', 
                 record_current=False, **kwargs):
        """
        Initializes the PointProcess class
        """
        self.idx = idx
        self.color = color
        self.marker = marker
        self.record_current = record_current
        self.kwargs = kwargs
        self.update_pos(cell)

    def update_pos(self, cell):
        """
        Extract coordinates of point-process 
        """
        self.x = cell.xmid[self.idx]
        self.y = cell.ymid[self.idx]
        self.z = cell.zmid[self.idx]


class Synapse(PointProcess):
    """
    The synapse class, pointprocesses that spawn membrane currents.
    See http://www.neuron.yale.edu/neuron/static/docs/help/neuron/neuron/mech.html#pointprocesses
    for details, or corresponding mod-files.
    
    This class is meant to be used with synaptic mechanisms, giving rise to
    currents that will be part of the membrane currents. 

    Parameters
    ----------
    cell : obj
        `LFPy.Cell` or `LFPy.TemplateCell` instance to receive synapptic
        input
    idx : int
        Cell index where the synaptic input arrives
    syntype : str
        Type of synapse. Built-in examples: ExpSyn, Exp2Syn
    record_current : bool
        Decides if current is recorded
    color : str
        Color of synapse for plotting purposes. Defaults to 'r'
    marker : str
        Marker to use for synapse for plotting purposes. Defaults to 'o'
    **kwargs
        Additional arguments to be passed on to
        NEURON in `cell.set_synapse`

    Examples
    --------
    >>> import LFPy
    >>> import pylab as pl
    >>> pl.interactive(1)
    >>> cellParameters = {
    >>>     'morphology' :  'morphologies/L5_Mainen96_LFPy.hoc',
    >>>     'tstopms' :     50,
    >>> }
    >>> cell = LFPy.Cell(**cellParameters)

    >>> synapseParameters = {
    >>>     'idx' : cell.get_closest_idx(x=0, y=0, z=800),
    >>>     'e' : 0,                                # reversal potential
    >>>     'syntype' : 'ExpSyn',                   # synapse type
    >>>     'tau' : 2,                              # syn. time constant
    >>>     'weight' : 0.01,                        # syn. weight
    >>>     'record_current' : True                 # syn. current record
    >>> }
    >>> synapse = LFPy.Synapse(cell, **synapseParameters)
    >>> synapse.set_spike_times(pl.array([10, 15, 20, 25]))
    >>> cell.simulate(rec_isyn=True)

    >>> pl.subplot(211)
    >>> pl.plot(cell.tvec, synapse.i)
    >>> pl.title('Synapse current (nA)')
    >>> pl.subplot(212)
    >>> pl.plot(cell.tvec, cell.somav)
    >>> pl.title('Somatic potential (mV)')

    """
    def __init__(self, cell, idx, syntype, color='r', marker='o',
                 record_current=False, **kwargs):
        """
        Initialization of class Synapse
        """
        PointProcess.__init__(self, cell, idx, color, marker, record_current, 
                              **kwargs)
            
        self.syntype = syntype
        self.cell = cell
        self.hocidx = int(cell.set_synapse(idx, syntype,
                                           record_current, **kwargs))
        cell.synapses.append(self)
        cell.synidx.append(idx)

    def set_spike_times(self, sptimes=np.zeros(0)):
        """Set the spike times explicitly using numpy arrays"""
        self.sptimes = sptimes
        self.cell.sptimeslist.append(sptimes)
    
    def set_spike_times_w_netstim(self, noise=1., start=0., number=1E3,
                                  interval=10., seed=1234.):
        """
        Generate a train of pre-synaptic stimulus times by setting up the
        neuron NetStim object associated with this synapse
        
        Parameters
        ----------
        noise : float in range [0, 1]
            Fractional randomness, from deterministic to intervals that drawn
            from negexp distribution (Poisson spiketimes).
        start : float
            ms, (most likely) start time of first spike
        number : int
            (average) number of spikes
        interval : float
            ms, (mean) time between spikes
        seed : float
            Random seed value
        """
        self.cell.netstimlist[-1].noise = noise
        self.cell.netstimlist[-1].start = start
        self.cell.netstimlist[-1].number = number
        self.cell.netstimlist[-1].interval = interval        
        self.cell.netstimlist[-1].seed(seed)

    def collect_current(self, cell):
        """Collect synapse current"""
        try:
            self.i = np.array(cell.synireclist.o(self.hocidx))
        except:
            raise Exception('cell.synireclist deleted from consequtive runs')
    
    def collect_potential(self, cell):
        """Collect membrane potential of segment with synapse"""
        try:
            self.v = np.array(cell.synvreclist.o(self.hocidx))
        except:
            raise Exception('cell.synvreclist deleted from consequtive runs')


class StimIntElectrode(PointProcess):
    """Class for NEURON point processes, ie VClamp, SEClamp and ICLamp,
    SinIClamp, ChirpIClamp with arguments.
    Electrode currents go here.
    Membrane currents will no longer sum to zero if these mechanisms are used.
    
    Refer to NEURON documentation @ neuron.yale.edu for kwargs
    Will insert pptype on cell-instance, pass the corresponding kwargs onto
    cell.set_point_process.

    Parameters
    ----------
    cell : obj
        `LFPy.Cell` or `LFPy.TemplateCell` instance to receive Stimulation
         electrode input
    idx : int
        Cell segment index where the stimulation electrode is placed
    pptype : str
        Type of point process. Built-in examples: VClamp, SEClamp and ICLamp.
        Defaults to 'SEClamp'.
    record_current : bool
        Decides if current is recorded
    record_potential : bool
        switch for recording the potential on postsynaptic segment index
    color : str
        Color of stimulation electrode for plotting purposes. Defaults to 'p'
    marker : str
        Marker to use for plotting purposes. Defaults to '*'
    **kwargs
        Additional arguments to be passed on to
        NEURON in `cell.set_point_process`

    Examples
    --------
    >>> import LFPy
    >>> import pylab as pl
    >>> pl.interactive(1)
    >>> #define a list of different electrode implementations from NEURON
    >>> pointprocesses = [
    >>>     {
    >>>         'idx' : 0,
    >>>         'record_current' : True,
    >>>         'pptype' : 'IClamp',
    >>>         'amp' : 1,
    >>>         'dur' : 20,
    >>>         'delay' : 10,
    >>>     },
    >>>     {
    >>>         'idx' : 0,
    >>>         'record_current' : True,
    >>>         'pptype' : 'VClamp',
    >>>         'amp[0]' : -65,
    >>>         'dur[0]' : 10,
    >>>         'amp[1]' : 0,
    >>>         'dur[1]' : 20,
    >>>         'amp[2]' : -65,
    >>>         'dur[2]' : 10,
    >>>    },
    >>>    {
    >>>        'idx' : 0,
    >>>        'record_current' : True,
    >>>        'pptype' : 'SEClamp',
    >>>        'dur1' : 10,
    >>>        'amp1' : -65,
    >>>        'dur2' : 20,
    >>>        'amp2' : 0,
    >>>        'dur3' : 10,
    >>>        'amp3' : -65,
    >>>     },
    >>>  ]
    >>>  #create a cell instance for each electrode
    >>> for pointprocess in pointprocesses:
    >>>     cell = LFPy.Cell(morphology='morphologies/L5_Mainen96_LFPy.hoc')
    >>>      stimulus = LFPy.StimIntElectrode(cell, **pointprocess)
    >>>      cell.simulate(rec_istim=True)
    >>>      pl.subplot(211)
    >>>      pl.plot(cell.tvec, stimulus.i, label=pointprocess['pptype'])
    >>>      pl.legend(loc='best')
    >>>      pl.title('Stimulus currents (nA)')
    >>>      pl.subplot(212)
    >>>      pl.plot(cell.tvec, cell.somav, label=pointprocess['pptype'])
    >>>      pl.legend(loc='best')
    >>>      pl.title('Somatic potential (mV)')

    """    
    def __init__(self, cell, idx, pptype='SEClamp',
                 color='p', marker='*', record_current=False,
                 record_potential=False, **kwargs):
        """Initialize StimIntElectrode class"""
        PointProcess.__init__(self, cell, idx, color, marker, record_current)
        self.pptype = pptype
        self.hocidx = int(cell.set_point_process(idx, pptype,
                                                 record_current=record_current,
                                                 record_potential=record_potential,
                                                 **kwargs))
        cell.pointprocesses.append(self)
        cell.pointprocess_idx.append(idx)

    def collect_current(self, cell):
        """Fetch electrode current from recorder list"""
        self.i = np.array(cell.stimireclist.o(self.hocidx))
    
    def collect_potential(self, cell):
        """Collect membrane potential of segment with PointProcess"""
<<<<<<< HEAD
        self.v = np.array(cell.synvreclist.o(self.hocidx))


class PointProcessPlayInSoma:
    """Class implementation of playback alghorithm"""
    def __init__(self, soma_trace):
        """
        Class for playing back somatic trace at specific time points
        into soma as boundary condition for the membrane voltage
        """
        self.soma_trace = soma_trace
    
    def set_play_in_soma(self, cell, t_on=np.array([0])):
        """
        Set mechanisms for playing soma trace at time(s) t_on,
        where t_on is a numpy.array
        """
        if type(t_on) != np.ndarray:
            t_on = np.array(t_on)
        
        f = file(self.soma_trace)
        x = []
        for line in f.readlines():
            x.append(list(map(float, line.split())))
        x = np.array(x)
        X = x.T
        f.close()
        
        #time and values for trace, shifting
        tTrace = X[0, ]
        tTrace -= tTrace[0]
        
        trace = X[1, ]
        trace -= trace[0]
        trace += cell.e_pas
        
        #creating trace
        somaTvec0 = tTrace
        somaTvec0 += t_on[0]
        somaTvec = somaTvec0
        somaTrace = trace
        
        for i in range(1, t_on.size):
            np.concatenate((somaTvec, somaTvec0 + t_on[i]))
            np.concatenate((somaTrace, trace))

        somaTvec1 = np.interp(np.arange(somaTvec[0], somaTvec[-1],
                                cell.dt),
                                somaTvec, somaTvec)
        somaTrace1 = np.interp(np.arange(somaTvec[0], somaTvec[-1],
                                cell.dt),
                                somaTvec, somaTrace)
        
        somaTvecVec = neuron.h.Vector(somaTvec1)
        somaTraceVec = neuron.h.Vector(somaTrace1)
        
        for sec in neuron.h.somalist: #cell.somalist
            #ensure that soma is perfect capacitor
            sec.cm = 1E9
            #Why the fuck doesnt this work:
            #for seg in sec:
            #    somaTraceVec.play(seg._ref_v, somaTvecVec)
        
        #call function that insert trace on soma
        self._play_in_soma(somaTvecVec, somaTraceVec)
            
    def _play_in_soma(self, somaTvecVec, somaTraceVec):
        """
        Replacement of LFPy.hoc "proc play_in_soma()",
        seems necessary that this function lives in hoc
        """
        neuron.h('objref soma_tvec, soma_trace')
        
        neuron.h('soma_tvec = new Vector()')
        neuron.h('soma_trace = new Vector()')
        
        neuron.h.soma_tvec.from_python(somaTvecVec)
        neuron.h.soma_trace.from_python(somaTraceVec)
        
        neuron.h('soma_trace.play(&soma.v(0.5), soma_tvec)')
=======
        self.v = np.array(cell.stimvreclist.o(self.hocidx))
>>>>>>> 9cd54c8e
<|MERGE_RESOLUTION|>--- conflicted
+++ resolved
@@ -283,87 +283,4 @@
     
     def collect_potential(self, cell):
         """Collect membrane potential of segment with PointProcess"""
-<<<<<<< HEAD
-        self.v = np.array(cell.synvreclist.o(self.hocidx))
-
-
-class PointProcessPlayInSoma:
-    """Class implementation of playback alghorithm"""
-    def __init__(self, soma_trace):
-        """
-        Class for playing back somatic trace at specific time points
-        into soma as boundary condition for the membrane voltage
-        """
-        self.soma_trace = soma_trace
-    
-    def set_play_in_soma(self, cell, t_on=np.array([0])):
-        """
-        Set mechanisms for playing soma trace at time(s) t_on,
-        where t_on is a numpy.array
-        """
-        if type(t_on) != np.ndarray:
-            t_on = np.array(t_on)
-        
-        f = file(self.soma_trace)
-        x = []
-        for line in f.readlines():
-            x.append(list(map(float, line.split())))
-        x = np.array(x)
-        X = x.T
-        f.close()
-        
-        #time and values for trace, shifting
-        tTrace = X[0, ]
-        tTrace -= tTrace[0]
-        
-        trace = X[1, ]
-        trace -= trace[0]
-        trace += cell.e_pas
-        
-        #creating trace
-        somaTvec0 = tTrace
-        somaTvec0 += t_on[0]
-        somaTvec = somaTvec0
-        somaTrace = trace
-        
-        for i in range(1, t_on.size):
-            np.concatenate((somaTvec, somaTvec0 + t_on[i]))
-            np.concatenate((somaTrace, trace))
-
-        somaTvec1 = np.interp(np.arange(somaTvec[0], somaTvec[-1],
-                                cell.dt),
-                                somaTvec, somaTvec)
-        somaTrace1 = np.interp(np.arange(somaTvec[0], somaTvec[-1],
-                                cell.dt),
-                                somaTvec, somaTrace)
-        
-        somaTvecVec = neuron.h.Vector(somaTvec1)
-        somaTraceVec = neuron.h.Vector(somaTrace1)
-        
-        for sec in neuron.h.somalist: #cell.somalist
-            #ensure that soma is perfect capacitor
-            sec.cm = 1E9
-            #Why the fuck doesnt this work:
-            #for seg in sec:
-            #    somaTraceVec.play(seg._ref_v, somaTvecVec)
-        
-        #call function that insert trace on soma
-        self._play_in_soma(somaTvecVec, somaTraceVec)
-            
-    def _play_in_soma(self, somaTvecVec, somaTraceVec):
-        """
-        Replacement of LFPy.hoc "proc play_in_soma()",
-        seems necessary that this function lives in hoc
-        """
-        neuron.h('objref soma_tvec, soma_trace')
-        
-        neuron.h('soma_tvec = new Vector()')
-        neuron.h('soma_trace = new Vector()')
-        
-        neuron.h.soma_tvec.from_python(somaTvecVec)
-        neuron.h.soma_trace.from_python(somaTraceVec)
-        
-        neuron.h('soma_trace.play(&soma.v(0.5), soma_tvec)')
-=======
         self.v = np.array(cell.stimvreclist.o(self.hocidx))
->>>>>>> 9cd54c8e
