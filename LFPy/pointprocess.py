--- conflicted
+++ resolved
@@ -199,13 +199,6 @@
         Decides if current is recorded
     record_potential : bool
         switch for recording the potential on postsynaptic segment index
-<<<<<<< HEAD
-    color : str
-        Color of stimulation electrode for plotting purposes. Defaults to 'p'
-    marker : str
-        Marker to use for plotting purposes. Defaults to '*'
-=======
->>>>>>> 71243122
     **kwargs
         Additional arguments to be passed on to
         NEURON in `cell.set_point_process`
@@ -266,11 +259,7 @@
 
     """    
     def __init__(self, cell, idx, pptype='SEClamp',
-<<<<<<< HEAD
-                 color='p', marker='*', record_current=False,
-=======
                  record_current=False,
->>>>>>> 71243122
                  record_potential=False, **kwargs):
         """Initialize StimIntElectrode class"""
         PointProcess.__init__(self, cell, idx, record_current)
