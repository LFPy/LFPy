#!/usr/bin/env python
# -*- coding: utf-8 -*-
"""Copyright (C) 2012 Computational Neuroscience Group, NMBU.

This program is free software: you can redistribute it and/or modify
it under the terms of the GNU General Public License as published by
the Free Software Foundation, either version 3 of the License, or
(at your option) any later version.

This program is distributed in the hope that it will be useful,
but WITHOUT ANY WARRANTY; without even the implied warranty of
MERCHANTABILITY or FITNESS FOR A PARTICULAR PURPOSE.  See the
GNU General Public License for more details.

<<<<<<< HEAD
=======
"""

from __future__ import division
>>>>>>> ab6cf642
import numpy as np
import neuron

class PointProcess(object):
    """
    Superclass on top of Synapse, StimIntElectrode, just to import and set
    some shared variables and extracts Cartesian coordinates of a segment
    
    Parameters
    ----------
    cell : obj
        LFPy.Cell object
    idx : int
        index of segment
    record_current : bool
        Must be set to True for recording of pointprocess currents
    record_potential : bool
        Must be set to True for recording potential of pointprocess target idx
    kwargs : pointprocess specific variables passed on to cell/neuron

    """
    def __init__(self, cell, idx, record_current=False, record_potential=False, **kwargs):
        """
        Initializes the PointProcess class
        """
        for key in ['color', 'marker']:
            if key in kwargs.keys():
                raise DeprecationWarning('Parameter {} has been deprecated'.format(key))
        self.idx = idx
        self.record_current = record_current
        self.record_potential = record_potential
        self.kwargs = kwargs
        self.update_pos(cell)

    def update_pos(self, cell):
        """
        Extract coordinates of point-process 
        """
        self.x = cell.xmid[self.idx]
        self.y = cell.ymid[self.idx]
        self.z = cell.zmid[self.idx]


class Synapse(PointProcess):
    """
    The synapse class, pointprocesses that spawn membrane currents.
    See http://www.neuron.yale.edu/neuron/static/docs/help/neuron/neuron/mech.html#pointprocesses
    for details, or corresponding mod-files.
    
    This class is meant to be used with synaptic mechanisms, giving rise to
    currents that will be part of the membrane currents. 

    Parameters
    ----------
    cell : obj
        `LFPy.Cell` or `LFPy.TemplateCell` instance to receive synapptic
        input
    idx : int
        Cell index where the synaptic input arrives
    syntype : str
        Type of synapse. Built-in examples: ExpSyn, Exp2Syn
    record_current : bool
        Decides if current is recorded
    **kwargs
        Additional arguments to be passed on to
        NEURON in `cell.set_synapse`

    Examples
    --------
    >>> import pylab as pl
    >>> pl.interactive(1)
    >>> import LFPy
    >>> import os
    >>> cellParameters = {
    >>>     'morphology' :  os.path.join('examples', 'morphologies', 'L5_Mainen96_LFPy.hoc'),
    >>>     'passive' : True,
    >>>     'tstop' :     50,
    >>> }
    >>> cell = LFPy.Cell(**cellParameters)

    >>> synapseParameters = {
    >>>     'idx' : cell.get_closest_idx(x=0, y=0, z=800),
    >>>     'e' : 0,                                # reversal potential
    >>>     'syntype' : 'ExpSyn',                   # synapse type
    >>>     'tau' : 2,                              # syn. time constant
    >>>     'weight' : 0.01,                        # syn. weight
    >>>     'record_current' : True                 # syn. current record
    >>> }
    >>> synapse = LFPy.Synapse(cell, **synapseParameters)
    >>> synapse.set_spike_times(pl.array([10, 15, 20, 25]))
    >>> cell.simulate()

    >>> pl.subplot(211)
    >>> pl.plot(cell.tvec, synapse.i)
    >>> pl.title('Synapse current (nA)')
    >>> pl.subplot(212)
    >>> pl.plot(cell.tvec, cell.somav)
    >>> pl.title('Somatic potential (mV)')

    """
    def __init__(self, cell, idx, syntype, record_current=False, record_potential=False, **kwargs):
        """
        Initialization of class Synapse
        """
        PointProcess.__init__(self, cell, idx, record_current, record_potential, **kwargs)
            
        self.syntype = syntype
        self.cell = cell
        self.hocidx = int(cell.set_synapse(idx=idx, syntype=syntype,
                                           record_current=record_current,
                                           record_potential=record_potential,
                                           **kwargs))
        cell.synapses.append(self)
        cell.synidx.append(idx)

    def set_spike_times(self, sptimes=np.zeros(0)):
<<<<<<< HEAD
        '''Set the spike times explicitly using numpy arrays'''
        self.sptimes = sptimes
=======
        """Set the spike times explicitly using numpy arrays"""
        try:
            assert type(sptimes) is np.ndarray
        except AssertionError:
            raise AssertionError('synapse activation times must be a np.ndarray, not type({})'.format(type(sptimes)))
        # self.sptimes = sptimes
>>>>>>> ab6cf642
        self.cell.sptimeslist.append(sptimes)
    
    def set_spike_times_w_netstim(self, noise=1., start=0., number=1E3,
                                  interval=10., seed=1234.):
        """
        Generate a train of pre-synaptic stimulus times by setting up the
        neuron NetStim object associated with this synapse
        
        Parameters
        ----------
        noise : float in range [0, 1]
            Fractional randomness, from deterministic to intervals that drawn
            from negexp distribution (Poisson spiketimes).
        start : float
            ms, (most likely) start time of first spike
        number : int
            (average) number of spikes
        interval : float
            ms, (mean) time between spikes
        seed : float
            Random seed value
        """
        self.cell.netstimlist[-1].noise = noise
        self.cell.netstimlist[-1].start = start
        self.cell.netstimlist[-1].number = number
        self.cell.netstimlist[-1].interval = interval        
        self.cell.netstimlist[-1].seed(seed)

    def collect_current(self, cell):
        """Collect synapse current"""
        try:
            self.i = np.array(cell.synireclist.o(self.hocidx))
        except:
            raise Exception('cell.synireclist deleted from consequtive runs')
    
    def collect_potential(self, cell):
        """Collect membrane potential of segment with synapse"""
        try:
            self.v = np.array(cell.synvreclist.o(self.hocidx))
        except:
            raise Exception('cell.synvreclist deleted from consequtive runs')


class StimIntElectrode(PointProcess):
    """Class for NEURON point processes, ie VClamp, SEClamp and ICLamp,
    SinIClamp, ChirpIClamp with arguments.
    
    Electrode currents go here.
    Membrane currents will no longer sum to zero if these mechanisms are used,
    as the equivalent circuit is akin to a current input to the compartment
    from a far away extracellular location ("ground"), not immediately from
    the surface to the inside of the compartment as for transmembrane currents.
    
    Refer to NEURON documentation @ neuron.yale.edu for kwargs
    Will insert pptype on cell-instance, pass the corresponding kwargs onto
    cell.set_point_process.

    Parameters
    ----------
    cell : obj
        `LFPy.Cell` or `LFPy.TemplateCell` instance to receive Stimulation
         electrode input
    idx : int
        Cell segment index where the stimulation electrode is placed
    pptype : str
        Type of point process. Built-in examples: VClamp, SEClamp and ICLamp.
        Defaults to 'SEClamp'.
    record_current : bool
        Decides if current is recorded
    record_potential : bool
        switch for recording the potential on postsynaptic segment index
    **kwargs
        Additional arguments to be passed on to
        NEURON in `cell.set_point_process`

    Examples
    --------
    >>> import pylab as pl
    >>> pl.interactive(1)
    >>> import os
    >>> import LFPy
    >>> #define a list of different electrode implementations from NEURON
    >>> pointprocesses = [
    >>>     {
    >>>         'idx' : 0,
    >>>         'record_current' : True,
    >>>         'pptype' : 'IClamp',
    >>>         'amp' : 1,
    >>>         'dur' : 20,
    >>>         'delay' : 10,
    >>>     },
    >>>     {
    >>>         'idx' : 0,
    >>>         'record_current' : True,
    >>>         'pptype' : 'VClamp',
    >>>         'amp[0]' : -70,
    >>>         'dur[0]' : 10,
    >>>         'amp[1]' : 0,
    >>>         'dur[1]' : 20,
    >>>         'amp[2]' : -70,
    >>>         'dur[2]' : 10,
    >>>    },
    >>>    {
    >>>        'idx' : 0,
    >>>        'record_current' : True,
    >>>        'pptype' : 'SEClamp',
    >>>        'dur1' : 10,
    >>>        'amp1' : -70,
    >>>        'dur2' : 20,
    >>>        'amp2' : 0,
    >>>        'dur3' : 10,
    >>>        'amp3' : -70,
    >>>     },
    >>>  ]
    >>>  #create a cell instance for each electrode
    >>> for pointprocess in pointprocesses:
    >>>      cell = LFPy.Cell(morphology=os.path.join('examples', 'morphologies', 'L5_Mainen96_LFPy.hoc'),
    >>>                      passive=True)
    >>>      stimulus = LFPy.StimIntElectrode(cell, **pointprocess)
    >>>      cell.simulate()
    >>>      pl.subplot(211)
    >>>      pl.plot(cell.tvec, stimulus.i, label=pointprocess['pptype'])
    >>>      pl.legend(loc='best')
    >>>      pl.title('Stimulus currents (nA)')
    >>>      pl.subplot(212)
    >>>      pl.plot(cell.tvec, cell.somav, label=pointprocess['pptype'])
    >>>      pl.legend(loc='best')
    >>>      pl.title('Somatic potential (mV)')

    """    
    def __init__(self, cell, idx, pptype='SEClamp',
                 record_current=False,
                 record_potential=False, **kwargs):
        """Initialize StimIntElectrode class"""
        PointProcess.__init__(self, cell=cell, idx=idx,
                              record_current=record_current,
                              record_potential=record_potential)
        self.pptype = pptype
        self.hocidx = int(cell.set_point_process(idx, pptype,
                                                 record_current=record_current,
                                                 record_potential=record_potential,
                                                 **kwargs))
        cell.pointprocesses.append(self)
        cell.pointprocess_idx.append(idx)

    def collect_current(self, cell):
<<<<<<< HEAD
        '''
        Fetch electrode current from recorder list
        '''
        self.i = np.array(cell.stimireclist.o(self.hocidx))
    
    def collect_potential(self, cell):
        '''
        Collect membrane potential of segment with PointProcess
        '''
        self.v = np.array(cell.synvreclist.o(self.hocidx))


class PointProcessPlayInSoma(object):
    '''
    Sets an interpolated voltage trace as a boundary condition for the
    soma compartment. Could for instance be used to play back an action
    potential waveform as in Pettersen & Einevoll (2008) Biophys J 94.
    '''
    def __init__(self, soma_trace):
        '''
        Class for playing back somatic trace at specific time points
        into soma as boundary condition for the membrane voltage
        
        Parameters:
        ::
            
            soma_trace : file, contains time (column 1) and voltage (column 2)
                values, as floats in units of ms and mV respectively, separated
                by space.
        
        Example:
        ::
            
            from pylab import * # populate namespace with math and plot functions
            import LFPy
            import neuron
            
            # create cell
            cell = LFPy.Cell(morphology='morphologies/example_morphology.hoc')
            
            # create 'action potential trace' as gaussian pulse, save to file
            t = arange(0, 10., cell.timeres_python)
            sigma = 0.5
            v = exp(-(t-5.)**2 / (2*sigma**2))*100.
            savetxt('vtrace.txt', zip(t, v))
            
            # set voltage trace as boundary condition in soma
            stim = LFPy.pointprocess.PointProcessPlayInSoma('vtrace.txt')
            stim.set_play_in_soma(cell, t_on = array([10., 50.]))
            
            # simulate, record transmembrane currents
            cell.simulate(rec_imem=True, rec_vmem=True)
            
            subplot(311)
            plot(cell.tvec, cell.somav)
            subplot(312)
            imshow(cell.imem, interpolation='nearest')
            axis('tight')
            colorbar(orientation='horizontal')
            subplot(313)
            imshow(cell.vmem, interpolation='nearest')
            axis('tight')
            colorbar(orientation='horizontal')
            show()            
        '''
        self.soma_trace = soma_trace
    
    def set_play_in_soma(self, cell, t_on=np.array([0])):
        '''
        Set mechanisms for playing soma trace at time(s) t_on,
        where t_on is a np.array
        '''
        if type(t_on) != np.ndarray:
            t_on = np.array(t_on)
        
        f = file(self.soma_trace)
        x = []
        for line in f.readlines():
            x.append(list(map(float, line.split())))
        x = np.array(x)
        X = x.T
        f.close()
        
        #time and values for trace, shifting
        tTrace = X[0, ]
        tTrace -= tTrace[0]
        
        trace = X[1, ]
        trace -= trace[0]
        trace += cell.e_pas
        
        #creating trace
        somaTvec0 = tTrace
        somaTvec0 += t_on[0]
        somaTvec = somaTvec0
        somaTrace = trace
        
        for i in range(1, t_on.size):
            somaTvec = np.concatenate((somaTvec, somaTvec0 + t_on[i]))
            somaTrace = np.concatenate((somaTrace, trace))
                
        somaTvecVec = np.interp(np.arange(somaTvec[0], somaTvec[-1], 
                                cell.timeres_NEURON),
                                somaTvec, somaTvec)
        somaTraceVec = np.interp(np.arange(somaTvec[0], somaTvec[-1],
                                cell.timeres_NEURON),
                                somaTvec, somaTrace)
        
        for sec in neuron.h.soma:
            #ensure that soma is perfect capacitor
            sec.cm = 1E9
        
        #call function that insert trace on soma
        self._play_in_soma(somaTvecVec, somaTraceVec)
            
    def _play_in_soma(self, somaTvecVec, somaTraceVec):
        '''
        Replacement of LFPy.hoc "proc play_in_soma()",
        seems necessary that this function lives in hoc
        '''
        neuron.h('objref soma_tvec, soma_trace')
        
        neuron.h('soma_tvec = new Vector()')
        neuron.h('soma_trace = new Vector()')
        
        neuron.h.soma_tvec.from_python(somaTvecVec)
        neuron.h.soma_trace.from_python(somaTraceVec)
        
        neuron.h('soma_trace.play(&soma.v(0.5), soma_tvec)')
=======
        """Fetch electrode current from recorder list"""
        self.i = np.array(cell.stimireclist.o(self.hocidx))
    
    def collect_potential(self, cell):
        """Collect membrane potential of segment with PointProcess"""
        self.v = np.array(cell.stimvreclist.o(self.hocidx))
>>>>>>> ab6cf642
<|MERGE_RESOLUTION|>--- conflicted
+++ resolved
@@ -12,12 +12,9 @@
 MERCHANTABILITY or FITNESS FOR A PARTICULAR PURPOSE.  See the
 GNU General Public License for more details.
 
-<<<<<<< HEAD
-=======
 """
 
 from __future__ import division
->>>>>>> ab6cf642
 import numpy as np
 import neuron
 
@@ -134,17 +131,11 @@
         cell.synidx.append(idx)
 
     def set_spike_times(self, sptimes=np.zeros(0)):
-<<<<<<< HEAD
-        '''Set the spike times explicitly using numpy arrays'''
-        self.sptimes = sptimes
-=======
         """Set the spike times explicitly using numpy arrays"""
         try:
             assert type(sptimes) is np.ndarray
         except AssertionError:
             raise AssertionError('synapse activation times must be a np.ndarray, not type({})'.format(type(sptimes)))
-        # self.sptimes = sptimes
->>>>>>> ab6cf642
         self.cell.sptimeslist.append(sptimes)
     
     def set_spike_times_w_netstim(self, noise=1., start=0., number=1E3,
@@ -291,141 +282,9 @@
         cell.pointprocess_idx.append(idx)
 
     def collect_current(self, cell):
-<<<<<<< HEAD
-        '''
-        Fetch electrode current from recorder list
-        '''
-        self.i = np.array(cell.stimireclist.o(self.hocidx))
-    
-    def collect_potential(self, cell):
-        '''
-        Collect membrane potential of segment with PointProcess
-        '''
-        self.v = np.array(cell.synvreclist.o(self.hocidx))
-
-
-class PointProcessPlayInSoma(object):
-    '''
-    Sets an interpolated voltage trace as a boundary condition for the
-    soma compartment. Could for instance be used to play back an action
-    potential waveform as in Pettersen & Einevoll (2008) Biophys J 94.
-    '''
-    def __init__(self, soma_trace):
-        '''
-        Class for playing back somatic trace at specific time points
-        into soma as boundary condition for the membrane voltage
-        
-        Parameters:
-        ::
-            
-            soma_trace : file, contains time (column 1) and voltage (column 2)
-                values, as floats in units of ms and mV respectively, separated
-                by space.
-        
-        Example:
-        ::
-            
-            from pylab import * # populate namespace with math and plot functions
-            import LFPy
-            import neuron
-            
-            # create cell
-            cell = LFPy.Cell(morphology='morphologies/example_morphology.hoc')
-            
-            # create 'action potential trace' as gaussian pulse, save to file
-            t = arange(0, 10., cell.timeres_python)
-            sigma = 0.5
-            v = exp(-(t-5.)**2 / (2*sigma**2))*100.
-            savetxt('vtrace.txt', zip(t, v))
-            
-            # set voltage trace as boundary condition in soma
-            stim = LFPy.pointprocess.PointProcessPlayInSoma('vtrace.txt')
-            stim.set_play_in_soma(cell, t_on = array([10., 50.]))
-            
-            # simulate, record transmembrane currents
-            cell.simulate(rec_imem=True, rec_vmem=True)
-            
-            subplot(311)
-            plot(cell.tvec, cell.somav)
-            subplot(312)
-            imshow(cell.imem, interpolation='nearest')
-            axis('tight')
-            colorbar(orientation='horizontal')
-            subplot(313)
-            imshow(cell.vmem, interpolation='nearest')
-            axis('tight')
-            colorbar(orientation='horizontal')
-            show()            
-        '''
-        self.soma_trace = soma_trace
-    
-    def set_play_in_soma(self, cell, t_on=np.array([0])):
-        '''
-        Set mechanisms for playing soma trace at time(s) t_on,
-        where t_on is a np.array
-        '''
-        if type(t_on) != np.ndarray:
-            t_on = np.array(t_on)
-        
-        f = file(self.soma_trace)
-        x = []
-        for line in f.readlines():
-            x.append(list(map(float, line.split())))
-        x = np.array(x)
-        X = x.T
-        f.close()
-        
-        #time and values for trace, shifting
-        tTrace = X[0, ]
-        tTrace -= tTrace[0]
-        
-        trace = X[1, ]
-        trace -= trace[0]
-        trace += cell.e_pas
-        
-        #creating trace
-        somaTvec0 = tTrace
-        somaTvec0 += t_on[0]
-        somaTvec = somaTvec0
-        somaTrace = trace
-        
-        for i in range(1, t_on.size):
-            somaTvec = np.concatenate((somaTvec, somaTvec0 + t_on[i]))
-            somaTrace = np.concatenate((somaTrace, trace))
-                
-        somaTvecVec = np.interp(np.arange(somaTvec[0], somaTvec[-1], 
-                                cell.timeres_NEURON),
-                                somaTvec, somaTvec)
-        somaTraceVec = np.interp(np.arange(somaTvec[0], somaTvec[-1],
-                                cell.timeres_NEURON),
-                                somaTvec, somaTrace)
-        
-        for sec in neuron.h.soma:
-            #ensure that soma is perfect capacitor
-            sec.cm = 1E9
-        
-        #call function that insert trace on soma
-        self._play_in_soma(somaTvecVec, somaTraceVec)
-            
-    def _play_in_soma(self, somaTvecVec, somaTraceVec):
-        '''
-        Replacement of LFPy.hoc "proc play_in_soma()",
-        seems necessary that this function lives in hoc
-        '''
-        neuron.h('objref soma_tvec, soma_trace')
-        
-        neuron.h('soma_tvec = new Vector()')
-        neuron.h('soma_trace = new Vector()')
-        
-        neuron.h.soma_tvec.from_python(somaTvecVec)
-        neuron.h.soma_trace.from_python(somaTraceVec)
-        
-        neuron.h('soma_trace.play(&soma.v(0.5), soma_tvec)')
-=======
         """Fetch electrode current from recorder list"""
         self.i = np.array(cell.stimireclist.o(self.hocidx))
     
     def collect_potential(self, cell):
         """Collect membrane potential of segment with PointProcess"""
-        self.v = np.array(cell.stimvreclist.o(self.hocidx))
->>>>>>> ab6cf642
+        self.v = np.array(cell.stimvreclist.o(self.hocidx))