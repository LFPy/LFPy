--- conflicted
+++ resolved
@@ -12,11 +12,8 @@
 from scipy import real, imag
 import LFPy
 import neuron
-<<<<<<< HEAD
 import pickle
 from warnings import warn
-=======
->>>>>>> 48ec71c3
 
 # for nosetests to run load the SinSyn sinusoid synapse currrent mechanism
 neuron.load_mechanisms(LFPy.__path__[0])
@@ -444,11 +441,7 @@
         self.assertEqual(nidx, hist[1])
         
     def test_alias_method_02(self):
-<<<<<<< HEAD
-        '''probabilities 0.25 and 0.75'''
-=======
-        """probabilities 0.5 and 0.5"""
->>>>>>> 48ec71c3
+        """probabilities 0.25 and 0.75"""
         idx = np.arange(2)
         probs = np.array([0.25, 0.75])
         nidx = 1000000
@@ -462,8 +455,7 @@
         self.assertAlmostEqual(np.corrcoef(probs, hist.astype(float))[0, 1], 1., places=7)
 
     def test_alias_method_03(self):
-<<<<<<< HEAD
-        '''probabilities 0.75 and 0.25'''
+        """probabilities 0.75 and 0.25"""
         idx = np.arange(2)
         probs = np.array([0.75, 0.25])
         nidx = 1000000
@@ -494,10 +486,7 @@
 
 
     def test_alias_method_05(self):
-        '''deterministic probabilities 1.0 and 0.0'''
-=======
         """deterministic probabilities 1.0 and 0.0"""
->>>>>>> 48ec71c3
         idx = np.arange(2)
         probs = np.arange(2).astype(float)[::-1]
         nidx = 1000000
@@ -507,7 +496,6 @@
                                bins)
         
         self.assertEqual(nidx, hist[0])
-<<<<<<< HEAD
     
     def test_cell_set_pos_00(self):
         '''test LFPy.Cell.set_pos'''
@@ -613,25 +601,16 @@
         np.testing.assert_allclose(cell.zend, -zends, atol=1e-07)
 
 
-    def test_cell_set_rotation_03(self):
+    def test_cell_set_rotation_02(self):
         '''test LFPy.Cell.set_rotation()'''
         cell = LFPy.Cell(morphology=os.path.join(LFPy.__path__[0],
                                                   'ball_and_sticks.hoc' ))
-        
-=======
-
-    def test_cell_set_rotation_06(self):
-        '''test LFPy.Cell.set_rotation()'''
-        cell = LFPy.Cell(morphology=os.path.join(LFPy.__path__[0], 'stick.hoc'))
-
->>>>>>> 48ec71c3
         xstarts = cell.xstart.copy()
         xmids = cell.xmid.copy()
         xends = cell.xend.copy()
         ystarts = cell.ystart.copy()
         ymids = cell.ymid.copy()
         yends = cell.yend.copy()
-<<<<<<< HEAD
         # test rotation 180 deg around z-axis
         cell.set_rotation(z=np.pi)
         # assert that y- and z-coordinates are inverted, using absolute
@@ -714,7 +693,34 @@
         np.testing.assert_allclose(cell.ymid, -ymids, atol=1e-07)
         np.testing.assert_allclose(cell.yend, -yends, atol=1e-07)
 
-
+    def test_cell_set_rotation_06(self):
+        '''test LFPy.Cell.set_rotation()'''
+        cell = LFPy.Cell(morphology=os.path.join(LFPy.__path__[0], 'stick.hoc'))
+
+        xstarts = cell.xstart.copy()
+        xmids = cell.xmid.copy()
+        xends = cell.xend.copy()
+        ystarts = cell.ystart.copy()
+        ymids = cell.ymid.copy()
+        yends = cell.yend.copy()
+        zstarts = cell.zstart.copy()
+        zmids = cell.zmid.copy()
+        zends = cell.zend.copy()
+        # test rotation: 90 deg around x-axis, 90 deg around y-axis, 90 deg around z-axis
+        cell.set_rotation(x=np.pi / 2., y=np.pi, z=np.pi / 4.)
+        # revert rotation: -90 deg around x-axis, -90 deg around y-axis, -90 deg around z-axis, rotation_order='zyx'
+        cell.set_rotation(x=-np.pi / 2., y=-np.pi, z=-np.pi / 4., rotation_order='zyx')
+        # assert that x-, y- and z-coordinates are same as beginning, using absolute
+        # tolerances
+        np.testing.assert_allclose(cell.xstart, xstarts, atol=1e-07)
+        np.testing.assert_allclose(cell.xmid, xmids, atol=1e-07)
+        np.testing.assert_allclose(cell.xend, xends, atol=1e-07)
+        np.testing.assert_allclose(cell.ystart, ystarts, atol=1e-07)
+        np.testing.assert_allclose(cell.ymid, ymids, atol=1e-07)
+        np.testing.assert_allclose(cell.yend, yends, atol=1e-07)
+        np.testing.assert_allclose(cell.zstart, zstarts, atol=1e-07)
+        np.testing.assert_allclose(cell.zmid, zmids, atol=1e-07)
+        np.testing.assert_allclose(cell.zend, zends, atol=1e-07)
 
     def test_cell_chiral_morphology_00(self):
         '''test LFPy.Cell.chiral_morphology()'''
@@ -790,16 +796,7 @@
         # test rotation 180 deg around x-axis
         cell.chiral_morphology(axis='z')
         # assert that y- and z-coordinates are inverted, using absolute
-=======
-        zstarts = cell.zstart.copy()
-        zmids = cell.zmid.copy()
-        zends = cell.zend.copy()
-        # test rotation: 90 deg around x-axis, 90 deg around y-axis, 90 deg around z-axis
-        cell.set_rotation(x=np.pi / 2., y=np.pi, z=np.pi / 4.)
-        # revert rotation: -90 deg around x-axis, -90 deg around y-axis, -90 deg around z-axis, rotation_order='zyx'
-        cell.set_rotation(x=-np.pi / 2., y=-np.pi, z=-np.pi / 4., rotation_order='zyx')
-        # assert that x-, y- and z-coordinates are same as beginning, using absolute
->>>>>>> 48ec71c3
+
         # tolerances
         np.testing.assert_allclose(cell.xstart, xstarts, atol=1e-07)
         np.testing.assert_allclose(cell.xmid, xmids, atol=1e-07)
@@ -807,7 +804,6 @@
         np.testing.assert_allclose(cell.ystart, ystarts, atol=1e-07)
         np.testing.assert_allclose(cell.ymid, ymids, atol=1e-07)
         np.testing.assert_allclose(cell.yend, yends, atol=1e-07)
-<<<<<<< HEAD
         np.testing.assert_allclose(cell.zstart, -zstarts, atol=1e-07)
         np.testing.assert_allclose(cell.zmid, -zmids, atol=1e-07)
         np.testing.assert_allclose(cell.zend, -zends, atol=1e-07)
@@ -888,21 +884,6 @@
                          
         self.assertEqual(cell.get_closest_idx(x=-25, y=0, z=175),
                              cell.get_idx(section='dend[1]')[0])
-=======
-        np.testing.assert_allclose(cell.zstart, zstarts, atol=1e-07)
-        np.testing.assert_allclose(cell.zmid, zmids, atol=1e-07)
-        np.testing.assert_allclose(cell.zend, zends, atol=1e-07)
-
-    def test_cell_set_rotation_07(self):
-        '''test LFPy.Cell.set_rotation()'''
-        cell = LFPy.Cell(morphology=os.path.join(LFPy.__path__[0], 'stick.hoc'))
-
-        # cell.set_rotation(rotation_order='yzx')
-        self.assertRaises(AttributeError, cell.set_rotation, rotation_order='yz')
-        self.assertRaises(AttributeError, cell.set_rotation, rotation_order='yxzz')
-        self.assertRaises(AttributeError, cell.set_rotation, rotation_order=45)
-        self.assertRaises(AttributeError, cell.set_rotation, rotation_order='ayx')
->>>>>>> 48ec71c3
         
 
     def test_cell_get_idx_children_00(self):
@@ -1245,22 +1226,21 @@
     """
     Run tests for the LFPy module implemented using the unittest module.
 
-    Note:
+    Notes
+    -----
     if the NEURON extension file LFPy/sinsyn.mod could not be compiled using the
     neuron-provided nrnivmodl script (linux/OSX) upon installation of LFPy,
     tests will fail. Consider reinstalling LFPy e.g., issuing
-    ::
-
-        pip install LFPy --upgrade
+    
+        >>> pip install LFPy --upgrade
+    
     or
-    ::
-
-        cd /path/to/LFPy/sources
-        python setup.py install
-
-    Arguments:
-    ::
-
+    
+        >>> cd /path/to/LFPy/sources
+        >>> python setup.py install
+
+    Parameters
+    ----------
         verbosity : int
             unittest.TextTestRunner verbosity level
     """
