#!/usr/bin/env python
"""A few tests for LFPy, most importantly the calculations of
extracellular field potentials

"""

import os
from warnings import warn
import unittest
import numpy as np
from scipy.integrate import quad
from scipy import real, imag
import LFPy
import neuron

# for nosetests to run load the SinSyn sinusoid synapse currrent mechanism
neuron.load_mechanisms(LFPy.__path__[0])

class testLFPy(unittest.TestCase):
    """
    A set of test functions for each method of calculating the LFP, where the
    model outcome from LFPy is compared with analytically obtained results for
    a stick neuron with sinusoid synaptic current input at the end, and LFP
    calculated alongside the neuron.
    
    The tests should pass with 3 significant numbers in the LFP, as effects
    of compartmentalising the stick is prominent.
    
    Some tests of cell.tvec is also executed
    """
    
    def test_method_pointsource(self):
        #create LFPs using LFPy-model
        LFP_LFPy = self.stickSimulation(method='pointsource')
        
        #create LFPs using the analytical approach
        time = np.linspace(0, 100, 10001)
        R = np.ones(11)*100
        Z = np.linspace(1000, 0, 11)
        
        LFP_analytic = np.empty((R.size, time.size))
        for i in range(R.size):
            LFP_analytic[i, ] = self.analytical_LFP(time, electrodeR=R[i],
                                                    electrodeZ=Z[i])
        (a, b) = LFP_LFPy.shape
        for i in range(a):
            for j in range(b):
                self.assertAlmostEqual(LFP_LFPy[i, j], LFP_analytic[i, j],
                                           places=3)
    
    def test_method_linesource(self):
        #create LFPs using LFPy-model
        LFP_LFPy = self.stickSimulation(method='linesource')
        
        #create LFPs using the analytical approach
        time = np.linspace(0, 100, 10001)
        R = np.ones(11)*100
        Z = np.linspace(1000, 0, 11)
        
        LFP_analytic = np.empty((R.size, time.size))
        for i in range(R.size):
            LFP_analytic[i, ] = self.analytical_LFP(time, electrodeR=R[i],
                                                    electrodeZ=Z[i])
        (a, b) = LFP_LFPy.shape
        for i in range(a):
            for j in range(b):
                self.assertAlmostEqual(LFP_LFPy[i, j], LFP_analytic[i, j],
                                           places=3)
    
    def test_method_som_as_point(self):
        #create LFPs using LFPy-model
        LFP_LFPy = self.stickSimulation(method='som_as_point')
        
        #create LFPs using the analytical approach
        time = np.linspace(0, 100, 10001)
        R = np.ones(11)*100
        Z = np.linspace(1000, 0, 11)
        
        LFP_analytic = np.empty((R.size, time.size))
        for i in range(R.size):
            LFP_analytic[i, ] = self.analytical_LFP(time, electrodeR=R[i],
                                                    electrodeZ=Z[i])
        (a, b) = LFP_LFPy.shape
        for i in range(a):
            for j in range(b):
                self.assertAlmostEqual(LFP_LFPy[i, j], LFP_analytic[i, j],
                                           places=3)


    def test_method_pointsource_dotprodcoeffs(self):
        #create LFPs using LFPy-model
        LFP_LFPy = self.stickSimulationDotprodcoeffs(method='pointsource')
        
        #create LFPs using the analytical approach
        time = np.linspace(0, 100, 10001)
        R = np.ones(11)*100
        Z = np.linspace(1000, 0, 11)
        
        LFP_analytic = np.empty((R.size, time.size))
        for i in range(R.size):
            LFP_analytic[i, ] = self.analytical_LFP(time, electrodeR=R[i],
                                                    electrodeZ=Z[i])
        (a, b) = LFP_LFPy.shape
        for i in range(a):
            for j in range(b):
                self.assertAlmostEqual(LFP_LFPy[i, j], LFP_analytic[i, j],
                                           places=3)
    
    def test_method_linesource_dotprodcoeffs(self):
        #create LFPs using LFPy-model
        LFP_LFPy = self.stickSimulationDotprodcoeffs(method='linesource')
        
        #create LFPs using the analytical approach
        time = np.linspace(0, 100, 10001)
        R = np.ones(11)*100
        Z = np.linspace(1000, 0, 11)
        
        LFP_analytic = np.empty((R.size, time.size))
        for i in range(R.size):
            LFP_analytic[i, ] = self.analytical_LFP(time, electrodeR=R[i],
                                                    electrodeZ=Z[i])
        (a, b) = LFP_LFPy.shape
        for i in range(a):
            for j in range(b):
                self.assertAlmostEqual(LFP_LFPy[i, j], LFP_analytic[i, j],
                                           places=3)
    
    def test_method_som_as_point_dotprodcoeffs(self):
        #create LFPs using LFPy-model
        LFP_LFPy = self.stickSimulationDotprodcoeffs(method='som_as_point')
        
        #create LFPs using the analytical approach
        time = np.linspace(0, 100, 10001)
        R = np.ones(11)*100
        Z = np.linspace(1000, 0, 11)
        
        LFP_analytic = np.empty((R.size, time.size))
        for i in range(R.size):
            LFP_analytic[i, ] = self.analytical_LFP(time, electrodeR=R[i],
                                                    electrodeZ=Z[i])
        (a, b) = LFP_LFPy.shape
        for i in range(a):
            for j in range(b):
                self.assertAlmostEqual(LFP_LFPy[i, j], LFP_analytic[i, j],
                                           places=3)


    def test_method_pointsource_contact_average_r10n100(self):
        #create LFPs using LFPy-model
        LFP_LFPy = self.stickSimulationAveragingElectrode(
            contactRadius=10, contactNPoints=100, method='som_as_point')
        
        #create LFPs using the analytical approach
        time = np.linspace(0, 100, 10001)
        R = np.ones(11)*100
        Z = np.linspace(1000, 0, 11)
        
        LFP_analytic = np.empty((R.size, time.size))
        for i in range(R.size):
            LFP_analytic[i, ] = self.analytical_LFP(time, electrodeR=R[i],
                                                    electrodeZ=Z[i])
        (a, b) = LFP_LFPy.shape
        for i in range(a):
            for j in range(b):
                self.assertAlmostEqual(LFP_LFPy[i, j], LFP_analytic[i, j],
                                           places=3)
    
    def test_method_linesource_contact_average_r10n100(self):
        #create LFPs using LFPy-model
        LFP_LFPy = self.stickSimulationAveragingElectrode(
            contactRadius=10, contactNPoints=100, method='linesource')
        
        #create LFPs using the analytical approach
        time = np.linspace(0, 100, 10001)
        R = np.ones(11)*100
        Z = np.linspace(1000, 0, 11)
        
        LFP_analytic = np.empty((R.size, time.size))
        for i in range(R.size):
            LFP_analytic[i, ] = self.analytical_LFP(time, electrodeR=R[i],
                                                    electrodeZ=Z[i])
        (a, b) = LFP_LFPy.shape
        for i in range(a):
            for j in range(b):
                self.assertAlmostEqual(LFP_LFPy[i, j], LFP_analytic[i, j],
                                           places=3)

    def test_method_som_as_point_contact_average_r10n100(self):
        #create LFPs using LFPy-model
        LFP_LFPy = self.stickSimulationAveragingElectrode(
            contactRadius=10, contactNPoints=100, method='som_as_point')
        
        #create LFPs using the analytical approach
        time = np.linspace(0, 100, 10001)
        R = np.ones(11)*100
        Z = np.linspace(1000, 0, 11)
        
        LFP_analytic = np.empty((R.size, time.size))
        for i in range(R.size):
            LFP_analytic[i, ] = self.analytical_LFP(time, electrodeR=R[i],
                                                    electrodeZ=Z[i])
        (a, b) = LFP_LFPy.shape
        for i in range(a):
            for j in range(b):
                self.assertAlmostEqual(LFP_LFPy[i, j], LFP_analytic[i, j],
                                           places=3)

    
    def test_tvec_00(self):
        stickParams = {
            'dt' : 2**-3,
            'tstartms' : 0.,
            'tstopms' : 100.,
        }
        
        tvec = self.stickSimulationTesttvec(**stickParams)
        tvec_numpy = np.linspace(0, stickParams['tstopms'],
                    stickParams['tstopms']/stickParams['dt'] + 1)
        
        self.assertEqual(tvec.size, tvec_numpy.size)
        
    def test_tvec_01(self):
        stickParams = {
            'dt' : 2**-3,
            'tstartms' : 0.,
            'tstopms' : 100.,
        }
        
        tvec = self.stickSimulationTesttvec(**stickParams)
        tvec_numpy = np.linspace(0, stickParams['tstopms'],
                    stickParams['tstopms']/stickParams['dt'] + 1)
        
        for i in range(tvec.size):
            self.assertEqual(tvec[i], tvec_numpy[i])

    def test_tvec_02(self):
        stickParams = {
            'dt' : 2**-3,
            'tstartms' : 0.,
            'tstopms' : 10000.,
        }
        
        tvec = self.stickSimulationTesttvec(**stickParams)
        tvec_numpy = np.linspace(0, stickParams['tstopms'],
                    stickParams['tstopms']/stickParams['dt'] + 1)
        
        self.assertEqual(tvec.size, tvec_numpy.size)

    def test_tvec_03(self):
        stickParams = {
            'dt' : 2**-3,
            'tstartms' : 0.,
            'tstopms' : 10000.,
        }
        
        tvec = self.stickSimulationTesttvec(**stickParams)
        tvec_numpy = np.linspace(0, stickParams['tstopms'],
                    stickParams['tstopms']/stickParams['dt'] + 1)
        
        
        for i in range(tvec.size):
            self.assertEqual(tvec[i], tvec_numpy[i])


    def test_tvec_04(self):
        stickParams = {
            'dt' : 0.1,
            'tstartms' : 0,
            'tstopms' : 100,
        }
        
        tvec = self.stickSimulationTesttvec(**stickParams)
        tvec_numpy = np.linspace(0, stickParams['tstopms'],
                    stickParams['tstopms']/stickParams['dt'] + 1)
        
        self.assertEqual(tvec.size, tvec_numpy.size)
    
    def test_tvec_05(self):
        stickParams = {
            'dt' : 0.1,
            'tstartms' : 0.,
            'tstopms' : 100.,
        }
        
        tvec = self.stickSimulationTesttvec(**stickParams)
        tvec_numpy = np.linspace(0, stickParams['tstopms'],
                    stickParams['tstopms']/stickParams['dt'] + 1)
        
        for i in range(tvec.size):
            self.assertAlmostEqual(tvec[i], tvec_numpy[i])

    def test_tvec_06(self):
        stickParams = {
            'dt' : 0.1,
            'tstartms' : 0,
            'tstopms' : 10000,
        }
        
        tvec = self.stickSimulationTesttvec(**stickParams)
        tvec_numpy = np.linspace(0, stickParams['tstopms'],
                    stickParams['tstopms']/stickParams['dt'] + 1)
        
        self.assertEqual(tvec.size, tvec_numpy.size)
    
    def test_tvec_07(self):
        stickParams = {
            'dt' : 0.1,
            'tstartms' : 0.,
            'tstopms' : 10000.,
        }
        
        tvec = self.stickSimulationTesttvec(**stickParams)
        tvec_numpy = np.linspace(0, stickParams['tstopms'],
                    stickParams['tstopms']/stickParams['dt'] + 1)
        
        for i in range(tvec.size):
            self.assertEqual(tvec[i], tvec_numpy[i])

    def test_tvec_08(self):
        stickParams = {
            'dt' : 2**-3,
            'tstartms' : -100,
            'tstopms' : 100,
        }
        
        tvec = self.stickSimulationTesttvec(**stickParams)
        tvec_numpy = np.linspace(0, stickParams['tstopms'],
                    stickParams['tstopms']/stickParams['dt'] + 1)
        
        self.assertEqual(tvec.size, tvec_numpy.size)

        
    def test_tvec_09(self):
        stickParams = {
            'dt' : 2**-3,
            'tstartms' : -100,
            'tstopms' : 100,
        }
        
        tvec = self.stickSimulationTesttvec(**stickParams)
        tvec_numpy = np.linspace(0, stickParams['tstopms'],
                    stickParams['tstopms']/stickParams['dt'] + 1)
        
        for i in range(tvec.size):
            self.assertEqual(tvec[i], tvec_numpy[i])

    def test_tvec_10(self):
        stickParams = {
            'dt' : 2**-3,
            'tstartms' : -100,
            'tstopms' : 10000,
        }
        
        tvec = self.stickSimulationTesttvec(**stickParams)
        tvec_numpy = np.linspace(0, stickParams['tstopms'],
                    stickParams['tstopms']/stickParams['dt'] + 1)
        
        self.assertEqual(tvec.size, tvec_numpy.size)

        
    def test_tvec_11(self):
        stickParams = {
            'dt' : 2**-3,
            'tstartms' : -100,
            'tstopms' : 10000,
        }
        
        tvec = self.stickSimulationTesttvec(**stickParams)
        tvec_numpy = np.linspace(0, stickParams['tstopms'],
                    stickParams['tstopms']/stickParams['dt'] + 1)
        
        for i in range(tvec.size):
            self.assertEqual(tvec[i], tvec_numpy[i])

    def test_tvec_12(self):
        stickParams = {
            'dt' : 0.1,
            'tstartms' : -100,
            'tstopms' : 100,
        }
        
        tvec = self.stickSimulationTesttvec(**stickParams)
        tvec_numpy = np.linspace(0, stickParams['tstopms'],
                    stickParams['tstopms']/stickParams['dt'] + 1)
        
        self.assertEqual(tvec.size, tvec_numpy.size)

    def test_tvec_13(self):
        stickParams = {
            'dt' : 0.10,
            'tstartms' : -100,
            'tstopms' : 100,
        }
        
        tvec = self.stickSimulationTesttvec(**stickParams)
        tvec_numpy = np.linspace(0, stickParams['tstopms'],
                    stickParams['tstopms']/stickParams['dt'] + 1)
        
        for i in range(tvec.size):
            self.assertAlmostEqual(tvec[i], tvec_numpy[i])

    def test_tvec_14(self):
        stickParams = {
            'dt' : 0.1,
            'tstartms' : -100,
            'tstopms' : 10000,
        }
        
        tvec = self.stickSimulationTesttvec(**stickParams)
        tvec_numpy = np.linspace(0, stickParams['tstopms'],
                    stickParams['tstopms']/stickParams['dt'] + 1)
        
        self.assertEqual(tvec.size, tvec_numpy.size)

    def test_tvec_15(self):
        stickParams = {
            'dt' : 0.1,
            'tstartms' : -100,
            'tstopms' : 10000,
        }
        
        tvec = self.stickSimulationTesttvec(**stickParams)
        tvec_numpy = np.linspace(0, stickParams['tstopms'],
                    stickParams['tstopms']/stickParams['dt'] + 1)
        
        for i in range(tvec.size):
            self.assertAlmostEqual(tvec[i], tvec_numpy[i])    

    def test_alias_method_01(self):
        """deterministic probabilities 0.0 and 1.0"""
        idx = np.arange(2)
        probs = np.arange(2).astype(float)
        nidx = 1000000
        bins = np.arange(3)
        
        hist, _ = np.histogram(LFPy.alias_method.alias_method(idx, probs, nidx), bins)
        
        self.assertEqual(nidx, hist[1])
        
    def test_alias_method_02(self):
        """probabilities 0.5 and 0.5"""
        idx = np.arange(2)
        probs = np.array([0.5, 0.5])
        nidx = 1000000
        bins = np.arange(3)
        
        hist, _ = np.histogram(LFPy.alias_method.alias_method(idx, probs, nidx), bins)
        
        self.assertAlmostEqual(hist[0], hist[1], delta=2*np.sqrt(nidx))

    def test_alias_method_03(self):
        """deterministic probabilities 1.0 and 0.0"""
        idx = np.arange(2)
        probs = np.arange(2).astype(float)[::-1]
        nidx = 1000000
        bins = np.arange(3)
        
        hist, _ = np.histogram(LFPy.alias_method.alias_method(idx, probs, nidx), bins)
        
        self.assertEqual(nidx, hist[0])
        
    ######## Functions used by tests: ##########################################
    def stickSimulationTesttvec(self, **kwargs):
        stick = LFPy.Cell(morphology = os.path.join(LFPy.__path__[0], 'stick.hoc'), verbose=True, **kwargs)
        stick.simulate(rec_imem=False)    
        return stick.tvec
    
    def stickSimulation(self, method):
        stickParams = {
            'morphology' : os.path.join(LFPy.__path__[0], 'stick.hoc'),
            'rm' : 30000,
            'cm' : 1,
            'Ra' : 150,
            'tstartms' : -100,
            'tstopms' : 100,
            'dt' : 0.01,
            'nsegs_method' : 'lambda_f',
            'lambda_f' : 100,
            
        }
        
        electrodeParams = {
            'sigma' : 0.3,
            'x' : np.ones(11) * 100.,
            'y' : np.zeros(11),
            'z' : np.linspace(1000, 0, 11),
            'method' : method
        }
        
        stimParams = {
            'pptype' : 'SinSyn',
            'delay' : -100.,
            'dur' : 1000.,
            'pkamp' : 1.,
            'freq' : 100.,
            'phase' : -np.pi/2,
            'bias' : 0.,
            'record_current' : True
        }
        
        
        electrode = LFPy.RecExtElectrode(**electrodeParams)
        
        stick = LFPy.Cell(**stickParams)
        
        synapse = LFPy.StimIntElectrode(stick, stick.get_closest_idx(0, 0, 1000),
                               **stimParams)
        stick.simulate(electrode, rec_imem=True, rec_istim=True, rec_vmem=True)
        
        return electrode.LFP

    def stickSimulationAveragingElectrode(self,
                        contactRadius, contactNPoints, method):
        stickParams = {
            'morphology' : os.path.join(LFPy.__path__[0], 'stick.hoc'),
            'rm' : 30000,
            'cm' : 1,
            'Ra' : 150,
            'tstartms' : -100,
            'tstopms' : 100,
            'dt' : 0.01,
            'nsegs_method' : 'lambda_f',
            'lambda_f' : 100,
            
        }
        
        N = np.empty((11, 3))
        for i in range(N.shape[0]): N[i,] = [1, 0, 0] #normal unit vec. to contacts
        electrodeParams = {
            'sigma' : 0.3,
            'x' : np.ones(11) * 100.,
            'y' : np.zeros(11),
            'z' : np.linspace(1000, 0, 11),
            'r' : contactRadius,
            'n' : 10,
            'N' : N,
            'method' : method
        }
        
        stimParams = {
            'pptype' : 'SinSyn',
            'delay' : -100.,
            'dur' : 1000.,
            'pkamp' : 1.,
            'freq' : 100.,
            'phase' : -np.pi/2,
            'bias' : 0.,
            'record_current' : True
        }
        
        
        electrode = LFPy.RecExtElectrode(**electrodeParams)
        
        stick = LFPy.Cell(**stickParams)
        
        synapse = LFPy.StimIntElectrode(stick, stick.get_closest_idx(0, 0, 1000),
                               **stimParams)
        stick.simulate(electrode, rec_imem=True, rec_istim=True, rec_vmem=True)
        
        return electrode.LFP

    def stickSimulationDotprodcoeffs(self, method):
        stickParams = {
            'morphology' : os.path.join(LFPy.__path__[0], 'stick.hoc'),
            'rm' : 30000,
            'cm' : 1,
            'Ra' : 150,
            'tstartms' : -100,
            'tstopms' : 100,
            'dt' : 0.01,
            'nsegs_method' : 'lambda_f',
            'lambda_f' : 100,
            
        }
        
        electrodeParams = {
            'sigma' : 0.3,
            'x' : np.ones(11) * 100.,
            'y' : np.zeros(11),
            'z' : np.linspace(1000, 0, 11),
            'method' : method
        }
        
        stimParams = {
            'pptype' : 'SinSyn',
            'delay' : -100.,
            'dur' : 1000.,
            'pkamp' : 1.,
            'freq' : 100.,
            'phase' : -np.pi/2,
            'bias' : 0.,
            'record_current' : True
        }
        
        
        
        stick = LFPy.Cell(**stickParams)
        #dummy variables for mapping
        stick.imem = np.eye(stick.totnsegs)
        stick.tvec = np.arange(stick.totnsegs)*stick.dt
        
        electrode = LFPy.RecExtElectrode(stick, **electrodeParams)
        electrode.calc_lfp()
        #not needed anymore:
        del stick.imem, stick.tvec
        
        synapse = LFPy.StimIntElectrode(stick, stick.get_closest_idx(0, 0, 1000),
                               **stimParams)
        stick.simulate(dotprodcoeffs=electrode.LFP,
                       rec_imem=True, rec_istim=True, rec_vmem=True)
        
        return stick.dotprodresults[0]

    
    def analytical_LFP(self, time=np.linspace(0, 100, 1001),
                       stickLength=1000.,
                       stickDiam=2.,
                       Rm=30000.,
                       Cm=1.,
                       Ri=150.,
                       stimFrequency=100.,
                       stimAmplitude=1.,
                       sigma=0.3,
                       electrodeR=100.,
                       electrodeZ=0.):
        """
        Will calculate the analytical LFP from a dendrite stick aligned with z-axis.
        The synaptic current is always assumed to be at the end of the stick, i.e.
        Zin = stickLength.
        
        Arguments:
        ::
            
            time : The LFP is calculated for values in this np.array (ms)
            stickLength : length of stick (mum)
            stickDiam : diameter of stick (mum)
            Rm : Membrane resistivity (Ohm * cm2)
            Cm : Membrane capacitance (muF/cm2)
            Ri : Intracellular resistivity (Ohm*cm)
            stimFrequency : Frequency of cosine synapse current (Hz)
            stimAmplitude : Amplitude of cosine synapse current (nA)
            sigma : Extracellular conductivity (muS/mum)
            electrodeR : Radial distance from stick (mum)
            electrodeZ : Longitudal distance along stick(mum)
        """    
        Gm = 1. / Rm            # specific membrane conductivity (S/cm2)
        gm = 1E2 * np.pi * stickDiam / Rm     # absolute membrane conductance (muS / mum)
        ri = 1E-2 * 4. * Ri / (np.pi * stickDiam**2) # intracellular resistance  (Mohm/mum)
        
        Lambda = 1E2 / np.sqrt(gm * ri) # Electrotonic length constant of stick (mum)
        Ginf = 10 / (ri * Lambda)   # iinfinite stick input cond (muS)?
        
        tau_m = Rm * Cm / 1000        # membrane time constant (ms)
        Omega = 2 * np.pi * stimFrequency * tau_m / 1000 #impedance
        Zel = electrodeZ / Lambda    # z-position of extracellular point, in units of Lambda
        L = stickLength / Lambda      # Length of stick in units of Lambda
        Rel = electrodeR / Lambda    # extracellular, location along x-axis, or radius, in units of Lambda
        q = np.sqrt(1 + 1j*Omega)	    # Note: j is sqrt(-1)
        Yin = q * Ginf * np.tanh(q * L)	    # Admittance, Zin is input position?
        Zin = stickLength / Lambda  # unitless location of synapse
        
        PhiExImem = np.empty(time.size)
        PhiExInput = np.empty(time.size)
        
        def i_mem(z): #z is location at stick
            return gm * q**2 * np.cosh(q * z) / np.cosh(q * L) * stimAmplitude / Yin
            
        def f_to_integrate(z):
            return 1E-3 / (4 * np.pi * sigma) * i_mem(z) \
                / np.sqrt(Rel**2 + (z - Zel)**2)
        
        #calculate contrib from membrane currents
        Vex_imem = -self.complex_quadrature(f_to_integrate, 0, L, epsabs=1E-20)
        
        #adding contrib from input current to Vex
        Vex_input = stimAmplitude / (4 * np.pi * sigma * Lambda * np.sqrt(Rel**2 + (Zin-Zel)**2))
        
        PhiExImemComplex = Vex_imem * np.exp(1j * 2 * np.pi * stimFrequency *
                                                  time / 1000)
        PhiExInputComplex = Vex_input * np.exp(1j * 2 * np.pi * stimFrequency *
                                                 time / 1000)
        
        #Using only real component
        PhiExImem = PhiExImemComplex.real
        PhiExInput = PhiExInputComplex.real
        
        PhiEx = PhiExImem + PhiExInput
        return PhiEx
    
    def complex_quadrature(self, func, a, b, **kwargs):
        """
        Will return the complex integral value.
        """
        def real_func(x):
            return real(func(x))
        def imag_func(x):
            return imag(func(x))
        real_integral = quad(real_func, a, b, **kwargs)
        imag_integral = quad(imag_func, a, b, **kwargs)
        return real_integral[0] + 1j*imag_integral[0]


<<<<<<< HEAD
def test(verbosity=2):
    """
=======
def _test(verbosity=2):
    '''
>>>>>>> 91f6ba43
    Run tests for the LFPy module implemented using the unittest module.
    
    Note:
    if the NEURON extension file LFPy/sinsyn.mod could not be compiled using the
    neuron-provided nrnivmodl script (linux/OSX) upon installation of LFPy,
    tests will fail. Consider reinstalling LFPy e.g., issuing
    ::
        
        pip install LFPy --upgrade
    or
    ::
        
        cd /path/to/LFPy/sources
        python setup.py install
    
    Arguments:
    ::
        
        verbosity : int
            unittest.TextTestRunner verbosity level
<<<<<<< HEAD
    """
    #load sinusoid synapse currrent mechanism
    neuron.load_mechanisms(LFPy.__path__[0])

=======
    '''
>>>>>>> 91f6ba43
    #check if sinsyn.mod is compiled, if it isn't, some tests will fail
    if not hasattr(neuron.h, 'SinSyn'):
        warn('tests will fail because the sinsyn.mod mechanism is not compiled')
        
    #load and execute testing suite
    suite = unittest.TestLoader().loadTestsFromTestCase(testLFPy)
    unittest.TextTestRunner(verbosity=verbosity).run(suite)
    <|MERGE_RESOLUTION|>--- conflicted
+++ resolved
@@ -700,46 +700,35 @@
         return real_integral[0] + 1j*imag_integral[0]
 
 
-<<<<<<< HEAD
-def test(verbosity=2):
+
+def _test(verbosity=2):
     """
-=======
-def _test(verbosity=2):
-    '''
->>>>>>> 91f6ba43
     Run tests for the LFPy module implemented using the unittest module.
-    
+
     Note:
     if the NEURON extension file LFPy/sinsyn.mod could not be compiled using the
     neuron-provided nrnivmodl script (linux/OSX) upon installation of LFPy,
     tests will fail. Consider reinstalling LFPy e.g., issuing
     ::
-        
+
         pip install LFPy --upgrade
     or
     ::
-        
+
         cd /path/to/LFPy/sources
         python setup.py install
-    
+
     Arguments:
     ::
-        
+
         verbosity : int
             unittest.TextTestRunner verbosity level
-<<<<<<< HEAD
     """
-    #load sinusoid synapse currrent mechanism
-    neuron.load_mechanisms(LFPy.__path__[0])
-
-=======
-    '''
->>>>>>> 91f6ba43
     #check if sinsyn.mod is compiled, if it isn't, some tests will fail
     if not hasattr(neuron.h, 'SinSyn'):
         warn('tests will fail because the sinsyn.mod mechanism is not compiled')
-        
+
     #load and execute testing suite
     suite = unittest.TestLoader().loadTestsFromTestCase(testLFPy)
-    unittest.TextTestRunner(verbosity=verbosity).run(suite)
-    +
+    unittest.TextTestRunner(verbosity=verbosity).run(suite)