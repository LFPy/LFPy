#!/usr/bin/env python
"""A few tests for LFPy, most importantly the calculations of
extracellular field potentials

"""

import os
from warnings import warn
import unittest
import numpy as np
from scipy.integrate import quad
from scipy import real, imag
import LFPy
import neuron
import pickle
from warnings import warn
import random

# for nosetests to run load the SinSyn sinusoid synapse currrent mechanism
neuron.load_mechanisms(LFPy.__path__[0])

class testLFPy(unittest.TestCase):
    """
    A set of test functions for each method of calculating the LFP, where the
    model outcome from LFPy is compared with analytically obtained results for
    a stick neuron with sinusoid synaptic current input at the end, and LFP
    calculated alongside the neuron.

    The tests should pass with 3 significant numbers in the LFP, as effects
    of compartmentalising the stick is prominent.

    Some tests of cell.tvec is also executed
    """

    def test_method_pointsource(self):
        #create LFPs using LFPy-model
        LFP_LFPy = self.stickSimulation(method='pointsource')

        #create LFPs using the analytical approach
        time = np.linspace(0, 100, 100*2**6+1)
        R = np.ones(11)*100
        Z = np.linspace(1000, 0, 11)

        LFP_analytic = np.empty((R.size, time.size))
        for i in range(R.size):
            LFP_analytic[i, ] = self.analytical_LFP(time, electrodeR=R[i],
                                                    electrodeZ=Z[i])
        (a, b) = LFP_LFPy.shape
        for i in range(a):
            for j in range(b):
                self.assertAlmostEqual(LFP_LFPy[i, j], LFP_analytic[i, j],
                                           places=3)

    def test_method_linesource(self):
        #create LFPs using LFPy-model
        LFP_LFPy = self.stickSimulation(method='linesource')

        #create LFPs using the analytical approach
        time = np.linspace(0, 100, 100*2**6+1)
        R = np.ones(11)*100
        Z = np.linspace(1000, 0, 11)

        LFP_analytic = np.empty((R.size, time.size))
        for i in range(R.size):
            LFP_analytic[i, ] = self.analytical_LFP(time, electrodeR=R[i],
                                                    electrodeZ=Z[i])
        (a, b) = LFP_LFPy.shape
        for i in range(a):
            for j in range(b):
                self.assertAlmostEqual(LFP_LFPy[i, j], LFP_analytic[i, j],
                                           places=3)

    def test_method_som_as_point(self):
        #create LFPs using LFPy-model
        LFP_LFPy = self.stickSimulation(method='som_as_point')

        #create LFPs using the analytical approach
        time = np.linspace(0, 100, 100*2**6+1)
        R = np.ones(11)*100
        Z = np.linspace(1000, 0, 11)

        LFP_analytic = np.empty((R.size, time.size))
        for i in range(R.size):
            LFP_analytic[i, ] = self.analytical_LFP(time, electrodeR=R[i],
                                                    electrodeZ=Z[i])
        (a, b) = LFP_LFPy.shape
        for i in range(a):
            for j in range(b):
                self.assertAlmostEqual(LFP_LFPy[i, j], LFP_analytic[i, j],
                                           places=3)


    def test_method_pointsource_dotprodcoeffs(self):
        #create LFPs using LFPy-model
        LFP_LFPy = self.stickSimulationDotprodcoeffs(method='pointsource')

        #create LFPs using the analytical approach
        time = np.linspace(0, 100, 100*2**6+1)
        R = np.ones(11)*100
        Z = np.linspace(1000, 0, 11)

        LFP_analytic = np.empty((R.size, time.size))
        for i in range(R.size):
            LFP_analytic[i, ] = self.analytical_LFP(time, electrodeR=R[i],
                                                    electrodeZ=Z[i])
        (a, b) = LFP_LFPy.shape
        for i in range(a):
            for j in range(b):
                self.assertAlmostEqual(LFP_LFPy[i, j], LFP_analytic[i, j],
                                           places=3)

    def test_method_linesource_dotprodcoeffs(self):
        #create LFPs using LFPy-model
        LFP_LFPy = self.stickSimulationDotprodcoeffs(method='linesource')

        #create LFPs using the analytical approach
        time = np.linspace(0, 100, 100*2**6+1)
        R = np.ones(11)*100
        Z = np.linspace(1000, 0, 11)

        LFP_analytic = np.empty((R.size, time.size))
        for i in range(R.size):
            LFP_analytic[i, ] = self.analytical_LFP(time, electrodeR=R[i],
                                                    electrodeZ=Z[i])
        (a, b) = LFP_LFPy.shape
        for i in range(a):
            for j in range(b):
                self.assertAlmostEqual(LFP_LFPy[i, j], LFP_analytic[i, j],
                                           places=3)

    def test_method_som_as_point_dotprodcoeffs(self):
        #create LFPs using LFPy-model
        LFP_LFPy = self.stickSimulationDotprodcoeffs(method='som_as_point')

        #create LFPs using the analytical approach
        time = np.linspace(0, 100, 100*2**6+1)
        R = np.ones(11)*100
        Z = np.linspace(1000, 0, 11)

        LFP_analytic = np.empty((R.size, time.size))
        for i in range(R.size):
            LFP_analytic[i, ] = self.analytical_LFP(time, electrodeR=R[i],
                                                    electrodeZ=Z[i])
        (a, b) = LFP_LFPy.shape
        for i in range(a):
            for j in range(b):
                self.assertAlmostEqual(LFP_LFPy[i, j], LFP_analytic[i, j],
                                           places=3)


    def test_method_pointsource_contact_average_r10n100(self):
        #create LFPs using LFPy-model
        LFP_LFPy = self.stickSimulationAveragingElectrode(
            contactRadius=10, contactNPoints=100, method='som_as_point')

        #create LFPs using the analytical approach
        time = np.linspace(0, 100, 100*2**6+1)
        R = np.ones(11)*100
        Z = np.linspace(1000, 0, 11)

        LFP_analytic = np.empty((R.size, time.size))
        for i in range(R.size):
            LFP_analytic[i, ] = self.analytical_LFP(time, electrodeR=R[i],
                                                    electrodeZ=Z[i])
        (a, b) = LFP_LFPy.shape
        for i in range(a):
            for j in range(b):
                self.assertAlmostEqual(LFP_LFPy[i, j], LFP_analytic[i, j],
                                           places=3)

    def test_method_linesource_contact_average_r10n100(self):
        #create LFPs using LFPy-model
        LFP_LFPy = self.stickSimulationAveragingElectrode(
            contactRadius=10, contactNPoints=100, method='linesource')

        #create LFPs using the analytical approach
        time = np.linspace(0, 100, 100*2**6+1)
        R = np.ones(11)*100
        Z = np.linspace(1000, 0, 11)

        LFP_analytic = np.empty((R.size, time.size))
        for i in range(R.size):
            LFP_analytic[i, ] = self.analytical_LFP(time, electrodeR=R[i],
                                                    electrodeZ=Z[i])
        (a, b) = LFP_LFPy.shape
        for i in range(a):
            for j in range(b):
                self.assertAlmostEqual(LFP_LFPy[i, j], LFP_analytic[i, j],
                                           places=3)

    def test_method_som_as_point_contact_average_r10n100(self):
        #create LFPs using LFPy-model
        LFP_LFPy = self.stickSimulationAveragingElectrode(
            contactRadius=10, contactNPoints=100, method='som_as_point')

        #create LFPs using the analytical approach
        time = np.linspace(0, 100, 100*2**6+1)
        R = np.ones(11)*100
        Z = np.linspace(1000, 0, 11)

        LFP_analytic = np.empty((R.size, time.size))
        for i in range(R.size):
            LFP_analytic[i, ] = self.analytical_LFP(time, electrodeR=R[i],
                                                    electrodeZ=Z[i])
        (a, b) = LFP_LFPy.shape
        for i in range(a):
            for j in range(b):
                self.assertAlmostEqual(LFP_LFPy[i, j], LFP_analytic[i, j],
                                           places=3)


    def test_tvec_00(self):
        stickParams = {
            'dt' : 2**-3,
            'tstartms' : 0.,
            'tstopms' : 100.,
        }

        tvec = self.stickSimulationTesttvec(**stickParams)
        tvec_numpy = np.linspace(0, stickParams['tstopms'],
                    stickParams['tstopms']/stickParams['dt'] + 1)

        self.assertEqual(tvec.size, tvec_numpy.size)

    def test_cell_tvec_01(self):
        stickParams = {
            'dt' : 2**-3,
            'tstartms' : 0.,
            'tstopms' : 100.,
        }

        tvec = self.stickSimulationTesttvec(**stickParams)
        tvec_numpy = np.linspace(0, stickParams['tstopms'],
                    stickParams['tstopms']/stickParams['dt'] + 1)

        for i in range(tvec.size):
            self.assertEqual(tvec[i], tvec_numpy[i])

    def test_cell_tvec_02(self):
        stickParams = {
            'dt' : 2**-3,
            'tstartms' : 0.,
            'tstopms' : 10000.,
        }

        tvec = self.stickSimulationTesttvec(**stickParams)
        tvec_numpy = np.linspace(0, stickParams['tstopms'],
                    stickParams['tstopms']/stickParams['dt'] + 1)

        self.assertEqual(tvec.size, tvec_numpy.size)

    def test_cell_tvec_03(self):
        stickParams = {
            'dt' : 2**-3,
            'tstartms' : 0.,
            'tstopms' : 10000.,
        }

        tvec = self.stickSimulationTesttvec(**stickParams)
        tvec_numpy = np.linspace(0, stickParams['tstopms'],
                    stickParams['tstopms']/stickParams['dt'] + 1)


        for i in range(tvec.size):
            self.assertEqual(tvec[i], tvec_numpy[i])


    def test_cell_tvec_04(self):
        stickParams = {
            'dt' : 0.1,
            'tstartms' : 0,
            'tstopms' : 100,
        }

        tvec = self.stickSimulationTesttvec(**stickParams)
        tvec_numpy = np.linspace(0, stickParams['tstopms'],
                    stickParams['tstopms']/stickParams['dt'] + 1)

        self.assertEqual(tvec.size, tvec_numpy.size)

    def test_cell_tvec_05(self):
        stickParams = {
            'dt' : 0.1,
            'tstartms' : 0.,
            'tstopms' : 100.,
        }

        tvec = self.stickSimulationTesttvec(**stickParams)
        tvec_numpy = np.linspace(0, stickParams['tstopms'],
                    stickParams['tstopms']/stickParams['dt'] + 1)

        for i in range(tvec.size):
            self.assertAlmostEqual(tvec[i], tvec_numpy[i])

    def test_cell_tvec_06(self):
        stickParams = {
            'dt' : 0.1,
            'tstartms' : 0,
            'tstopms' : 10000,
        }

        tvec = self.stickSimulationTesttvec(**stickParams)
        tvec_numpy = np.linspace(0, stickParams['tstopms'],
                    stickParams['tstopms']/stickParams['dt'] + 1)

        self.assertEqual(tvec.size, tvec_numpy.size)

    def test_cell_tvec_07(self):
        stickParams = {
            'dt' : 0.1,
            'tstartms' : 0.,
            'tstopms' : 10000.,
        }

        tvec = self.stickSimulationTesttvec(**stickParams)
        tvec_numpy = np.linspace(0, stickParams['tstopms'],
                    stickParams['tstopms']/stickParams['dt'] + 1)

        for i in range(tvec.size):
            self.assertEqual(tvec[i], tvec_numpy[i])

    def test_cell_tvec_08(self):
        stickParams = {
            'dt' : 2**-3,
            'tstartms' : -100,
            'tstopms' : 100,
        }

        tvec = self.stickSimulationTesttvec(**stickParams)
        tvec_numpy = np.linspace(0, stickParams['tstopms'],
                    stickParams['tstopms']/stickParams['dt'] + 1)

        self.assertEqual(tvec.size, tvec_numpy.size)


    def test_cell_tvec_09(self):
        stickParams = {
            'dt' : 2**-3,
            'tstartms' : -100,
            'tstopms' : 100,
        }

        tvec = self.stickSimulationTesttvec(**stickParams)
        tvec_numpy = np.linspace(0, stickParams['tstopms'],
                    stickParams['tstopms']/stickParams['dt'] + 1)

        for i in range(tvec.size):
            self.assertEqual(tvec[i], tvec_numpy[i])

    def test_cell_tvec_10(self):
        stickParams = {
            'dt' : 2**-3,
            'tstartms' : -100,
            'tstopms' : 10000,
        }

        tvec = self.stickSimulationTesttvec(**stickParams)
        tvec_numpy = np.linspace(0, stickParams['tstopms'],
                    stickParams['tstopms']/stickParams['dt'] + 1)

        self.assertEqual(tvec.size, tvec_numpy.size)


    def test_cell_tvec_11(self):
        stickParams = {
            'dt' : 2**-3,
            'tstartms' : -100,
            'tstopms' : 10000,
        }

        tvec = self.stickSimulationTesttvec(**stickParams)
        tvec_numpy = np.linspace(0, stickParams['tstopms'],
                    stickParams['tstopms']/stickParams['dt'] + 1)

        for i in range(tvec.size):
            self.assertEqual(tvec[i], tvec_numpy[i])

    def test_cell_tvec_12(self):
        stickParams = {
            'dt' : 0.1,
            'tstartms' : -100,
<<<<<<< HEAD
            'tstopms' : 100,
        }

        tvec = self.stickSimulationTesttvec(**stickParams)
        tvec_numpy = np.linspace(0, stickParams['tstopms'],
                    stickParams['tstopms']/stickParams['dt'] + 1)

        self.assertEqual(tvec.size, tvec_numpy.size)

    def test_cell_tvec_13(self):
        stickParams = {
            'dt' : 0.10,
            'tstartms' : -100,
            'tstopms' : 100,
        }

        tvec = self.stickSimulationTesttvec(**stickParams)
        tvec_numpy = np.linspace(0, stickParams['tstopms'],
                    stickParams['tstopms']/stickParams['dt'] + 1)

        for i in range(tvec.size):
            self.assertAlmostEqual(tvec[i], tvec_numpy[i])

    def test_cell_tvec_14(self):
        stickParams = {
            'dt' : 0.1,
            'tstartms' : -100,
            'tstopms' : 10000,
        }

        tvec = self.stickSimulationTesttvec(**stickParams)
        tvec_numpy = np.linspace(0, stickParams['tstopms'],
                    stickParams['tstopms']/stickParams['dt'] + 1)

        self.assertEqual(tvec.size, tvec_numpy.size)

    def test_cell_tvec_15(self):
        stickParams = {
            'dt' : 0.1,
            'tstartms' : -100,
            'tstopms' : 10000,
        }

        tvec = self.stickSimulationTesttvec(**stickParams)
        tvec_numpy = np.linspace(0, stickParams['tstopms'],
                    stickParams['tstopms']/stickParams['dt'] + 1)

        for i in range(tvec.size):
            self.assertAlmostEqual(tvec[i], tvec_numpy[i])
=======
            'tstopms' : 10000,
        }
        
        try:
            self.stickSimulationTesttvec(**stickParams)
        except AssertionError:
            pass
>>>>>>> 11204643

    def test_alias_method_01(self):
        """deterministic probabilities 0.0 and 1.0"""
        idx = np.arange(2)
        probs = np.arange(2).astype(float)
        nidx = 1000000
        bins = np.arange(3)

        hist, _ = np.histogram(LFPy.alias_method.alias_method(idx, probs, nidx),
                               bins)

        self.assertEqual(nidx, hist[1])

    def test_alias_method_02(self):
        """probabilities 0.25 and 0.75"""
        idx = np.arange(2)
        probs = np.array([0.25, 0.75])
        nidx = 1000000
        bins = np.arange(3)

        hist, _ = np.histogram(LFPy.alias_method.alias_method(idx, probs, nidx),
                               bins)

        # compute Pearson correlation coefficients between area and histogram
        # reporting success if within 7 decimal places
        self.assertAlmostEqual(np.corrcoef(probs, hist.astype(float))[0, 1], 1., places=7)

    def test_alias_method_03(self):
        """probabilities 0.75 and 0.25"""
        idx = np.arange(2)
        probs = np.array([0.75, 0.25])
        nidx = 1000000
        bins = np.arange(3)

        hist, _ = np.histogram(LFPy.alias_method.alias_method(idx, probs, nidx),
                               bins)

        # compute Pearson correlation coefficients between area and histogram
        # reporting success if within 7 decimal places
        self.assertAlmostEqual(np.corrcoef(probs, hist.astype(float))[0, 1], 1., places=7)

    def test_alias_method_04(self):
        '''over range of normalized probabilities'''
        size = 5
        idx = np.arange(size)
        probs = np.arange(size).astype(float)**2
        probs /= probs.sum()
        nidx = 1000000
        bins = np.arange(probs.size + 1)

        hist, _ = np.histogram(LFPy.alias_method.alias_method(idx, probs, nidx),
                               bins)

        # compute Pearson correlation coefficients between area and histogram
        # reporting success if within 5 decimal places
        self.assertAlmostEqual(np.corrcoef(probs, hist.astype(float))[0, 1], 1., places=4)


    def test_alias_method_05(self):
        """deterministic probabilities 1.0 and 0.0"""
        idx = np.arange(2)
        probs = np.arange(2).astype(float)[::-1]
        nidx = 1000000
        bins = np.arange(3)

        hist, _ = np.histogram(LFPy.alias_method.alias_method(idx, probs, nidx),
                               bins)

        self.assertEqual(nidx, hist[0])

    def test_cell_set_pos_00(self):
        '''test LFPy.Cell.set_pos'''
        cell = LFPy.Cell(morphology=os.path.join(LFPy.__path__[0],
                                                  'ball_and_sticks.hoc' ))
        np.testing.assert_allclose(cell.somapos, [0, 0, 0])

    def test_cell_set_pos_01(self):
        '''test LFPy.Cell.set_pos'''
        cell = LFPy.Cell(morphology=os.path.join(LFPy.__path__[0],
                                                  'ball_and_sticks.hoc' ))
        cell.set_pos(10., 20., -30.)
        np.testing.assert_allclose(cell.somapos, [10., 20., -30.])

    def test_cell_set_pos_02(self):
        '''test LFPy.Cell.set_pos'''
        cell = LFPy.Cell(morphology=os.path.join(LFPy.__path__[0],
                                                  'ball_and_sticks.hoc' ),
                          pt3d=True)
        cell.set_pos(10., 20., -30.)
        np.testing.assert_allclose(cell.somapos, [10., 20., -30.])

    def test_cell_set_pos_03(self):
        '''test LFPy.Cell.set_pos'''
        cell = LFPy.Cell(morphology=os.path.join(LFPy.__path__[0],
                                                  'ball_and_sticks.hoc' ))
        cell.set_pos(10., 20., -30.)
        cell.set_pos(10., 20., -30.)
        cell.set_pos(10., 20., -30.)
        np.testing.assert_allclose(cell.somapos, [10., 20., -30.])

    def test_cell_set_pos_04(self):
        '''test LFPy.Cell.set_pos'''
        cell = LFPy.Cell(morphology=os.path.join(LFPy.__path__[0],
                                                  'ball_and_sticks.hoc' ),
                          pt3d=True)
        cell.set_pos(10., 20., -30.)
        cell.set_pos(10., 20., -30.)
        cell.set_pos(10., 20., -30.)
        np.testing.assert_allclose(cell.somapos, [10., 20., -30.])


    def test_cell_set_pos_05(self):
        '''test LFPy.Cell.set_pos'''
        cell = LFPy.Cell(morphology=os.path.join(LFPy.__path__[0],
                                                  'ball_and_sticks.hoc' ))
        np.testing.assert_allclose(cell.somapos,
                                   [cell.xmid[0], cell.ymid[0], cell.zmid[0]])


    def test_cell_set_pos_06(self):
        '''test LFPy.Cell.set_pos'''
        cell = LFPy.Cell(morphology=os.path.join(LFPy.__path__[0],
                                                  'ball_and_sticks.hoc' ),
                         pt3d=True)
        np.testing.assert_allclose(cell.somapos,
                                   [cell.xmid[0], cell.ymid[0], cell.zmid[0]])


    def test_cell_set_rotation_00(self):
        '''test LFPy.Cell.set_rotation()'''
        cell = LFPy.Cell(morphology=os.path.join(LFPy.__path__[0],
                                                  'ball_and_sticks.hoc' ))

        ystarts = cell.ystart.copy()
        ymids = cell.ymid.copy()
        yends = cell.yend.copy()
        zstarts = cell.zstart.copy()
        zmids = cell.zmid.copy()
        zends = cell.zend.copy()
        # test rotation 180 deg around x-axis
        cell.set_rotation(x=np.pi)
        # assert that y- and z-coordinates are inverted, using absolute
        # tolerances
        np.testing.assert_allclose(cell.ystart, -ystarts, atol=1e-07)
        np.testing.assert_allclose(cell.ymid, -ymids, atol=1e-07)
        np.testing.assert_allclose(cell.yend, -yends, atol=1e-07)
        np.testing.assert_allclose(cell.zstart, -zstarts, atol=1e-07)
        np.testing.assert_allclose(cell.zmid, -zmids, atol=1e-07)
        np.testing.assert_allclose(cell.zend, -zends, atol=1e-07)


    def test_cell_set_rotation_01(self):
        '''test LFPy.Cell.set_rotation()'''
        cell = LFPy.Cell(morphology=os.path.join(LFPy.__path__[0],
                                                  'ball_and_sticks.hoc' ))

        xstarts = cell.xstart.copy()
        xmids = cell.xmid.copy()
        xends = cell.xend.copy()
        zstarts = cell.zstart.copy()
        zmids = cell.zmid.copy()
        zends = cell.zend.copy()
        # test rotation 180 deg around y-axis
        cell.set_rotation(y=np.pi)
        # assert that y- and z-coordinates are inverted, using absolute
        # tolerances
        np.testing.assert_allclose(cell.xstart, -xstarts, atol=1e-07)
        np.testing.assert_allclose(cell.xmid, -xmids, atol=1e-07)
        np.testing.assert_allclose(cell.xend, -xends, atol=1e-07)
        np.testing.assert_allclose(cell.zstart, -zstarts, atol=1e-07)
        np.testing.assert_allclose(cell.zmid, -zmids, atol=1e-07)
        np.testing.assert_allclose(cell.zend, -zends, atol=1e-07)


    def test_cell_set_rotation_02(self):
        '''test LFPy.Cell.set_rotation()'''
        cell = LFPy.Cell(morphology=os.path.join(LFPy.__path__[0],
                                                  'ball_and_sticks.hoc' ))
        xstarts = cell.xstart.copy()
        xmids = cell.xmid.copy()
        xends = cell.xend.copy()
        ystarts = cell.ystart.copy()
        ymids = cell.ymid.copy()
        yends = cell.yend.copy()
        # test rotation 180 deg around z-axis
        cell.set_rotation(z=np.pi)
        # assert that y- and z-coordinates are inverted, using absolute
        # tolerances
        np.testing.assert_allclose(cell.xstart, -xstarts, atol=1e-07)
        np.testing.assert_allclose(cell.xmid, -xmids, atol=1e-07)
        np.testing.assert_allclose(cell.xend, -xends, atol=1e-07)
        np.testing.assert_allclose(cell.ystart, -ystarts, atol=1e-07)
        np.testing.assert_allclose(cell.ymid, -ymids, atol=1e-07)
        np.testing.assert_allclose(cell.yend, -yends, atol=1e-07)

    def test_cell_set_rotation_03(self):
        '''test LFPy.Cell.set_rotation()'''
        cell = LFPy.Cell(morphology=os.path.join(LFPy.__path__[0],
                                                  'ball_and_sticks.hoc' ),
                         pt3d=True)

        ystarts = cell.ystart.copy()
        ymids = cell.ymid.copy()
        yends = cell.yend.copy()
        zstarts = cell.zstart.copy()
        zmids = cell.zmid.copy()
        zends = cell.zend.copy()
        # test rotation 180 deg around x-axis
        cell.set_rotation(x=np.pi)
        # assert that y- and z-coordinates are inverted, using absolute
        # tolerances
        np.testing.assert_allclose(cell.ystart, -ystarts, atol=1e-07)
        np.testing.assert_allclose(cell.ymid, -ymids, atol=1e-07)
        np.testing.assert_allclose(cell.yend, -yends, atol=1e-07)
        np.testing.assert_allclose(cell.zstart, -zstarts, atol=1e-07)
        np.testing.assert_allclose(cell.zmid, -zmids, atol=1e-07)
        np.testing.assert_allclose(cell.zend, -zends, atol=1e-07)


    def test_cell_set_rotation_04(self):
        '''test LFPy.Cell.set_rotation()'''
        cell = LFPy.Cell(morphology=os.path.join(LFPy.__path__[0],
                                                  'ball_and_sticks.hoc' ),
                         pt3d=True)

        xstarts = cell.xstart.copy()
        xmids = cell.xmid.copy()
        xends = cell.xend.copy()
        zstarts = cell.zstart.copy()
        zmids = cell.zmid.copy()
        zends = cell.zend.copy()
        # test rotation 180 deg around y-axis
        cell.set_rotation(y=np.pi)
        # assert that y- and z-coordinates are inverted, using absolute
        # tolerances
        np.testing.assert_allclose(cell.xstart, -xstarts, atol=1e-07)
        np.testing.assert_allclose(cell.xmid, -xmids, atol=1e-07)
        np.testing.assert_allclose(cell.xend, -xends, atol=1e-07)
        np.testing.assert_allclose(cell.zstart, -zstarts, atol=1e-07)
        np.testing.assert_allclose(cell.zmid, -zmids, atol=1e-07)
        np.testing.assert_allclose(cell.zend, -zends, atol=1e-07)


    def test_cell_set_rotation_05(self):
        '''test LFPy.Cell.set_rotation()'''
        cell = LFPy.Cell(morphology=os.path.join(LFPy.__path__[0],
                                                  'ball_and_sticks.hoc' ),
                         pt3d=True)

        xstarts = cell.xstart.copy()
        xmids = cell.xmid.copy()
        xends = cell.xend.copy()
        ystarts = cell.ystart.copy()
        ymids = cell.ymid.copy()
        yends = cell.yend.copy()
        # test rotation 180 deg around z-axis
        cell.set_rotation(z=np.pi)
        # assert that y- and z-coordinates are inverted, using absolute
        # tolerances
        np.testing.assert_allclose(cell.xstart, -xstarts, atol=1e-07)
        np.testing.assert_allclose(cell.xmid, -xmids, atol=1e-07)
        np.testing.assert_allclose(cell.xend, -xends, atol=1e-07)
        np.testing.assert_allclose(cell.ystart, -ystarts, atol=1e-07)
        np.testing.assert_allclose(cell.ymid, -ymids, atol=1e-07)
        np.testing.assert_allclose(cell.yend, -yends, atol=1e-07)

    def test_cell_set_rotation_06(self):
        '''test LFPy.Cell.set_rotation()'''
        cell = LFPy.Cell(morphology=os.path.join(LFPy.__path__[0], 'stick.hoc'))

        xstarts = cell.xstart.copy()
        xmids = cell.xmid.copy()
        xends = cell.xend.copy()
        ystarts = cell.ystart.copy()
        ymids = cell.ymid.copy()
        yends = cell.yend.copy()
        zstarts = cell.zstart.copy()
        zmids = cell.zmid.copy()
        zends = cell.zend.copy()
        # test rotation: 90 deg around x-axis, 90 deg around y-axis, 90 deg around z-axis
        cell.set_rotation(x=np.pi / 2., y=np.pi, z=np.pi / 4.)
        # revert rotation: -90 deg around x-axis, -90 deg around y-axis, -90 deg around z-axis, rotation_order='zyx'
        cell.set_rotation(x=-np.pi / 2., y=-np.pi, z=-np.pi / 4., rotation_order='zyx')
        # assert that x-, y- and z-coordinates are same as beginning, using absolute
        # tolerances
        np.testing.assert_allclose(cell.xstart, xstarts, atol=1e-07)
        np.testing.assert_allclose(cell.xmid, xmids, atol=1e-07)
        np.testing.assert_allclose(cell.xend, xends, atol=1e-07)
        np.testing.assert_allclose(cell.ystart, ystarts, atol=1e-07)
        np.testing.assert_allclose(cell.ymid, ymids, atol=1e-07)
        np.testing.assert_allclose(cell.yend, yends, atol=1e-07)
        np.testing.assert_allclose(cell.zstart, zstarts, atol=1e-07)
        np.testing.assert_allclose(cell.zmid, zmids, atol=1e-07)
        np.testing.assert_allclose(cell.zend, zends, atol=1e-07)

    def test_cell_chiral_morphology_00(self):
        '''test LFPy.Cell.chiral_morphology()'''
        cell = LFPy.Cell(morphology=os.path.join(LFPy.__path__[0],
                                                  'ball_and_sticks.hoc' ))

        xstarts = cell.xstart.copy()
        xmids = cell.xmid.copy()
        xends = cell.xend.copy()
        ystarts = cell.ystart.copy()
        ymids = cell.ymid.copy()
        yends = cell.yend.copy()
        zstarts = cell.zstart.copy()
        zmids = cell.zmid.copy()
        zends = cell.zend.copy()
        # test rotation 180 deg around x-axis
        cell.chiral_morphology(axis='x')
        # assert that y- and z-coordinates are inverted, using absolute
        # tolerances
        np.testing.assert_allclose(cell.xstart, -xstarts, atol=1e-07)
        np.testing.assert_allclose(cell.xmid, -xmids, atol=1e-07)
        np.testing.assert_allclose(cell.xend, -xends, atol=1e-07)
        np.testing.assert_allclose(cell.ystart, ystarts, atol=1e-07)
        np.testing.assert_allclose(cell.ymid, ymids, atol=1e-07)
        np.testing.assert_allclose(cell.yend, yends, atol=1e-07)
        np.testing.assert_allclose(cell.zstart, zstarts, atol=1e-07)
        np.testing.assert_allclose(cell.zmid, zmids, atol=1e-07)
        np.testing.assert_allclose(cell.zend, zends, atol=1e-07)


    def test_cell_chiral_morphology_00(self):
        '''test LFPy.Cell.chiral_morphology()'''
        cell = LFPy.Cell(morphology=os.path.join(LFPy.__path__[0],
                                                  'ball_and_sticks.hoc' ))

        xstarts = cell.xstart.copy()
        xmids = cell.xmid.copy()
        xends = cell.xend.copy()
        ystarts = cell.ystart.copy()
        ymids = cell.ymid.copy()
        yends = cell.yend.copy()
        zstarts = cell.zstart.copy()
        zmids = cell.zmid.copy()
        zends = cell.zend.copy()
        # test rotation 180 deg around x-axis
        cell.chiral_morphology(axis='y')
        # assert that y- and z-coordinates are inverted, using absolute
        # tolerances
        np.testing.assert_allclose(cell.xstart, xstarts, atol=1e-07)
        np.testing.assert_allclose(cell.xmid, xmids, atol=1e-07)
        np.testing.assert_allclose(cell.xend, xends, atol=1e-07)
        np.testing.assert_allclose(cell.ystart, -ystarts, atol=1e-07)
        np.testing.assert_allclose(cell.ymid, -ymids, atol=1e-07)
        np.testing.assert_allclose(cell.yend, -yends, atol=1e-07)
        np.testing.assert_allclose(cell.zstart, zstarts, atol=1e-07)
        np.testing.assert_allclose(cell.zmid, zmids, atol=1e-07)
        np.testing.assert_allclose(cell.zend, zends, atol=1e-07)

    def test_cell_chiral_morphology_00(self):
        '''test LFPy.Cell.chiral_morphology()'''
        cell = LFPy.Cell(morphology=os.path.join(LFPy.__path__[0],
                                                  'ball_and_sticks.hoc' ))

        xstarts = cell.xstart.copy()
        xmids = cell.xmid.copy()
        xends = cell.xend.copy()
        ystarts = cell.ystart.copy()
        ymids = cell.ymid.copy()
        yends = cell.yend.copy()
        zstarts = cell.zstart.copy()
        zmids = cell.zmid.copy()
        zends = cell.zend.copy()
        # test rotation 180 deg around x-axis
        cell.chiral_morphology(axis='z')
        # assert that y- and z-coordinates are inverted, using absolute

        # tolerances
        np.testing.assert_allclose(cell.xstart, xstarts, atol=1e-07)
        np.testing.assert_allclose(cell.xmid, xmids, atol=1e-07)
        np.testing.assert_allclose(cell.xend, xends, atol=1e-07)
        np.testing.assert_allclose(cell.ystart, ystarts, atol=1e-07)
        np.testing.assert_allclose(cell.ymid, ymids, atol=1e-07)
        np.testing.assert_allclose(cell.yend, yends, atol=1e-07)
        np.testing.assert_allclose(cell.zstart, -zstarts, atol=1e-07)
        np.testing.assert_allclose(cell.zmid, -zmids, atol=1e-07)
        np.testing.assert_allclose(cell.zend, -zends, atol=1e-07)


    def test_cell_get_rand_prob_area_norm_00(self):
        '''test LFPy.Cell.get_rand_prob_area_norm()'''
        cell = LFPy.Cell(morphology=os.path.join(LFPy.__path__[0],
                                                 'ball_and_sticks.hoc' ))
        p = cell.get_rand_prob_area_norm()
        self.assertAlmostEqual(p.sum(), 1.)
        self.assertTrue(p.min() >= 0.)
        self.assertTrue(p.max() <= 1.)


    def test_cell_get_rand_prob_area_norm_from_idx(self):
        cell = LFPy.Cell(morphology=os.path.join(LFPy.__path__[0],
                                                 'ball_and_sticks.hoc' ))
        p = cell.get_rand_prob_area_norm_from_idx(idx=cell.get_idx(section='allsec'))
        self.assertListEqual(cell.get_rand_prob_area_norm().tolist(), p.tolist())


    def test_cell_get_rand_prob_area_norm_from_idx_00(self):
        '''test LFPy.Cell.get_rand_prob_area_norm()'''
        cell = LFPy.Cell(morphology=os.path.join(LFPy.__path__[0],
                                                  'ball_and_sticks.hoc' ))
        p = cell.get_rand_prob_area_norm_from_idx(idx=np.array([0]))
        np.testing.assert_equal(p, np.array([1.]))


    def test_cell_get_intersegment_vector_00(self):
        cell = LFPy.Cell(morphology=os.path.join(LFPy.__path__[0],
                                                  'ball_and_sticks.hoc' ))
        idx0 = 0
        idx1 = 1
        vector = cell.get_intersegment_vector(idx0=idx0, idx1=idx1)

        self.assertListEqual(vector,
                            [cell.xmid[idx1] - cell.xmid[idx0],
                             cell.ymid[idx1] - cell.ymid[idx0],
                             cell.zmid[idx1] - cell.zmid[idx0]])


    def test_cell_get_intersegment_distance_00(self):
        cell = LFPy.Cell(morphology=os.path.join(LFPy.__path__[0],
                                                  'ball_and_sticks.hoc' ))
        idx0 = 0
        idx1 = 1
        distance = cell.get_intersegment_distance(idx0=idx0, idx1=idx1)
        vector = cell.get_intersegment_vector(idx0=idx0, idx1=idx1)

        self.assertEqual(np.sqrt(np.array(vector)**2).sum(), distance)


    def test_cell_get_idx_00(self):
        cell = LFPy.Cell(morphology=os.path.join(LFPy.__path__[0],
                                                  'ball_and_sticks.hoc' ),
                         nsegs_method=None)
        self.assertListEqual(cell.get_idx(section='soma').tolist(), [0])
        self.assertListEqual(cell.get_idx(section='soma[0]').tolist(), [0])
        self.assertListEqual(cell.get_idx(section='dend[0]').tolist(), [1])
        self.assertListEqual(cell.get_idx(section='dend[1]').tolist(), [2])
        self.assertListEqual(cell.get_idx(section='dend[2]').tolist(), [3])
        self.assertListEqual(cell.get_idx(section='dend').tolist(), [1, 2, 3])
        self.assertListEqual(cell.get_idx(section='allsec').tolist(),
                             [0, 1, 2, 3])
        self.assertListEqual(cell.get_idx(section=['soma', 'dend']).tolist(),
                             [0, 1, 2, 3])
        self.assertListEqual(cell.get_idx(section='apic').tolist(), [])


    def test_cell_get_closest_idx_00(self):
        cell = LFPy.Cell(morphology=os.path.join(LFPy.__path__[0],
                                                  'ball_and_sticks.hoc' ),
                         nsegs_method=None)
        self.assertEqual(cell.get_closest_idx(x=0, y=0, z=0),
                             cell.get_idx(section='soma')[0])

        self.assertEqual(cell.get_closest_idx(x=-25, y=0, z=175),
                             cell.get_idx(section='dend[1]')[0])


    def test_cell_get_idx_children_00(self):
        cell = LFPy.Cell(morphology=os.path.join(LFPy.__path__[0],
                                                  'ball_and_sticks.hoc' ))

        np.testing.assert_array_equal(cell.get_idx_children(parent='soma[0]'),
                                      cell.get_idx(section='dend[0]'))


    def test_cell_get_idx_parent_children_00(self):
        cell = LFPy.Cell(morphology=os.path.join(LFPy.__path__[0],
                                                  'ball_and_sticks.hoc' ))
        np.testing.assert_array_equal(cell.get_idx_parent_children(parent='soma[0]'),
                                      cell.get_idx(section=['soma[0]',
                                                            'dend[0]']))


    def test_cell_get_idx_name_00(self):
        cell = LFPy.Cell(morphology=os.path.join(LFPy.__path__[0],
                                                  'ball_and_sticks.hoc' ))
        np.testing.assert_array_equal(cell.get_idx_name(idx=np.array([0])),
                                                np.array([[0, 'soma[0]', 0.5]],
                                                         dtype=object))


    def test_cell_get_rand_idx_area_norm_00(self):
        cell = LFPy.Cell(morphology=os.path.join(LFPy.__path__[0],
                                                  'ball_and_sticks.hoc' ))
        idx = cell.get_rand_idx_area_norm(nidx=1000000)


        # compute histogram and correlate with segment area
        bins = np.arange(cell.totnsegs+1)
        hist, bin_edges = np.histogram(idx, bins=bins)

        # compute Pearson correlation coefficients between area and histogram
        # reporting success if within 5 decimal places
        self.assertAlmostEqual(np.corrcoef(cell.area, hist)[0, 1], 1., places=5)

        # check if min and max is in the range of segment indices
        self.assertEqual(idx.min(), 0)
        self.assertEqual(idx.max(), cell.totnsegs-1)


    def test_cell_set_synapse_00(self):
        cell = LFPy.Cell(morphology=os.path.join(LFPy.__path__[0],
                                                  'ball_and_sticks.hoc' ))
        cell.set_synapse(idx=0, syntype='ExpSyn', record_curret=False,
                         record_potential=False, weight=1.,
                         **dict(e=10., tau=2.))
<<<<<<< HEAD

=======
        
>>>>>>> 11204643
        self.assertTrue('ExpSyn' in cell.synlist[0].hname())
        self.assertEqual(len(cell.synlist), 1)
        self.assertEqual(len(cell.netconlist), 1)
        self.assertEqual(len(cell.netstimlist), 1)
        self.assertEqual(cell.synlist[0].e, 10.)
        self.assertEqual(cell.synlist[0].tau, 2.)
        self.assertEqual(cell.netconlist[0].weight[0], 1.)


    def test_cell_set_point_process_00(self):
        cell = LFPy.Cell(morphology=os.path.join(LFPy.__path__[0],
                                                  'ball_and_sticks.hoc' ))
        cell.set_point_process(idx=0, pptype='IClamp', record_current=False,
                               **dict(delay=1., amp=1.))
        self.assertEqual(cell.stimlist[0].hname(), 'IClamp[0]')
        self.assertEqual(len(cell.stimlist), 1)
        self.assertEqual(cell.stimlist[0].delay, 1.)
        self.assertEqual(cell.stimlist[0].amp, 1.)


    def test_cell_strip_hoc_objects_00(self):
        cell = LFPy.Cell(morphology=os.path.join(LFPy.__path__[0],
                                                  'ball_and_sticks.hoc' ))
        cell.strip_hoc_objects()
        for attribute in dir(cell):
            self.assertNotEqual(str(type(getattr(cell, attribute))),
                                'hoc.HocObject')

    def test_cell_cellpickler_00(self):
        cell = LFPy.Cell(morphology=os.path.join(LFPy.__path__[0],
                                                  'ball_and_sticks.hoc' ))
        cell_pickle = cell.cellpickler(filename=None, pickler=pickle.dumps)
        pickled_cell = pickle.loads(cell_pickle)

        for attribute in dir(cell):
            if attribute.startswith('__') or attribute.startswith('_'):
                pass
            else:
                self.assertEqual(type(getattr(cell, attribute)),
                                 type(getattr(pickled_cell, attribute)))

<<<<<<< HEAD
    def test_single_dend(self):
        '''
        Check Kirchhoff in single dend.
        '''
        neuron.h('forall delete_section()')
        dend1 = neuron.h.Section(name='dend1')
        dend2 = neuron.h.Section(name='dend2')
        dend2.connect(dend1(1.), 0)
        cell, synapse, d_list, iaxial = self.cell_w_synapse_from_sections(sections=[dend1, dend2])
        self.assertEqual(iaxial.shape[0], cell.totnsegs*2)
        np.testing.assert_almost_equal(-iaxial[1], cell.imem[0], decimal=9)
        np.testing.assert_allclose(-iaxial[1], cell.imem[0], rtol=1E-5)
        np.testing.assert_almost_equal(iaxial[2], cell.imem[1], decimal=9)
        np.testing.assert_allclose(iaxial[2], cell.imem[1], rtol=1E-5)

    def test_soma_dend_mid(self):
        '''
        Check Kirchhoff in soma when single dend connected to soma mid.
        '''
        neuron.h('forall delete_section()')
        soma = neuron.h.Section(name='soma')
        dend = neuron.h.Section(name='dend')
        dend.connect(soma(0.5), 0)
        cell, synapse, d_list, iaxial = self.cell_w_synapse_from_sections(sections=[soma, dend])
        self.assertEqual(iaxial.shape[0], cell.totnsegs*2)
        np.testing.assert_allclose(iaxial[0], np.zeros(cell.tvec.size))
        np.testing.assert_almost_equal(-iaxial[2]-iaxial[3], cell.imem[0], decimal=9)
        np.testing.assert_allclose(-iaxial[2]-iaxial[3], cell.imem[0], rtol=1E-4)

    def test_soma_dend_end(self):
        '''
        Check Kirchhoff in soma when single dend connected to soma end.
        '''
        neuron.h('forall delete_section()')
        soma = neuron.h.Section(name='soma')
        dend = neuron.h.Section(name='dend')
        dend.connect(soma(1.0), 0)
        cell, synapse, d_list, iaxial = self.cell_w_synapse_from_sections(sections=[soma, dend])
        self.assertEqual(iaxial.shape[0], cell.totnsegs*2)
        np.testing.assert_almost_equal(-iaxial[1], cell.imem[0], decimal=9)
        np.testing.assert_allclose(-iaxial[1], cell.imem[0], rtol=1E-4)

    def test_soma_dend_rand_conn_not_0(self):
        '''
        Check Kirchhoff in soma when single dend connected to random soma point.
        '''
        neuron.h('forall delete_section()')
        soma = neuron.h.Section(name='soma')
        dend = neuron.h.Section(name='dend')
        dend.connect(soma(random.uniform(1e-2, 1.)), 0)
        cell, synapse, d_list, iaxial = self.cell_w_synapse_from_sections(sections=[soma, dend])
        self.assertEqual(iaxial.shape[0], cell.totnsegs*2)
        np.testing.assert_almost_equal(-iaxial[2], cell.imem[0], decimal=9)
        np.testing.assert_allclose(-iaxial[2], cell.imem[0], rtol=1E-4)

    def test_soma_dends_mid(self):
        '''
        Check Kirchhoff in soma when two dends connected to soma mid.
        '''
        neuron.h('forall delete_section()')
        soma = neuron.h.Section(name='soma')
        dend1 = neuron.h.Section(name='dend1')
        dend2 = neuron.h.Section(name='dend2')
        dend1.connect(soma(0.5), 0)
        dend2.connect(soma(0.5), 0)
        cell, synapse, d_list, iaxial = self.cell_w_synapse_from_sections(sections=[soma, dend1, dend2])
        self.assertEqual(iaxial.shape[0], cell.totnsegs*2)
        np.testing.assert_almost_equal(-iaxial[2]-iaxial[4], cell.imem[0], decimal=9)
        np.testing.assert_allclose(-iaxial[2]-iaxial[4], cell.imem[0], rtol=1E-4)

    def test_soma_dends_end(self):
        '''
        Check Kirchhoff in soma when two dends connected to soma end.
        '''
        neuron.h('forall delete_section()')
        soma = neuron.h.Section(name='soma')
        dend1 = neuron.h.Section(name='dend1')
        dend2 = neuron.h.Section(name='dend2')
        dend1.connect(soma(1.), 0)
        dend2.connect(soma(1.), 0)
        cell, synapse, d_list, iaxial = self.cell_w_synapse_from_sections(sections=[soma, dend1, dend2])
        self.assertEqual(iaxial.shape[0], cell.totnsegs*2)
        np.testing.assert_almost_equal(-iaxial[1]-iaxial[3], cell.imem[0], decimal=9)
        np.testing.assert_allclose(-iaxial[1]-iaxial[3], cell.imem[0], rtol=1E-4)

    def test_soma_dends_diff(self):
        '''
        Check Kirchhoff in soma when two dends connected to diff soma points.
        '''
        neuron.h('forall delete_section()')
        soma = neuron.h.Section(name='soma')
        dend1 = neuron.h.Section(name='dend1')
        dend2 = neuron.h.Section(name='dend2')
        dend1.connect(soma(1.0), 0)
        dend2.connect(soma(.5), 0)
        cell, synapse, d_list, iaxial = self.cell_w_synapse_from_sections(sections=[soma, dend1, dend2])
        self.assertEqual(iaxial.shape[0], cell.totnsegs*2)
        np.testing.assert_almost_equal(-iaxial[2]-iaxial[4], cell.imem[0], decimal=9)
        np.testing.assert_allclose(-iaxial[2]-iaxial[4], cell.imem[0], rtol=1E-4)

    def test_soma_y_diff(self):
        '''
        Check Kirchhoff in mid dend when two dends connected to dend.
        '''
        neuron.h('forall delete_section()')
        soma = neuron.h.Section(name='soma')
        dend1 = neuron.h.Section(name='dend1')
        dend2 = neuron.h.Section(name='dend2')
        dend3 = neuron.h.Section(name='dend3')
        dend1.connect(soma(1.0), 0)
        dend2.connect(dend1(.5), 0)
        dend3.connect(dend1(1.), 0)
        cell, synapse, d_list, iaxial = self.cell_w_synapse_from_sections(sections=[soma, dend1, dend2, dend3])
        self.assertEqual(iaxial.shape[0], cell.totnsegs*2)
        np.testing.assert_almost_equal(-iaxial[1]+iaxial[4]+iaxial[6], -cell.imem[1], decimal=9)
        np.testing.assert_allclose(-iaxial[1]+iaxial[4]+iaxial[6], -cell.imem[1], rtol=1E-4)

    def test_3_dends_soma(self):
        '''
        Check Kirchhoff in soma when three dends connected to soma.
        '''
        neuron.h('forall delete_section()')
        soma = neuron.h.Section(name='soma')
        dend1 = neuron.h.Section(name='dend1')
        dend2 = neuron.h.Section(name='dend2')
        dend3 = neuron.h.Section(name='dend3')
        dend1.connect(soma(1.0), 0)
        dend2.connect(soma(.5), 0)
        dend3.connect(soma(.8), 0)
        cell, synapse, d_list, iaxial = self.cell_w_synapse_from_sections()
        d_list, iaxial = cell.get_axial_currents_from_vmem()
        np.testing.assert_almost_equal(-iaxial[2]-iaxial[4]-iaxial[6], cell.imem[0], decimal=9)

    def test_len_iaxial(self):
        '''
        Check that len(iaxial) = cell.totnsegs - 1
        '''
        soma = neuron.h.Section(name='soma[0]')
        dend1 = neuron.h.Section(name='dend1[0]')
        dend2 = neuron.h.Section(name='dend2[0]')
        dend3 = neuron.h.Section(name='dend3[0]')
        dend1.connect(soma(1.0), 0)
        dend2.connect(soma(.5), 0)
        dend3.connect(soma(0.8), 0)
        cell, synapse, d_list, iaxial = self.cell_w_synapse_from_sections(sections=[soma, dend1, dend2, dend3])
        self.assertEqual(iaxial.shape[0], cell.totnsegs*2)

    def test_decompose_dipole(self):
        '''Test radial and tangential parts of dipole sums to dipole'''
        P1 = np.array([[1., 1., 1.]])
        p_rad, p_tan = self.decompose_dipole(P1)
        np.testing.assert_equal(p_rad + p_tan, P1)

    def test_rad_dipole(self):
        '''Test that radial part of decomposed dipole is correct'''
        P1 = np.array([[1., 1., 1.]])
        p_rad, p_tan = self.decompose_dipole(P1)
        np.testing.assert_equal(p_rad, np.array([[0., 0., 1.]]))

    def test_tan_dipole(self):
        '''Test that tangential part of decomposed dipole is correct'''
        P1 = np.array([[1., 1., 1.]])
        p_rad, p_tan = self.decompose_dipole(P1)
        np.testing.assert_equal(p_tan, np.array([[1., 1., 0.]]))

    def test_calc_theta(self):
        '''Test theta: angle between rz and r'''
        rz1 = np.array([0., 0., 70.])
        r_el = np.array([[0., 0., 90.], [0., 0., -90.],[0., 70., 0.], [0., -70., 0.], [0., 10., 10.]])
        fs = self.make_class_object(rz1, r_el)
        theta = fs.calc_theta()
        np.testing.assert_almost_equal(theta, np.array([0., np.pi, np.pi/2, np.pi/2, np.pi/4]))

    def test_calc_phi(self):
        '''Test phi: azimuthal angle between rx and rxy'''
        rz1 = np.array([0., 0., 70.])
        r_el = np.array([[0., 1., 0], [-1., -1., 1.],[1., 1., 4.]])
        fs = self.make_class_object(rz1, r_el)
        P1 = np.array([[0., 1., 0.], [1., 0., 1.]])
        phi = fs.calc_phi(P1)
        np.testing.assert_almost_equal(phi, np.array([[np.pi/2, np.pi], [5*np.pi/4, 7*np.pi/4], [np.pi/4, 3*np.pi/4]]))

    def test_rad_sign(self):
        '''Test if radial dipole points inwards or outwards'''
        rz1 = np.array([0., 0., 70.])
        r_el = np.array([[0., 0., 90.]])
        fs = self.make_class_object(rz1, r_el)
        P1 = np.array([[0., 0., 1.], [0., 0., -2.]])
        s_vector = fs._sign_rad_dipole(P1)
        np.testing.assert_almost_equal(s_vector, np.array([1., -1.]))

    def test_MEG_00(self):
        '''test LFPy.MEG.calculate_H()'''
        current_dipole_moment = np.zeros((11, 3))
        current_dipole_moment[:, 0] += 1.
        dipole_location = np.zeros(3)
        sensor_locations = np.r_[np.eye(3), -np.eye(3)]

        gt = np.zeros((sensor_locations.shape[0],
                       current_dipole_moment.shape[0], 3))
        gt[1, :, 2] = 1./4/np.pi
        gt[2, :, 1] = -1./4/np.pi
        gt[4, :, 2] = -1./4/np.pi
        gt[5, :, 1] = 1./4/np.pi

        meg = LFPy.MEG(sensor_locations)
        np.testing.assert_equal(gt, meg.calculate_H(current_dipole_moment,
                                                    dipole_location))

    def test_MEG_01(self):
        '''test LFPy.MEG.calculate_H()'''
        current_dipole_moment = np.zeros((11, 3))
        current_dipole_moment[:, 1] += 1.
        dipole_location = np.zeros(3)
        sensor_locations = np.r_[np.eye(3), -np.eye(3)]

        gt = np.zeros((sensor_locations.shape[0],
                       current_dipole_moment.shape[0], 3))
        gt[0, :, 2] = -1./4/np.pi
        gt[2, :, 0] = 1./4/np.pi
        gt[3, :, 2] = 1./4/np.pi
        gt[5, :, 0] = -1./4/np.pi

        meg = LFPy.MEG(sensor_locations)
        np.testing.assert_equal(gt, meg.calculate_H(current_dipole_moment,
                                                    dipole_location))

    def test_MEG_02(self):
        '''test LFPy.MEG.calculate_H()'''
        current_dipole_moment = np.zeros((11, 3))
        current_dipole_moment[:, 2] += 1.
        dipole_location = np.zeros(3)
        sensor_locations = np.r_[np.eye(3), -np.eye(3)]

        # ground truth
        gt = np.zeros((sensor_locations.shape[0],
                       current_dipole_moment.shape[0], 3))
        gt[0, :, 1] = 1./4/np.pi
        gt[1, :, 0] = -1./4/np.pi
        gt[3, :, 1] = -1./4/np.pi
        gt[4, :, 0] = 1./4/np.pi

        meg = LFPy.MEG(sensor_locations)
        np.testing.assert_equal(gt, meg.calculate_H(current_dipole_moment,
                                                    dipole_location))

    def test_MEG_03(self):
        '''test LFPy.MEG.calculate_H()'''
        current_dipole_moment = np.zeros((1, 3))
        current_dipole_moment[:, 0] += 1.
        dipole_location = np.zeros(3)
        sensor_locations = np.r_[np.eye(3), -np.eye(3)]

        gt = np.zeros((sensor_locations.shape[0],
                       current_dipole_moment.shape[0], 3))
        gt[1, :, 2] = 1./4/np.pi
        gt[2, :, 1] = -1./4/np.pi
        gt[4, :, 2] = -1./4/np.pi
        gt[5, :, 1] = 1./4/np.pi

        meg = LFPy.MEG(sensor_locations)
        np.testing.assert_equal(gt, meg.calculate_H(current_dipole_moment,
                                                    dipole_location))

    def test_MEG_04(self):
        '''test LFPy.MEG.calculate_H()'''
        current_dipole_moment = np.zeros((1, 3))
        current_dipole_moment[:, 1] += 1.
        dipole_location = np.zeros(3)
        sensor_locations = np.r_[np.eye(3), -np.eye(3)]

        gt = np.zeros((sensor_locations.shape[0],
                       current_dipole_moment.shape[0], 3))
        gt[0, :, 2] = -1./4/np.pi
        gt[2, :, 0] = 1./4/np.pi
        gt[3, :, 2] = 1./4/np.pi
        gt[5, :, 0] = -1./4/np.pi

        meg = LFPy.MEG(sensor_locations)
        np.testing.assert_equal(gt, meg.calculate_H(current_dipole_moment,
                                                    dipole_location))

    def test_MEG_05(self):
        '''test LFPy.MEG.calculate_H()'''
        current_dipole_moment = np.zeros((1, 3))
        current_dipole_moment[:, 2] += 1.
        dipole_location = np.zeros(3)
        sensor_locations = np.r_[np.eye(3), -np.eye(3)]

        gt = np.zeros((sensor_locations.shape[0],
                       current_dipole_moment.shape[0], 3))
        gt[0, :, 1] = 1./4/np.pi
        gt[1, :, 0] = -1./4/np.pi
        gt[3, :, 1] = -1./4/np.pi
        gt[4, :, 0] = 1./4/np.pi

        meg = LFPy.MEG(sensor_locations)
        np.testing.assert_equal(gt, meg.calculate_H(current_dipole_moment,
                                                    dipole_location))

def test_get_dipole_potential(self):
    #measurement point
    r = np.array([[0., 0., 10000.]])
    cell, d_list, iaxial, LFP_LFPy = self.stickSimulationCurrentDipole('pointsource')
    inf_model = LFPy.InfiniteVolumeConductor(sigma=0.3)
    p, p_tot = LFPy.get_current_dipole_moment(d_list, iaxial)
    LFP_cda = inf_model.get_dipole_potential(p, r)
    print


=======
    def test_cell_simulate_current_dipole_moment_00(self):
        stickParams = {
            'morphology' : os.path.join(LFPy.__path__[0], 'stick.hoc'),
            'rm' : 30000,
            'cm' : 1,
            'Ra' : 150,
            'tstartms' : 0,
            'tstopms' : 100,
            'dt' : 0.1,
            'nsegs_method' : 'lambda_f',
            'lambda_f' : 100,   
        }
                
        stimParams = {
            'pptype' : 'SinSyn',
            'delay' : 0.,
            'dur' : 1000.,
            'pkamp' : 1.,
            'freq' : 100.,
            'phase' : 0,
            'bias' : 0.,
            'record_current' : False
        }
        for idx in range(31): #31 segments
            if idx != 15: # no net dipole moment because of stick symmetry
                stick = LFPy.Cell(**stickParams)
                synapse = LFPy.StimIntElectrode(stick, idx=idx,
                                       **stimParams)
                stick.simulate(rec_imem=True, rec_current_dipole_moment=True)
                p = np.dot(stick.imem.T, np.c_[stick.xmid, stick.ymid, stick.zmid])
                np.testing.assert_allclose(p, stick.current_dipole_moment)


    def test_cell_simulate_current_dipole_moment_01(self):
        stickParams = {
            'morphology' : os.path.join(LFPy.__path__[0], 'stick.hoc'),
            'rm' : 30000,
            'cm' : 1,
            'Ra' : 150,
            'tstartms' : -100,
            'tstopms' : 100,
            'dt' : 2**-4,
            'nsegs_method' : 'lambda_f',
            'lambda_f' : 100,   
        }
                
        stimParams = {
            'pptype' : 'SinSyn',
            'delay' : 0., 
            'dur' : 1000.,
            'pkamp' : 1.,
            'freq' : 100.,
            'phase' : 0,
            'bias' : 0.,
            'record_current' : False
        }
                
        for idx in range(31): #31 segments
            if idx != 15: # no net dipole moment because of stick symmetry
                stick = LFPy.Cell(**stickParams)
                synapse = LFPy.StimIntElectrode(stick, idx=idx,
                                       **stimParams)
                stick.simulate(rec_imem=True, rec_current_dipole_moment=True)
                p = np.dot(stick.imem.T, np.c_[stick.xmid, stick.ymid, stick.zmid])
                np.testing.assert_allclose(p, stick.current_dipole_moment)

    def test_cell_simulate_current_dipole_moment_02(self):
        stickParams = {
            'morphology' : os.path.join(LFPy.__path__[0], 'stick.hoc'),
            'rm' : 30000,
            'cm' : 1,
            'Ra' : 150,
            'tstartms' : -100,
            'tstopms' : 100,
            'dt' : 2**-4,
            'nsegs_method' : 'lambda_f',
            'lambda_f' : 100,   
        }
                
        stimParams = {
            'e' : 0,                                # reversal potential
            'syntype' : 'Exp2Syn',                   # synapse type
            'tau1' : 0.1,                              # syn. time constant
            'tau2' : 2.,                              # syn. time constant
            'weight' : 0.01,
        }
                
        for idx in range(31): #31 segments
            if idx != 15: # no net dipole moment because of stick symmetry
                stick = LFPy.Cell(**stickParams)
                synapse = LFPy.Synapse(stick, idx=idx,
                                       **stimParams)
                synapse.set_spike_times(np.array([10., 20., 30., 40., 50.]))
                stick.simulate(rec_imem=True, rec_current_dipole_moment=True)
                p = np.dot(stick.imem.T, np.c_[stick.xmid, stick.ymid, stick.zmid])
                np.testing.assert_allclose(p, stick.current_dipole_moment)
    
    def test_cell_tstart_00(self):
        stickParams = {
            'morphology' : os.path.join(LFPy.__path__[0], 'stick.hoc'),
            'rm' : 30000,
            'cm' : 1,
            'Ra' : 150,
            'dt' : 2**-4,
            'nsegs_method' : 'lambda_f',
            'lambda_f' : 100,   
        }
                
        stimParams = {
            'pptype' : 'SinSyn',
            'dur' : 1000.,
            'pkamp' : 1.,
            'freq' : 100.,
            'bias' : 0.,
            'record_current' : False
        }
                
        stick0 = LFPy.Cell(tstartms=0, tstopms=200, **stickParams)
        synapse0 = LFPy.StimIntElectrode(stick0,
                                         stick0.get_closest_idx(0, 0, 1000),
                                         delay=0, phase=0.,
                                         **stimParams)
        stick0.simulate(rec_imem=True, rec_vmem=True, rec_current_dipole_moment=True)


        stick1 = LFPy.Cell(tstartms=-100, tstopms=100, **stickParams)
        synapse1 = LFPy.StimIntElectrode(stick1,
                                         stick1.get_closest_idx(0, 0, 1000),
                                         delay=-100, phase=0.,
                                         **stimParams)
        stick1.simulate(rec_imem=True, rec_vmem=True, rec_current_dipole_moment=True)

        inds = stick0.tvec >= 100
        np.testing.assert_allclose(stick0.vmem[:, inds], stick1.vmem)
        np.testing.assert_allclose(stick0.imem[:, inds], stick1.imem)
        np.testing.assert_allclose(stick0.current_dipole_moment[inds, :],
                                   stick1.current_dipole_moment)
        
    
    def test_cell_with_recextelectrode_00(self):
        stickParams = {
            'morphology' : os.path.join(LFPy.__path__[0], 'stick.hoc'),
            'rm' : 30000,
            'cm' : 1,
            'Ra' : 150,
            'tstartms' : 0,
            'tstopms' : 100,
            'dt' : 2**-4,
            'nsegs_method' : 'lambda_f',
            'lambda_f' : 100,
            
        }
        
        electrodeParams = {
            'sigma' : 0.3,
            'x' : np.ones(11) * 100.,
            'y' : np.zeros(11),
            'z' : np.linspace(1000, 0, 11),
            'method' : 'pointsource'
        }
        
        stimParams = {
            'pptype' : 'SinSyn',
            'delay' : 0.,
            'dur' : 1000.,
            'pkamp' : 1.,
            'freq' : 100.,
            'phase' : 0,
            'bias' : 0.,
            'record_current' : False
        }

        stick = LFPy.Cell(**stickParams)
        synapse = LFPy.StimIntElectrode(stick, stick.get_closest_idx(0, 0, 1000),
                               **stimParams)
        electrode = LFPy.RecExtElectrode(**electrodeParams)
        stick.simulate(electrode, rec_imem=True)

        electrode1 = LFPy.RecExtElectrode(cell=stick, **electrodeParams)
        electrode1.calc_lfp()
        
        np.testing.assert_allclose(electrode.LFP, electrode1.LFP)


    def test_cell_with_recextelectrode_01(self):
        stickParams = {
            'morphology' : os.path.join(LFPy.__path__[0], 'stick.hoc'),
            'rm' : 30000,
            'cm' : 1,
            'Ra' : 150,
            'tstartms' : -100,
            'tstopms' : 100,
            'dt' : 2**-4,
            'nsegs_method' : 'lambda_f',
            'lambda_f' : 100,
            
        }
        
        electrodeParams = {
            'sigma' : 0.3,
            'x' : np.ones(11) * 100.,
            'y' : np.zeros(11),
            'z' : np.linspace(1000, 0, 11),
            'method' : 'pointsource'
        }
        
        stimParams = {
            'pptype' : 'SinSyn',
            'delay' : 0.,
            'dur' : 1000.,
            'pkamp' : 1.,
            'freq' : 100.,
            'phase' : 0,
            'bias' : 0.,
            'record_current' : False
        }

        stick = LFPy.Cell(**stickParams)
        synapse = LFPy.StimIntElectrode(stick, stick.get_closest_idx(0, 0, 1000),
                               **stimParams)
        electrode = LFPy.RecExtElectrode(**electrodeParams)
        stick.simulate(electrode, rec_imem=True)

        electrode1 = LFPy.RecExtElectrode(cell=stick, **electrodeParams)
        electrode1.calc_lfp()
        
        np.testing.assert_allclose(electrode.LFP, electrode1.LFP)
        

    def test_neuron_record_i_membrane_methods_00(self):
        '''not a test of LFPy per se, but we're using this method for
        calculating with the i_membrane_ attribute on each time step'''
        # sections
        soma = neuron.h.Section(name='soma')
        dend = neuron.h.Section(name='dend')
        
        # connect sections
        dend.connect(soma, 1, 0)
        
        # geometry
        soma.L = 30.
        soma.diam = 30.
        soma.nseg = 1
        dend.L = 500.
        dend.diam = 2.
        dend.nseg = 50
        
        # biophysical parameters
        for sec in [soma, dend]:
            sec.Ra = 100
            sec.cm = 1
            sec.insert('pas')
            for seg in sec:
                seg.pas.g = 0.0002
                seg.pas.e = -65.
                
        # stimulus
        syn = neuron.h.ExpSyn(0.5, sec=dend)
        syn.e = 0.
        syn.tau = 2.

        # generators
        ns = neuron.h.NetStim(0.5)
        ns.noise = 1.
        ns.start = 0.
        ns.number = 1000
        ns.interval = 10.
        nc = neuron.h.NetCon(ns, syn)
        nc.weight[0] = .01

        # integrator
        cvode = neuron.h.CVode()
        cvode.use_fast_imem(1)
        
        # record
        i_membrane_control = []     # record currents using Vector.record method
        i_membrane_fadvance = []    # record seg._i_membrane_ at each timestep
        for sec in [soma, dend]:
            for seg in sec:
                i = neuron.h.Vector()
                i.record(seg._ref_i_membrane_)
                i_membrane_control.append(i)
                i_membrane_fadvance.append([])
        
        # Simulation control
        neuron.h.dt =  2**-4          # simulation time resolution
        tstop = 500.        # simulation duration
        v_init = -65        # membrane voltage(s) at t = 0
        
        def initialize():
            neuron.h.finitialize(v_init)
            neuron.h.fcurrent()
        
        def collect_i_membrane():        
            j = 0
            for sec in [soma, dend]:
                for seg in sec:
                    i_membrane_fadvance[j].append(seg.i_membrane_)
                    j += 1
                        
        def integrate():
            while neuron.h.t < tstop:
                collect_i_membrane()
                neuron.h.fadvance()
            collect_i_membrane() # otherwise shape mismatch 

        initialize()
        integrate()
        
        i_membrane_control = np.array(i_membrane_control)
        i_membrane_fadvance = np.array(i_membrane_fadvance)
        
        np.testing.assert_equal(i_membrane_control, i_membrane_fadvance)
        
        
    def test_neuron_record_i_membrane_methods_01(self):
        '''not a test of LFPy per se, but we're using this method for
        calculating with the i_membrane_ attribute on each time step'''
        # sections
        soma = neuron.h.Section(name='soma')
        dend = neuron.h.Section(name='dend')
        
        # connect sections
        dend.connect(soma, 1, 0)
        
        # geometry
        soma.L = 30.
        soma.diam = 30.
        soma.nseg = 1
        dend.L = 500.
        dend.diam = 2.
        dend.nseg = 50
        
        # biophysical parameters
        for sec in [soma, dend]:
            sec.Ra = 100
            sec.cm = 1
            sec.insert('pas')
            for seg in sec:
                seg.pas.g = 0.0002
                seg.pas.e = -65.
                
        # stimulus
        syn = neuron.h.ExpSyn(0.5, sec=dend)
        syn.e = 0.
        syn.tau = 2.

        # generators
        ns = neuron.h.NetStim(0.5)
        ns.noise = 1.
        ns.start = 0.
        ns.number = 1000
        ns.interval = 10.
        nc = neuron.h.NetCon(ns, syn)
        nc.weight[0] = .01

        # integrator
        cvode = neuron.h.CVode()
        cvode.use_fast_imem(1)
        
        # record
        i_membrane_control = []     # record currents using Vector.record method
        i_membrane_fadvance = []    # record seg._i_membrane_ at each timestep
        for sec in [soma, dend]:
            for seg in sec:
                i = neuron.h.Vector()
                i.record(seg._ref_i_membrane_)
                i_membrane_control.append(i)
                i_membrane_fadvance.append([])
        
        # Simulation control
        neuron.h.dt = 2**-4          # simulation time resolution
        tstop = 500.        # simulation duration
        v_init = -65        # membrane voltage(s) at t = 0
        
        def initialize():
            neuron.h.finitialize(v_init)
            neuron.h.fcurrent()
            neuron.h.frecord_init()
            neuron.h.t = -100. # force simulations to start at some negative t

        def collect_i_membrane():        
            j = 0
            for sec in [soma, dend]:
                for seg in sec:
                    i_membrane_fadvance[j].append(seg.i_membrane_)
                    j += 1
                        
        def integrate():
            while neuron.h.t < tstop:
                collect_i_membrane()
                neuron.h.fadvance()
            collect_i_membrane() # otherwise shape mismatch 

        initialize()
        integrate()
        
        i_membrane_control = np.array(i_membrane_control)
        i_membrane_fadvance = np.array(i_membrane_fadvance)
        
        np.testing.assert_equal(i_membrane_control, i_membrane_fadvance)

        

    
>>>>>>> 11204643
    ######## Functions used by tests: ##########################################
    def stickSimulationCurrentDipole(self, method):
        stickParams = {
            'morphology' : os.path.join(LFPy.__path__[0], 'stick.hoc'),
            'rm' : 30000,
            'cm' : 1,
            'Ra' : 150,
            'tstartms' : -100,
            'tstopms' : 100,
            'dt' : 0.01,
            'nsegs_method' : 'lambda_f',
            'lambda_f' : 100,

        }

        electrodeParams = {
            'sigma' : 0.3,
            'x' : np.ones(11) * 100.,
            'y' : np.zeros(11),
            'z' : np.linspace(1000, 0, 11),
            'method' : method
        }

        stimParams = {
            'pptype' : 'SinSyn',
            'delay' : -100.,
            'dur' : 1000.,
            'pkamp' : 1.,
            'freq' : 100.,
            'phase' : -np.pi/2,
            'bias' : 0.,
            'record_current' : True
        }


        electrode = LFPy.RecExtElectrode(**electrodeParams)

        stick = LFPy.Cell(**stickParams)

        synapse = LFPy.StimIntElectrode(stick, stick.get_closest_idx(0, 0, 1000),
                               **stimParams)
        stick.simulate(electrode, rec_imem=True, rec_istim=True,
                       rec_vmem=True, current_dipole_moment=True)
        d_list, iaxial = cell.get_axial_currents_from_vmem()
        return cell, d_list, iaxial, electrode.LFP


    def stickSimulationTesttvec(self, **kwargs):
        stick = LFPy.Cell(morphology = os.path.join(LFPy.__path__[0],
                                                    'stick.hoc'), verbose=True,
                          **kwargs)
        stick.simulate(rec_imem=False)
        return stick.tvec

    def stickSimulation(self, method):
        stickParams = {
            'morphology' : os.path.join(LFPy.__path__[0], 'stick.hoc'),
            'rm' : 30000,
            'cm' : 1,
            'Ra' : 150,
            'tstartms' : -100,
            'tstopms' : 100,
            'dt' : 2**-6,
            'nsegs_method' : 'lambda_f',
            'lambda_f' : 100,

        }

        electrodeParams = {
            'sigma' : 0.3,
            'x' : np.ones(11) * 100.,
            'y' : np.zeros(11),
            'z' : np.linspace(1000, 0, 11),
            'method' : method
        }

        stimParams = {
            'pptype' : 'SinSyn',
            'delay' : -100.,
            'dur' : 1000.,
            'pkamp' : 1.,
            'freq' : 100.,
            'phase' : -np.pi/2,
            'bias' : 0.,
            'record_current' : True
        }


        electrode = LFPy.RecExtElectrode(**electrodeParams)

        stick = LFPy.Cell(**stickParams)

        synapse = LFPy.StimIntElectrode(stick, stick.get_closest_idx(0, 0, 1000),
                               **stimParams)
        stick.simulate(electrode, rec_imem=True, rec_istim=True, rec_vmem=True)

        return electrode.LFP

    def stickSimulationAveragingElectrode(self,
                        contactRadius, contactNPoints, method):
        stickParams = {
            'morphology' : os.path.join(LFPy.__path__[0], 'stick.hoc'),
            'rm' : 30000,
            'cm' : 1,
            'Ra' : 150,
            'tstartms' : -100,
            'tstopms' : 100,
            'dt' : 2**-6,
            'nsegs_method' : 'lambda_f',
            'lambda_f' : 100,

        }

        N = np.empty((11, 3))
        for i in range(N.shape[0]): N[i,] = [1, 0, 0] #normal unit vec. to contacts
        electrodeParams = {
            'sigma' : 0.3,
            'x' : np.ones(11) * 100.,
            'y' : np.zeros(11),
            'z' : np.linspace(1000, 0, 11),
            'r' : contactRadius,
            'n' : 10,
            'N' : N,
            'method' : method
        }

        stimParams = {
            'pptype' : 'SinSyn',
            'delay' : -100.,
            'dur' : 1000.,
            'pkamp' : 1.,
            'freq' : 100.,
            'phase' : -np.pi/2,
            'bias' : 0.,
            'record_current' : True
        }


        electrode = LFPy.RecExtElectrode(**electrodeParams)

        stick = LFPy.Cell(**stickParams)

        synapse = LFPy.StimIntElectrode(stick, stick.get_closest_idx(0, 0, 1000),
                               **stimParams)
        stick.simulate(electrode, rec_imem=True, rec_istim=True, rec_vmem=True)

        return electrode.LFP

    def stickSimulationDotprodcoeffs(self, method):
        stickParams = {
            'morphology' : os.path.join(LFPy.__path__[0], 'stick.hoc'),
            'rm' : 30000,
            'cm' : 1,
            'Ra' : 150,
            'tstartms' : -100,
            'tstopms' : 100,
            'dt' : 2**-6,
            'nsegs_method' : 'lambda_f',
            'lambda_f' : 100,

        }

        electrodeParams = {
            'sigma' : 0.3,
            'x' : np.ones(11) * 100.,
            'y' : np.zeros(11),
            'z' : np.linspace(1000, 0, 11),
            'method' : method
        }

        stimParams = {
            'pptype' : 'SinSyn',
            'delay' : -100.,
            'dur' : 1000.,
            'pkamp' : 1.,
            'freq' : 100.,
            'phase' : -np.pi/2,
            'bias' : 0.,
            'record_current' : True
        }



        stick = LFPy.Cell(**stickParams)
        #dummy variables for mapping
        stick.imem = np.eye(stick.totnsegs)
        stick.tvec = np.arange(stick.totnsegs)*stick.dt

        electrode = LFPy.RecExtElectrode(stick, **electrodeParams)
        electrode.calc_lfp()
        #not needed anymore:
        del stick.imem, stick.tvec

        synapse = LFPy.StimIntElectrode(stick, stick.get_closest_idx(0, 0, 1000),
                               **stimParams)
        stick.simulate(dotprodcoeffs=electrode.LFP,
                       rec_imem=True, rec_istim=True, rec_vmem=True)

        return stick.dotprodresults[0]


    def analytical_LFP(self, time=np.linspace(0, 100, 1001),
                       stickLength=1000.,
                       stickDiam=2.,
                       Rm=30000.,
                       Cm=1.,
                       Ri=150.,
                       stimFrequency=100.,
                       stimAmplitude=1.,
                       sigma=0.3,
                       electrodeR=100.,
                       electrodeZ=0.):
        """
        Will calculate the analytical LFP from a dendrite stick aligned with z-axis.
        The synaptic current is always assumed to be at the end of the stick, i.e.
        Zin = stickLength.

        Arguments:
        ::

            time : The LFP is calculated for values in this np.array (ms)
            stickLength : length of stick (mum)
            stickDiam : diameter of stick (mum)
            Rm : Membrane resistivity (Ohm * cm2)
            Cm : Membrane capacitance (muF/cm2)
            Ri : Intracellular resistivity (Ohm*cm)
            stimFrequency : Frequency of cosine synapse current (Hz)
            stimAmplitude : Amplitude of cosine synapse current (nA)
            sigma : Extracellular conductivity (muS/mum)
            electrodeR : Radial distance from stick (mum)
            electrodeZ : Longitudal distance along stick(mum)
        """
        Gm = 1. / Rm            # specific membrane conductivity (S/cm2)
        gm = 1E2 * np.pi * stickDiam / Rm     # absolute membrane conductance (muS / mum)
        ri = 1E-2 * 4. * Ri / (np.pi * stickDiam**2) # intracellular resistance  (Mohm/mum)

        Lambda = 1E2 / np.sqrt(gm * ri) # Electrotonic length constant of stick (mum)
        Ginf = 10 / (ri * Lambda)   # iinfinite stick input cond (muS)?

        tau_m = Rm * Cm / 1000        # membrane time constant (ms)
        Omega = 2 * np.pi * stimFrequency * tau_m / 1000 #impedance
        Zel = electrodeZ / Lambda    # z-position of extracellular point, in units of Lambda
        L = stickLength / Lambda      # Length of stick in units of Lambda
        Rel = electrodeR / Lambda    # extracellular, location along x-axis, or radius, in units of Lambda
        q = np.sqrt(1 + 1j*Omega)	    # Note: j is sqrt(-1)
        Yin = q * Ginf * np.tanh(q * L)	    # Admittance, Zin is input position?
        Zin = stickLength / Lambda  # unitless location of synapse

        PhiExImem = np.empty(time.size)
        PhiExInput = np.empty(time.size)

        def i_mem(z): #z is location at stick
            return gm * q**2 * np.cosh(q * z) / np.cosh(q * L) * stimAmplitude / Yin

        def f_to_integrate(z):
            return 1E-3 / (4 * np.pi * sigma) * i_mem(z) \
                / np.sqrt(Rel**2 + (z - Zel)**2)

        #calculate contrib from membrane currents
        Vex_imem = -self.complex_quadrature(f_to_integrate, 0, L, epsabs=1E-20)

        #adding contrib from input current to Vex
        Vex_input = stimAmplitude / (4 * np.pi * sigma * Lambda * np.sqrt(Rel**2 + (Zin-Zel)**2))

        PhiExImemComplex = Vex_imem * np.exp(1j * 2 * np.pi * stimFrequency *
                                                  time / 1000)
        PhiExInputComplex = Vex_input * np.exp(1j * 2 * np.pi * stimFrequency *
                                                 time / 1000)

        #Using only real component
        PhiExImem = PhiExImemComplex.real
        PhiExInput = PhiExInputComplex.real

        PhiEx = PhiExImem + PhiExInput
        return PhiEx

    def complex_quadrature(self, func, a, b, **kwargs):
        """
        Will return the complex integral value.
        """
        def real_func(x):
            return real(func(x))
        def imag_func(x):
            return imag(func(x))
        real_integral = quad(real_func, a, b, **kwargs)
        imag_integral = quad(imag_func, a, b, **kwargs)
        return real_integral[0] + 1j*imag_integral[0]


    def cell_w_synapse_from_sections(self, sections=None):
        '''
        Make cell and synapse objects, set spike, simulate and return cell
        '''
        cellParams = {
            'morphology': None,
            'rm' : 30000,
            'cm' : 1.0,
            'Ra' : 150,
            'dt' : 0.1,
            'tstartms' : -50,
            'tstopms' : 50,
            'delete_sections' : False
        }

        synapse_parameters = {'e': 0.,
                          'syntype': 'ExpSyn',
                          'tau': 5.,
                          'weight': .001,
                          'record_current': True,
                          'idx': 1}

        cell = LFPy.Cell(**cellParams)
        synapse = LFPy.Synapse(cell, **synapse_parameters)
        synapse.set_spike_times(np.array([1.]))
        cell.simulate(rec_imem = True, rec_isyn = True, rec_vmem = True)
        d_list, iaxial = cell.get_axial_currents_from_vmem()
        return cell, synapse, d_list, iaxial

    def make_class_object(self, rz1, r_el):
        '''Return class object fs'''
        radii = [79., 80., 85., 90.]
        sigmas = [0.3, 0.015, 15, 0.3]
        fs = LFPy.FourSphereVolumeConductor(radii, sigmas, r_el, rz1)
        return fs

    def decompose_dipole(self, P1):
        '''Return decomposed current dipole'''
        rz1 = np.array([0., 0., 70.])
        r_el = np.array([[0., 0., 90.]])
        fs = self.make_class_object(rz1, r_el)
        p_rad, p_tan = fs._decompose_dipole(P1)
        return p_rad, p_tan

def _test(verbosity=2):
    """
    Run tests for the LFPy module implemented using the unittest module.

    Notes
    -----
    if the NEURON extension file LFPy/sinsyn.mod could not be compiled using the
    neuron-provided nrnivmodl script (linux/OSX) upon installation of LFPy,
    tests will fail. Consider reinstalling LFPy e.g., issuing

        >>> pip install LFPy --upgrade

    or

        >>> cd /path/to/LFPy/sources
        >>> python setup.py install

    Parameters
    ----------
        verbosity : int
            unittest.TextTestRunner verbosity level
    """
    #check if sinsyn.mod is compiled, if it isn't, some tests will fail
    if not hasattr(neuron.h, 'SinSyn'):
        warn('tests will fail because the sinsyn.mod mechanism is not compiled')

    #load and execute testing suite
    suite = unittest.TestLoader().loadTestsFromTestCase(testLFPy)

    unittest.TextTestRunner(verbosity=verbosity).run(suite)<|MERGE_RESOLUTION|>--- conflicted
+++ resolved
@@ -379,65 +379,13 @@
         stickParams = {
             'dt' : 0.1,
             'tstartms' : -100,
-<<<<<<< HEAD
-            'tstopms' : 100,
-        }
-
-        tvec = self.stickSimulationTesttvec(**stickParams)
-        tvec_numpy = np.linspace(0, stickParams['tstopms'],
-                    stickParams['tstopms']/stickParams['dt'] + 1)
-
-        self.assertEqual(tvec.size, tvec_numpy.size)
-
-    def test_cell_tvec_13(self):
-        stickParams = {
-            'dt' : 0.10,
-            'tstartms' : -100,
-            'tstopms' : 100,
-        }
-
-        tvec = self.stickSimulationTesttvec(**stickParams)
-        tvec_numpy = np.linspace(0, stickParams['tstopms'],
-                    stickParams['tstopms']/stickParams['dt'] + 1)
-
-        for i in range(tvec.size):
-            self.assertAlmostEqual(tvec[i], tvec_numpy[i])
-
-    def test_cell_tvec_14(self):
-        stickParams = {
-            'dt' : 0.1,
-            'tstartms' : -100,
             'tstopms' : 10000,
         }
 
-        tvec = self.stickSimulationTesttvec(**stickParams)
-        tvec_numpy = np.linspace(0, stickParams['tstopms'],
-                    stickParams['tstopms']/stickParams['dt'] + 1)
-
-        self.assertEqual(tvec.size, tvec_numpy.size)
-
-    def test_cell_tvec_15(self):
-        stickParams = {
-            'dt' : 0.1,
-            'tstartms' : -100,
-            'tstopms' : 10000,
-        }
-
-        tvec = self.stickSimulationTesttvec(**stickParams)
-        tvec_numpy = np.linspace(0, stickParams['tstopms'],
-                    stickParams['tstopms']/stickParams['dt'] + 1)
-
-        for i in range(tvec.size):
-            self.assertAlmostEqual(tvec[i], tvec_numpy[i])
-=======
-            'tstopms' : 10000,
-        }
-        
         try:
             self.stickSimulationTesttvec(**stickParams)
         except AssertionError:
             pass
->>>>>>> 11204643
 
     def test_alias_method_01(self):
         """deterministic probabilities 0.0 and 1.0"""
@@ -946,11 +894,7 @@
         cell.set_synapse(idx=0, syntype='ExpSyn', record_curret=False,
                          record_potential=False, weight=1.,
                          **dict(e=10., tau=2.))
-<<<<<<< HEAD
-
-=======
-        
->>>>>>> 11204643
+
         self.assertTrue('ExpSyn' in cell.synlist[0].hname())
         self.assertEqual(len(cell.synlist), 1)
         self.assertEqual(len(cell.netconlist), 1)
@@ -992,7 +936,6 @@
                 self.assertEqual(type(getattr(cell, attribute)),
                                  type(getattr(pickled_cell, attribute)))
 
-<<<<<<< HEAD
     def test_single_dend(self):
         '''
         Check Kirchhoff in single dend.
@@ -1293,17 +1236,15 @@
         np.testing.assert_equal(gt, meg.calculate_H(current_dipole_moment,
                                                     dipole_location))
 
-def test_get_dipole_potential(self):
-    #measurement point
-    r = np.array([[0., 0., 10000.]])
-    cell, d_list, iaxial, LFP_LFPy = self.stickSimulationCurrentDipole('pointsource')
-    inf_model = LFPy.InfiniteVolumeConductor(sigma=0.3)
-    p, p_tot = LFPy.get_current_dipole_moment(d_list, iaxial)
-    LFP_cda = inf_model.get_dipole_potential(p, r)
-    print
-
-
-=======
+    def test_get_dipole_potential(self):
+        #measurement point
+        r = np.array([[0., 0., 10000.]])
+        cell, d_list, iaxial, LFP_LFPy = self.stickSimulationCurrentDipole('pointsource')
+        inf_model = LFPy.InfiniteVolumeConductor(sigma=0.3)
+        p, p_tot = LFPy.get_current_dipole_moment(d_list, iaxial)
+        LFP_cda = inf_model.get_dipole_potential(p, r)
+        # print
+
     def test_cell_simulate_current_dipole_moment_00(self):
         stickParams = {
             'morphology' : os.path.join(LFPy.__path__[0], 'stick.hoc'),
@@ -1314,9 +1255,9 @@
             'tstopms' : 100,
             'dt' : 0.1,
             'nsegs_method' : 'lambda_f',
-            'lambda_f' : 100,   
-        }
-                
+            'lambda_f' : 100,
+        }
+
         stimParams = {
             'pptype' : 'SinSyn',
             'delay' : 0.,
@@ -1347,12 +1288,12 @@
             'tstopms' : 100,
             'dt' : 2**-4,
             'nsegs_method' : 'lambda_f',
-            'lambda_f' : 100,   
-        }
-                
+            'lambda_f' : 100,
+        }
+
         stimParams = {
             'pptype' : 'SinSyn',
-            'delay' : 0., 
+            'delay' : 0.,
             'dur' : 1000.,
             'pkamp' : 1.,
             'freq' : 100.,
@@ -1360,7 +1301,7 @@
             'bias' : 0.,
             'record_current' : False
         }
-                
+
         for idx in range(31): #31 segments
             if idx != 15: # no net dipole moment because of stick symmetry
                 stick = LFPy.Cell(**stickParams)
@@ -1380,9 +1321,9 @@
             'tstopms' : 100,
             'dt' : 2**-4,
             'nsegs_method' : 'lambda_f',
-            'lambda_f' : 100,   
-        }
-                
+            'lambda_f' : 100,
+        }
+
         stimParams = {
             'e' : 0,                                # reversal potential
             'syntype' : 'Exp2Syn',                   # synapse type
@@ -1390,7 +1331,7 @@
             'tau2' : 2.,                              # syn. time constant
             'weight' : 0.01,
         }
-                
+
         for idx in range(31): #31 segments
             if idx != 15: # no net dipole moment because of stick symmetry
                 stick = LFPy.Cell(**stickParams)
@@ -1400,7 +1341,7 @@
                 stick.simulate(rec_imem=True, rec_current_dipole_moment=True)
                 p = np.dot(stick.imem.T, np.c_[stick.xmid, stick.ymid, stick.zmid])
                 np.testing.assert_allclose(p, stick.current_dipole_moment)
-    
+
     def test_cell_tstart_00(self):
         stickParams = {
             'morphology' : os.path.join(LFPy.__path__[0], 'stick.hoc'),
@@ -1409,9 +1350,9 @@
             'Ra' : 150,
             'dt' : 2**-4,
             'nsegs_method' : 'lambda_f',
-            'lambda_f' : 100,   
-        }
-                
+            'lambda_f' : 100,
+        }
+
         stimParams = {
             'pptype' : 'SinSyn',
             'dur' : 1000.,
@@ -1420,7 +1361,7 @@
             'bias' : 0.,
             'record_current' : False
         }
-                
+
         stick0 = LFPy.Cell(tstartms=0, tstopms=200, **stickParams)
         synapse0 = LFPy.StimIntElectrode(stick0,
                                          stick0.get_closest_idx(0, 0, 1000),
@@ -1441,8 +1382,8 @@
         np.testing.assert_allclose(stick0.imem[:, inds], stick1.imem)
         np.testing.assert_allclose(stick0.current_dipole_moment[inds, :],
                                    stick1.current_dipole_moment)
-        
-    
+
+
     def test_cell_with_recextelectrode_00(self):
         stickParams = {
             'morphology' : os.path.join(LFPy.__path__[0], 'stick.hoc'),
@@ -1454,9 +1395,9 @@
             'dt' : 2**-4,
             'nsegs_method' : 'lambda_f',
             'lambda_f' : 100,
-            
-        }
-        
+
+        }
+
         electrodeParams = {
             'sigma' : 0.3,
             'x' : np.ones(11) * 100.,
@@ -1464,7 +1405,7 @@
             'z' : np.linspace(1000, 0, 11),
             'method' : 'pointsource'
         }
-        
+
         stimParams = {
             'pptype' : 'SinSyn',
             'delay' : 0.,
@@ -1484,7 +1425,7 @@
 
         electrode1 = LFPy.RecExtElectrode(cell=stick, **electrodeParams)
         electrode1.calc_lfp()
-        
+
         np.testing.assert_allclose(electrode.LFP, electrode1.LFP)
 
 
@@ -1499,9 +1440,9 @@
             'dt' : 2**-4,
             'nsegs_method' : 'lambda_f',
             'lambda_f' : 100,
-            
-        }
-        
+
+        }
+
         electrodeParams = {
             'sigma' : 0.3,
             'x' : np.ones(11) * 100.,
@@ -1509,7 +1450,7 @@
             'z' : np.linspace(1000, 0, 11),
             'method' : 'pointsource'
         }
-        
+
         stimParams = {
             'pptype' : 'SinSyn',
             'delay' : 0.,
@@ -1529,9 +1470,9 @@
 
         electrode1 = LFPy.RecExtElectrode(cell=stick, **electrodeParams)
         electrode1.calc_lfp()
-        
+
         np.testing.assert_allclose(electrode.LFP, electrode1.LFP)
-        
+
 
     def test_neuron_record_i_membrane_methods_00(self):
         '''not a test of LFPy per se, but we're using this method for
@@ -1539,10 +1480,10 @@
         # sections
         soma = neuron.h.Section(name='soma')
         dend = neuron.h.Section(name='dend')
-        
+
         # connect sections
         dend.connect(soma, 1, 0)
-        
+
         # geometry
         soma.L = 30.
         soma.diam = 30.
@@ -1550,7 +1491,7 @@
         dend.L = 500.
         dend.diam = 2.
         dend.nseg = 50
-        
+
         # biophysical parameters
         for sec in [soma, dend]:
             sec.Ra = 100
@@ -1559,7 +1500,7 @@
             for seg in sec:
                 seg.pas.g = 0.0002
                 seg.pas.e = -65.
-                
+
         # stimulus
         syn = neuron.h.ExpSyn(0.5, sec=dend)
         syn.e = 0.
@@ -1577,7 +1518,7 @@
         # integrator
         cvode = neuron.h.CVode()
         cvode.use_fast_imem(1)
-        
+
         # record
         i_membrane_control = []     # record currents using Vector.record method
         i_membrane_fadvance = []    # record seg._i_membrane_ at each timestep
@@ -1587,48 +1528,48 @@
                 i.record(seg._ref_i_membrane_)
                 i_membrane_control.append(i)
                 i_membrane_fadvance.append([])
-        
+
         # Simulation control
         neuron.h.dt =  2**-4          # simulation time resolution
         tstop = 500.        # simulation duration
         v_init = -65        # membrane voltage(s) at t = 0
-        
+
         def initialize():
             neuron.h.finitialize(v_init)
             neuron.h.fcurrent()
-        
-        def collect_i_membrane():        
+
+        def collect_i_membrane():
             j = 0
             for sec in [soma, dend]:
                 for seg in sec:
                     i_membrane_fadvance[j].append(seg.i_membrane_)
                     j += 1
-                        
+
         def integrate():
             while neuron.h.t < tstop:
                 collect_i_membrane()
                 neuron.h.fadvance()
-            collect_i_membrane() # otherwise shape mismatch 
+            collect_i_membrane() # otherwise shape mismatch
 
         initialize()
         integrate()
-        
+
         i_membrane_control = np.array(i_membrane_control)
         i_membrane_fadvance = np.array(i_membrane_fadvance)
-        
+
         np.testing.assert_equal(i_membrane_control, i_membrane_fadvance)
-        
-        
+
+
     def test_neuron_record_i_membrane_methods_01(self):
         '''not a test of LFPy per se, but we're using this method for
         calculating with the i_membrane_ attribute on each time step'''
         # sections
         soma = neuron.h.Section(name='soma')
         dend = neuron.h.Section(name='dend')
-        
+
         # connect sections
         dend.connect(soma, 1, 0)
-        
+
         # geometry
         soma.L = 30.
         soma.diam = 30.
@@ -1636,7 +1577,7 @@
         dend.L = 500.
         dend.diam = 2.
         dend.nseg = 50
-        
+
         # biophysical parameters
         for sec in [soma, dend]:
             sec.Ra = 100
@@ -1645,7 +1586,7 @@
             for seg in sec:
                 seg.pas.g = 0.0002
                 seg.pas.e = -65.
-                
+
         # stimulus
         syn = neuron.h.ExpSyn(0.5, sec=dend)
         syn.e = 0.
@@ -1663,7 +1604,7 @@
         # integrator
         cvode = neuron.h.CVode()
         cvode.use_fast_imem(1)
-        
+
         # record
         i_membrane_control = []     # record currents using Vector.record method
         i_membrane_fadvance = []    # record seg._i_membrane_ at each timestep
@@ -1673,43 +1614,40 @@
                 i.record(seg._ref_i_membrane_)
                 i_membrane_control.append(i)
                 i_membrane_fadvance.append([])
-        
+
         # Simulation control
         neuron.h.dt = 2**-4          # simulation time resolution
         tstop = 500.        # simulation duration
         v_init = -65        # membrane voltage(s) at t = 0
-        
+
         def initialize():
             neuron.h.finitialize(v_init)
             neuron.h.fcurrent()
             neuron.h.frecord_init()
             neuron.h.t = -100. # force simulations to start at some negative t
 
-        def collect_i_membrane():        
+        def collect_i_membrane():
             j = 0
             for sec in [soma, dend]:
                 for seg in sec:
                     i_membrane_fadvance[j].append(seg.i_membrane_)
                     j += 1
-                        
+
         def integrate():
             while neuron.h.t < tstop:
                 collect_i_membrane()
                 neuron.h.fadvance()
-            collect_i_membrane() # otherwise shape mismatch 
+            collect_i_membrane() # otherwise shape mismatch
 
         initialize()
         integrate()
-        
+
         i_membrane_control = np.array(i_membrane_control)
         i_membrane_fadvance = np.array(i_membrane_fadvance)
-        
+
         np.testing.assert_equal(i_membrane_control, i_membrane_fadvance)
 
-        
-
-    
->>>>>>> 11204643
+
     ######## Functions used by tests: ##########################################
     def stickSimulationCurrentDipole(self, method):
         stickParams = {
