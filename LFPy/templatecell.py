--- conflicted
+++ resolved
@@ -23,51 +23,13 @@
 from LFPy.run_simulation import _run_simulation, _run_simulation_with_electrode
 
 class TemplateCell(Cell):
-<<<<<<< HEAD
+
     """
     This class allow using cell templates with some limitations.
     TODO: Specify which limitations
 
     This takes all the same parameters as the Cell class, but requires three
     more template related arguments
-=======
-    '''
-    This class allow using cell templates with some limitations
-    
-    Arguments:
-    ::
-        
-        morphology : [str]: path to morphology file;
-        
-        templatefile :  [str]: Cell template definition(s)
-        templatename :  [str]: Cell template-name used for this cell object
-        templateargs :  [str]: Arguments provided to template-definition
-    
-        v_init: [-65.]: initial potential
-        passive: [True]/False: passive mechs are initialized if True
-        Ra: [150.]: axial resistance
-        rm: [30000]: membrane resistivity
-        cm: [1.0]: membrane capacitance
-        e_pas: [-65.]: passive mechanism reversal potential
-        extracellular: [True]/False: switch for NEURON's extracellular mechanism
-    
-        dt: [0.1]: simulation time step size
-    
-        tstartms: [0.]:  initialization time for simulation <= 0 ms
-        tstopms: [100.]: stop time for simulation > 0 ms
-    
-        nsegs_method: ['lambda100']/'lambda_f'/'fixed_length': nseg rule
-        max_nsegs_length: [None]: max segment length for method 'fixed_length'
-        lambda_f: [100]: AC frequency for method 'lambda_f'
-        
-        delete_sections: [True]: delete pre-existing section-references
-        
-        custom_code: [None]: list of model-specific code files ([.py/.hoc])
-        custom_fun: [None]: list of model-specific functions with args
-        custom_fun_args: [None]: list of args passed to custom_fun functions
-        pt3d: True/[False]: use pt3d-info of the cell geometries switch
-        verbose: True/[False]: verbose output switch
->>>>>>> 91f6ba43
     
     Parameters
     ----------
@@ -92,11 +54,9 @@
     e_pas : float
         passive mechanism reversal potential. Defaults to -65.
     extracellular : bool
-        switch for NEURON's extracellular mechanism. Defaults to True
-    timeres_NEURON : float
-        internal dt for NEURON simulation. Defaults to 0.1
-    timeres_python : float
-        overall dt for python simulation. Defaults to 0.1
+        switch for NEURON's extracellular mechanism. Defaults to False
+    dt: float
+        Simulation time step. Defaults to 0.1
     tstartms : float
         initialization time for simulation <= 0 ms. Defaults to 0.
     tstopms : float
@@ -126,7 +86,6 @@
     verbose : bool
         verbose output switch. Defaults to False
 
-<<<<<<< HEAD
     Examples
     --------
 
@@ -139,8 +98,7 @@
     >>>     'rm' : 30000,
     >>>     'cm' : 1.0,
     >>>     'Ra' : 150,
-    >>>     'timeres_NEURON' : 0.1,
-    >>>     'timeres_python' : 0.1,
+    >>>     'dt' : 0.1,
     >>>     'tstartms' : -50,
     >>>     'tstopms' : 50,
     >>> }
@@ -148,18 +106,7 @@
     >>> cell.simulate()
 
     """
-=======
-            'rm' : 30000,
-            'cm' : 1.0,
-            'Ra' : 150,
-            'dt' : 0.1, 
-            'tstartms' : -50,
-            'tstopms' : 50,
-        }
-        cell = LFPy.TemplateCell(**cellParameters)
-        cell.simulate()
-    '''
->>>>>>> 91f6ba43
+
     def __init__(self,
                  templatefile='LFPyCellTemplate.hoc',
                  templatename='LFPyCellTemplate',
@@ -315,4 +262,5 @@
             #let NEURON know about the changes we just did:
             neuron.h.define_shape()
         #must recollect the geometry, otherwise we get roundoff errors!
-        self._collect_geometry()+        self._collect_geometry()
+
