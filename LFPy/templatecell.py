--- conflicted
+++ resolved
@@ -130,14 +130,10 @@
                 
         #load the cell template specification
         #check if templatename exist in neuron.h namespace:
-<<<<<<< HEAD
-        if not hasattr(neuron.h, self.templatename):
-=======
         if hasattr(neuron.h, self.templatename):
             if self.verbose:
                 print('template %s exist already' % self.templatename)
         else:
->>>>>>> 9cd54c8e
             if type(self.templatefile) == str:
                 neuron.h.load_file(self.templatefile)
             elif type(self.templatefile) == list:
