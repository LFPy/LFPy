#!/usr/bin/env python
"""Copyright (C) 2012 Computational Neuroscience Group, NMBU.

This program is free software: you can redistribute it and/or modify
it under the terms of the GNU General Public License as published by
the Free Software Foundation, either version 3 of the License, or
(at your option) any later version.

This program is distributed in the hope that it will be useful,
but WITHOUT ANY WARRANTY; without even the implied warranty of
MERCHANTABILITY or FITNESS FOR A PARTICULAR PURPOSE.  See the
GNU General Public License for more details.

"""

from time import time
import numpy as np
cimport numpy as np
import neuron

DTYPE = np.float64
ctypedef np.float64_t DTYPE_t
ctypedef Py_ssize_t   LTYPE_t


<<<<<<< HEAD
def _run_simulation(cell, variable_dt=False, atol=0.001):
    """
=======
def _run_simulation(cell, cvode, variable_dt=False, atol=0.001):
    '''
>>>>>>> e661438e
    Running the actual simulation in NEURON, simulations in NEURON
    is now interruptable.
    """
    neuron.h.dt = cell.timeres_NEURON
    
    # variable dt method
    if variable_dt:
        cvode.active(1)
        cvode.atol(atol)
    else:
        cvode.active(0)
    
    #initialize state
    neuron.h.finitialize(cell.v_init)
    
    #initialize current- and record
    if cvode.active():
        cvode.re_init()
    else:
        neuron.h.fcurrent()
    neuron.h.frecord_init()
    
    #Starting simulation at t != 0
    neuron.h.t = cell.tstartms
    
    cell._loadspikes()
        
    #print sim.time at intervals
    cdef int counter = 0
    cdef double interval
    cdef double tstopms = cell.tstopms
    cdef double t0 = time()
    cdef double ti = neuron.h.t
    cdef double rtfactor
    if tstopms > 10000:
        interval = 1 / cell.timeres_NEURON * 1000
    else:
        interval = 1 / cell.timeres_NEURON * 100
    
    while neuron.h.t < tstopms:
        neuron.h.fadvance()
        counter += 1
        if divmod(counter, interval)[1] == 0:
            rtfactor = (neuron.h.t - ti)  * 1E-3 / (time() - t0)
            if cell.verbose:
                print('t = {:.0f}, realtime factor: {:.3f}'.format(neuron.h.t,
                                                                   rtfactor))
            t0 = time()
            ti = neuron.h.t


def _run_simulation_with_electrode(cell, cvode, electrode=None,
                                   variable_dt=False, atol=0.001,
                                   to_memory=True, to_file=False,
                                   file_name=None, dotprodcoeffs=None):
    """
    Running the actual simulation in NEURON.
    electrode argument used to determine coefficient
    matrix, and calculate the LFP on every time step.
    """
    
    #c-declare some variables
    cdef int i, j, tstep, ncoeffs
    cdef int totnsegs = cell.totnsegs
    cdef double tstopms = cell.tstopms
    cdef int counter
    cdef int lendotrodcoeffs0
    cdef double interval
    cdef double t0
    cdef double ti
    cdef double rtfactor
    cdef double timeres_NEURON = cell.timeres_NEURON
    cdef double timeres_python = cell.timeres_python
    cdef np.ndarray[DTYPE_t, ndim=2, negative_indices=False] coeffs
    cdef np.ndarray[DTYPE_t, ndim=1, negative_indices=False] imem = \
        np.empty(totnsegs)
    cdef np.ndarray[DTYPE_t, ndim=1, negative_indices=False] area = \
        cell.area.copy()
    
    #check if h5py exist and saving is possible
    try:
        import h5py
    except:
        print('h5py not found, LFP to file not possible')
        to_file = False
        file_name = None

    
    # Use electrode object(s) to calculate coefficient matrices for LFP
    # calculations. If electrode is a list, then
    if cell.verbose:
        print('precalculating geometry - LFP mapping')
    
    #put electrodecoeff in a list, if it isn't already
    if dotprodcoeffs is not None:
        if type(dotprodcoeffs) != list:
            dotprodcoeffs = [dotprodcoeffs]
        electrodes = []
    else:
        #create empty list if no dotprodcoeffs are supplied
        dotprodcoeffs = []
    
    #just for safekeeping
    lendotrodcoeffs0 = len(dotprodcoeffs)
     
    #access electrode object and append dotprodcoeffs        
    if electrode is not None:
        #put electrode argument in list if needed
        if type(electrode) == list:
            electrodes = electrode
        else:
            electrodes = [electrode]
        
        #calculate list of dotprodcoeffs, will try temp storage of
        #imem, tvec, LFP
        cellTvec = cell.tvec
        try:
            cellImem = cell.imem.copy()
        except:
            pass
        
        cell.imem = np.eye(totnsegs)
        cell.tvec = np.arange(totnsegs) * timeres_python
        electrodeLFP = []   #list of electrode.LFP objects if they exist
        restoreLFP = False
        restoreCellLFP = False
        ncoeffs = 0
        for el in electrodes:
            if hasattr(el, 'LFP'):
                LFPcopy = el.LFP
                del el.LFP
                restoreLFP = True
            if hasattr(el, 'CellLFP'):
                CellLFP = el.CellLFP
                restoreCellLFP = True
            el.calc_lfp(cell=cell)
            dotprodcoeffs.append(el.LFP.copy())
            if restoreLFP:
                del el.LFP
                el.LFP = LFPcopy
            else:
                del el.LFP
            if restoreCellLFP:
                el.CellLFP = CellLFP
            else:
                if hasattr(el, 'CellLFP'):
                    del el.CellLFP
            ncoeffs += 1
        
        #putting back variables
        cell.tvec = cellTvec        
        try:
            cell.imem = cellImem
        except:
            del cell.imem
    elif electrode is None:
        electrodes = None

    
    # Initialize NEURON simulations of cell object    
    neuron.h.dt = timeres_NEURON
        
    #don't know if this is the way to do, but needed for variable dt method
    if variable_dt:
        cvode.active(1)
        cvode.atol(atol)
    else:
        cvode.active(0)
        # allow fast calculation of i_membrane_
        cvode.use_fast_imem(1)
    
    #initialize state
    neuron.h.finitialize(cell.v_init)
    
    #initialize current- and record
    if cvode.active():
        cvode.re_init()
    else:
        neuron.h.fcurrent()
    neuron.h.frecord_init()
    
    #Starting simulation at t != 0
    neuron.h.t = cell.tstartms
    
    #load spike times from NetCon
    cell._loadspikes()
    
    #print sim.time at intervals
    counter = 0
    tstep = 0
    t0 = time()
    ti = neuron.h.t
    if tstopms > 10000:
        interval = 1. / timeres_NEURON * 1000
    else:
        interval = 1. / timeres_NEURON * 100
        
    #temp vector to store membrane currents at each timestep
    imem = np.empty(cell.totnsegs)
    #LFPs for each electrode will be put here during simulation
    if to_memory:
        electrodesLFP = []
        for coeffs in dotprodcoeffs:
            electrodesLFP.append(np.empty((coeffs.shape[0],
                                    int(tstopms / timeres_NEURON + 1))))
    #LFPs for each electrode will be put here during simulations
    if to_file:
        #ensure right ending:
        if file_name.split('.')[-1] != 'h5':
            file_name += '.h5'
        el_LFP_file = h5py.File(file_name, 'w')
        i = 0
        for coeffs in dotprodcoeffs:
            el_LFP_file['electrode{:03d}'.format(i)] = np.empty((coeffs.shape[0],
                                            int(tstopms / timeres_NEURON + 1)))
            i += 1


    #run fadvance until time limit, and calculate LFPs for each timestep
    while neuron.h.t < tstopms:
        if neuron.h.t >= 0:
            i = 0
            for sec in cell.allseclist:
                for seg in sec:
                    imem[i] = seg.i_membrane_
                    i += 1

            if to_memory:
                for j, coeffs in enumerate(dotprodcoeffs):
                    electrodesLFP[j][:, tstep] = np.dot(coeffs, imem)
                    
            if to_file:
                for j, coeffs in enumerate(dotprodcoeffs):
                    el_LFP_file['electrode{:03d}'.format(j)
                                ][:, tstep] = np.dot(coeffs, imem)
            
            tstep += 1
        neuron.h.fadvance()
        counter += 1
        if counter % interval == 0:
            rtfactor = (neuron.h.t - ti) * 1E-3 / (time() - t0)
            if cell.verbose:
                print('t = {:.0f}, realtime factor: {:.3f}'.format(neuron.h.t,
                                                                   rtfactor))
            t0 = time()
            ti = neuron.h.t
    
    try:
        #calculate LFP after final fadvance()
        i = 0
        for sec in cell.allseclist:
            for seg in sec:
                imem[i] = seg.i_membrane_
                i += 1

        if to_memory:
            for j, coeffs in enumerate(dotprodcoeffs):
                electrodesLFP[j][:, tstep] = np.dot(coeffs, imem)
                #j += 1
        if to_file:
            for j, coeffs in enumerate(dotprodcoeffs):
                el_LFP_file['electrode{:03d}'.format(j)
                            ][:, tstep] = np.dot(coeffs, imem)

    except:
        pass
    
    # Final step, put LFPs in the electrode object, superimpose if necessary
    # If electrode.perCellLFP, store individual LFPs
    if to_memory:
        #the first few belong to input dotprodcoeffs
        cell.dotprodresults = electrodesLFP[:lendotrodcoeffs0]
        #the remaining belong to input electrode arguments
        if electrodes is not None:
            for j, LFP in enumerate(electrodesLFP):
                if not j < lendotrodcoeffs0:
                    if hasattr(electrodes[j-lendotrodcoeffs0], 'LFP'):
                        electrodes[j-lendotrodcoeffs0].LFP += LFP
                    else:
                        electrodes[j-lendotrodcoeffs0].LFP = LFP
                    #will save each cell contribution separately
                    if electrodes[j-lendotrodcoeffs0].perCellLFP:
                        if not hasattr(electrodes[j], 'CellLFP'):
                            electrodes[j-lendotrodcoeffs0].CellLFP = []
                        electrodes[j-lendotrodcoeffs0].CellLFP.append(LFP)
                    electrodes[j-lendotrodcoeffs0].electrodecoeff = dotprodcoeffs[j]
    
    if to_file:
        el_LFP_file.close()


cpdef _collect_geometry_neuron(cell):
    """Loop over allseclist to determine area, diam, xyz-start- and
    endpoints, embed geometry to cell object"""
    
    
    cdef np.ndarray[DTYPE_t, ndim=1, negative_indices=False] areavec = np.zeros(cell.totnsegs)
    cdef np.ndarray[DTYPE_t, ndim=1, negative_indices=False] diamvec = np.zeros(cell.totnsegs)
    cdef np.ndarray[DTYPE_t, ndim=1, negative_indices=False] lengthvec = np.zeros(cell.totnsegs)
    
    cdef np.ndarray[DTYPE_t, ndim=1, negative_indices=False] xstartvec = np.zeros(cell.totnsegs)
    cdef np.ndarray[DTYPE_t, ndim=1, negative_indices=False] xendvec = np.zeros(cell.totnsegs)
    cdef np.ndarray[DTYPE_t, ndim=1, negative_indices=False] ystartvec = np.zeros(cell.totnsegs)
    cdef np.ndarray[DTYPE_t, ndim=1, negative_indices=False] yendvec = np.zeros(cell.totnsegs)
    cdef np.ndarray[DTYPE_t, ndim=1, negative_indices=False] zstartvec = np.zeros(cell.totnsegs)
    cdef np.ndarray[DTYPE_t, ndim=1, negative_indices=False] zendvec = np.zeros(cell.totnsegs)
    
    cdef DTYPE_t gsen2, secL
    cdef LTYPE_t counter, nseg, n3d, i
    
    
    cdef np.ndarray[DTYPE_t, ndim=1, negative_indices=False] L, x, y, z, segx, segx0, segx1
    
    
    counter = 0

    #loop over all segments
    for sec in cell.allseclist:
        n3d = int(neuron.h.n3d())
        nseg = sec.nseg
        gsen2 = 1./2/nseg
        secL = sec.L
        if n3d > 0:
            #create interpolation objects for the xyz pt3d info:
            L = np.zeros(n3d)
            x = np.zeros(n3d)
            y = np.zeros(n3d)
            z = np.zeros(n3d)
            for i in range(n3d):
                L[i] = neuron.h.arc3d(i)
                x[i] = neuron.h.x3d(i)
                y[i] = neuron.h.y3d(i)
                z[i] = neuron.h.z3d(i)
            
            #normalize as seg.x [0, 1]
            L /= secL
            
            #temporary store position of segment midpoints
            segx = np.zeros(nseg)
            i = 0
            for seg in sec:
                segx[i] = seg.x
                i += 1
            
            #can't be >0 which may happen due to NEURON->Python float transfer:
            #segx0 = (segx - gsen2).round(decimals=6)
            #segx1 = (segx + gsen2).round(decimals=6)
            segx0 = segx - gsen2
            segx1 = segx + gsen2

            #fill vectors with interpolated coordinates of start and end points
            xstartvec[counter:counter+nseg] = np.interp(segx0, L, x)
            xendvec[counter:counter+nseg] = np.interp(segx1, L, x)
            
            ystartvec[counter:counter+nseg] = np.interp(segx0, L, y)
            yendvec[counter:counter+nseg] = np.interp(segx1, L, y)
            
            zstartvec[counter:counter+nseg] = np.interp(segx0, L, z)
            zendvec[counter:counter+nseg] = np.interp(segx1, L, z)

            #fill in values area, diam, length
            for seg in sec:
                areavec[counter] = neuron.h.area(seg.x)
                diamvec[counter] = seg.diam
                lengthvec[counter] = secL/nseg

                counter += 1
    
        
    #set cell attributes
    cell.xstart = xstartvec
    cell.ystart = ystartvec
    cell.zstart = zstartvec
    
    cell.xend = xendvec
    cell.yend = yendvec
    cell.zend = zendvec
    
    cell.area = areavec
    cell.diam = diamvec
    cell.length = lengthvec
<|MERGE_RESOLUTION|>--- conflicted
+++ resolved
@@ -23,13 +23,8 @@
 ctypedef Py_ssize_t   LTYPE_t
 
 
-<<<<<<< HEAD
-def _run_simulation(cell, variable_dt=False, atol=0.001):
+def _run_simulation(cell, cvode, variable_dt=False, atol=0.001):
     """
-=======
-def _run_simulation(cell, cvode, variable_dt=False, atol=0.001):
-    '''
->>>>>>> e661438e
     Running the actual simulation in NEURON, simulations in NEURON
     is now interruptable.
     """
