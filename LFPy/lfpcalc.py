#!/usr/bin/env python
# -*- coding: utf-8 -*-
"""Copyright (C) 2012 Computational Neuroscience Group, NMBU.

This program is free software: you can redistribute it and/or modify
it under the terms of the GNU General Public License as published by
the Free Software Foundation, either version 3 of the License, or
(at your option) any later version.

This program is distributed in the hope that it will be useful,
but WITHOUT ANY WARRANTY; without even the implied warranty of
MERCHANTABILITY or FITNESS FOR A PARTICULAR PURPOSE.  See the
GNU General Public License for more details.

"""

from __future__ import division
import numpy as np


<<<<<<< HEAD
def calc_lfp_linesource(cell, x, y, z, sigma, r_limit):
=======
def calc_lfp_linesource(cell, x=0., y=0., z=0., sigma=0.3,
                        r_limit=None, t_indices=None):
>>>>>>> 8bf23e3e
    """Calculate electric field potential using the line-source method, all
    compartments treated as line sources, including soma.
    
    Parameters
    ----------        
    cell: obj
        LFPy.Cell or LFPy.TemplateCell like instance
    x : float
        extracellular position, x-axis
    y : float
        extracellular position, y-axis
    z : float
        extracellular position, z-axis
    sigma : float
        extracellular conductivity
    r_limit : [None]/float/np.ndarray
        minimum distance to source current. Can be scalar or numpy array with
        a limit for each cell compartment. Defaults to [None]
<<<<<<< HEAD
=======
    t_indices : [None]/np.ndarray
        calculate LFP at specific timesteps
>>>>>>> 8bf23e3e
    """
    # Handling the r_limits. If a r_limit is a single value, an array r_limit
    # of shape cell.diam is returned.
    if type(r_limit) == int or type(r_limit) == float:
        r_limit = np.ones(np.shape(cell.diam))*abs(r_limit)
    elif np.shape(r_limit) != np.shape(cell.diam):
        raise Exception('r_limit is neither a float- or int- value, nor is \
            r_limit.shape() equal to cell.diam.shape()')
<<<<<<< HEAD
=======
    
    if t_indices is not None:
        currmem = cell.imem[:, t_indices]
    else:
        currmem = cell.imem
>>>>>>> 8bf23e3e

    #some variables for h, r2, r_soma calculations
    xstart = cell.xstart
    xend = cell.xend
    ystart = cell.ystart
    yend = cell.yend
    zstart = cell.zstart
    zend = cell.zend
    
    deltaS = _deltaS_calc(xstart, xend, ystart, yend, zstart, zend)
    h = _h_calc(xstart, xend, ystart, yend, zstart, zend, deltaS, x, y, z)
    r2 = _r2_calc(xend, yend, zend, x, y, z, h)

    r2 = _check_rlimit(r2, r_limit, h, deltaS)
    
    l = h + deltaS

    hnegi = h < 0
    hposi = h >= 0
    lnegi = l < 0
    lposi = l >= 0

    mapping = np.zeros(cell.totnsegs)

    #case i, h < 0, l < 0
    [i] = np.where(hnegi & lnegi)
    #case ii, h < 0, l >= 0
    [ii] = np.where(hnegi & lposi)
    #case iii, h >= 0, l >= 0
    [iii] = np.where(hposi & lposi)
<<<<<<< HEAD

    mapping[i] = _linesource_calc_case1(l[i], r2[i], h[i])
    mapping[ii] = _linesource_calc_case2(l[ii], r2[ii], h[ii])
    mapping[iii] = _linesource_calc_case3(l[iii], r2[iii], h[iii])
    return 1 / (4 * np.pi * sigma * deltaS) * mapping


def calc_lfp_soma_as_point(cell, x, y, z, sigma, r_limit):
=======

    mapping[i] = _linesource_calc_case1(l[i], r2[i], h[i])
    mapping[ii] = _linesource_calc_case2(l[ii], r2[ii], h[ii])
    mapping[iii] = _linesource_calc_case3(l[iii], r2[iii], h[iii])

    Emem = np.dot(currmem.T, 1 / (4 * np.pi * sigma * deltaS) * mapping)
    
    return Emem.T

def calc_lfp_soma_as_point(cell, x=0., y=0., z=0., sigma=0.3,
                           r_limit=None, t_indices=None):
>>>>>>> 8bf23e3e
    """Calculate electric field potential using the line-source method,
    soma is treated as point/sphere source
    
    Parameters
    ----------
    cell: obj
        `LFPy.Cell` or `LFPy.TemplateCell` like instance
    x : float
        extracellular position, x-axis
    y : float
        extracellular position, y-axis
    z : float
        extracellular position, z-axis
    sigma : float
        extracellular conductivity in S/m
    r_limit : float or np.ndarray or None
        [None]/float/np.ndarray: minimum distance to source current.
<<<<<<< HEAD
=======
    t_indices : [None]/np.ndarray
        calculate LFP at specific timesteps
>>>>>>> 8bf23e3e
    """
    #Handling the r_limits. If a r_limit is a single value,
    #an array r_limit of shape cell.diam is returned.
    if type(r_limit) != type(np.array([])):
        r_limit = np.array(r_limit)
    if r_limit.shape == ():
        s_limit = r_limit
        r_limit = np.ones(cell.diam.size) * abs(r_limit)
    elif r_limit.shape == (2, ):
        s_limit = abs(r_limit[0])
        r_limit = np.ones(cell.diam.size) * abs(r_limit[1])
    elif r_limit.shape == cell.diam.shape:
        s_limit = r_limit[0]
        r_limit = r_limit
    else:
        raise Exception('r_limit is neither a float- or int- value, \
            on the form r_limit=[s_limit, r_limit],  \
            nor is shape(r_limit) equal to shape(cell.diam)!')

<<<<<<< HEAD
=======
    if t_indices is not None:
        currmem = cell.imem[:, t_indices]
    else:
        currmem = cell.imem

>>>>>>> 8bf23e3e
    #some variables for h, r2, r_soma calculations
    xstart = cell.xstart
    xmid = cell.xmid[0]
    xend = cell.xend
    ystart = cell.ystart
    ymid = cell.ymid[0]
    yend = cell.yend
    zstart = cell.zstart
    zmid = cell.zmid[0]
    zend = cell.zend

    deltaS = _deltaS_calc(xstart, xend, ystart, yend, zstart, zend)
    h = _h_calc(xstart, xend, ystart, yend, zstart, zend, deltaS, x, y, z)
    r2 = _r2_calc(xend, yend, zend, x, y, z, h)
    r_soma = _r_soma_calc(xmid, ymid, zmid, x, y, z)
    if r_soma < s_limit:
        print('Adjusting r-distance to soma segment from %g to %g'
                % (r_soma, s_limit))
        r_soma = s_limit

    # Check that no segment is closer to the electrode than r_limit
    if np.sum(np.nonzero( r2 < r_limit*r_limit )) > 0:
        for idx in np.nonzero( r2[1:] < r_limit[1:] * r_limit[1:] )[0]+1:
            if (h[idx] < r_limit[idx]) and \
            ((deltaS[idx] + h[idx]) > -r_limit[idx]):
                print('Adjusting distance to segment %s from %.2f to %.2f.'
                      % (idx, r2[idx]**0.5, r_limit[idx]))
                r2[idx] = r_limit[idx] * r_limit[idx]

    l = h + deltaS

    hnegi = h < 0
    hposi = h >= 0
    lnegi = l < 0
    lposi = l >= 0

    # Ensuring that soma is not treated as line-source
    hnegi[0] = hposi[0] = lnegi[0] = lposi[0] = False

    #Line sources
    #case i,  h < 0,  l < 0
    i = np.where(hnegi & lnegi)
    #case ii,  h < 0,  l >= 0
    ii = np.where(hnegi & lposi)
    #case iii,  h >= 0,  l >= 0
    iii = np.where(hposi & lposi)

    #Summarizing all potential contributions

    mapping = np.zeros(cell.totnsegs)
    mapping[0] = 1 / r_soma
    deltaS[0] = 1.

    mapping[i] = _linesource_calc_case1(l[i], r2[i], h[i])
    mapping[ii] = _linesource_calc_case2(l[ii], r2[ii], h[ii])
    mapping[iii] = _linesource_calc_case3(l[iii], r2[iii], h[iii])
<<<<<<< HEAD
    return 1 / (4 * np.pi * sigma * deltaS) * mapping

=======

    Emem = np.dot(currmem.T, 1 / (4 * np.pi * sigma * deltaS) * mapping)

    return Emem.T
>>>>>>> 8bf23e3e

def _linesource_calc_case1(l_i, r2_i, h_i):
    """Calculates linesource contribution for case i"""
    bb = np.sqrt(h_i**2 + r2_i) - h_i
    cc = np.sqrt(l_i**2 + r2_i) - l_i
    dd = np.log(bb / cc)
    return dd

<<<<<<< HEAD

=======
>>>>>>> 8bf23e3e
def _linesource_calc_case2(l_ii, r2_ii, h_ii):
    """Calculates linesource contribution for case ii"""
    bb = np.sqrt(h_ii**2 + r2_ii) - h_ii
    cc = (l_ii + np.sqrt(l_ii**2 + r2_ii)) / r2_ii
    dd = np.log(bb * cc)
    return dd
<<<<<<< HEAD


=======
    
>>>>>>> 8bf23e3e
def _linesource_calc_case3(l_iii, r2_iii, h_iii):
    """Calculates linesource contribution for case iii"""
    bb = np.sqrt(l_iii**2 + r2_iii) + l_iii
    cc = np.sqrt(h_iii**2 + r2_iii) + h_iii
    dd = np.log(bb / cc)
    return dd
<<<<<<< HEAD

=======
>>>>>>> 8bf23e3e

def _deltaS_calc(xstart, xend, ystart, yend, zstart, zend):
    """Returns length of each segment"""
    deltaS = np.sqrt((xstart - xend)**2 + (ystart - yend)**2 +
                     (zstart-zend)**2)
    return deltaS


def _h_calc(xstart, xend, ystart, yend, zstart, zend, deltaS, x, y, z):
    """Subroutine used by calc_lfp_*()"""
    aa = np.array([x - xend, y - yend, z-zend])
    bb = np.array([xend - xstart, yend - ystart, zend - zstart])
    cc = np.sum(aa*bb, axis=0)
    hh = cc / deltaS
    return hh


def _r2_calc(xend, yend, zend, x, y, z, h):
    """Subroutine used by calc_lfp_*()"""
    r2 = (x-xend)**2 + (y-yend)**2 + (z-zend)**2 - h**2
    return abs(r2)


def _check_rlimit(r2, r_limit, h, deltaS):
    """Check that no segment is close the electrode than r_limit"""
    if np.sum(np.nonzero(r2 < r_limit*r_limit)) > 0:
        for idx in np.nonzero( r2 < r_limit*r_limit )[0]:
            if (h[idx] < r_limit[idx]) and ((deltaS[idx]+h[idx]) >
                                             -r_limit[idx]):
                print('Adjusting distance to segment %s from %.2f to %.2f.'
                      % (idx, r2[idx]**0.5, r_limit[idx]))
                r2[idx] = r_limit[idx]**2
    return r2


def _r_soma_calc(xmid, ymid, zmid, x, y, z):
    """calculate the distance to soma midpoint"""
    r_soma = np.sqrt((x - xmid)**2 + (y - ymid)**2 + (z - zmid)**2)
    return r_soma

<<<<<<< HEAD

def calc_lfp_pointsource(cell, x, y, z, sigma, r_limit):
=======
def calc_lfp_pointsource(cell, x=0, y=0, z=0, sigma=0.3,
                        r_limit=None, t_indices=None):
>>>>>>> 8bf23e3e
    """Calculate extracellular potentials using the point-source
    equation on all compartments

    Parameters
    ----------
    cell: obj
        LFPy.Cell or LFPy.TemplateCell like instance
    x : float
        extracellular position, x-axis
    y : float
        extracellular position, y-axis
    z : float
        extracellular position, z-axis
    sigma : float
        extracellular conductivity
    r_limit : [None]/float/np.ndarray
        minimum distance to source current
<<<<<<< HEAD
=======
    t_indices : [None]/np.ndarray
        calculate LFP at specific timesteps
>>>>>>> 8bf23e3e
    """
    # Handling the r_limits. If a r_limit is a single value, an array r_limit
    # of shape cell.diam is returned.
    if type(r_limit) == int or type(r_limit) == float:
        r_limit = np.ones(np.shape(cell.diam))*abs(r_limit)
    elif np.shape(r_limit) != np.shape(cell.diam):
        raise Exception('r_limit is neither a float- or int- value, nor is \
            r_limit.shape() equal to cell.diam.shape()')

<<<<<<< HEAD
    r2 = (cell.xmid - x)**2 + (cell.ymid - y)**2 + (cell.zmid - z)**2
    r2 = _check_rlimit_point(r2, r_limit)
    mapping = 1 / (4 * np.pi * sigma * np.sqrt(r2))
    return mapping

=======
    if t_indices is not None:
        currmem = cell.imem[:, t_indices]
    else:
        currmem = cell.imem
    
    r2 = (cell.xmid - x)**2 + (cell.ymid - y)**2 + (cell.zmid - z)**2
    r2 = _check_rlimit_point(r2, r_limit)
    r = np.sqrt(r2)
    
    Emem = 1 / (4 * np.pi * sigma) * np.dot(currmem.T, 1/r)
    
    return Emem.T
>>>>>>> 8bf23e3e

def _check_rlimit_point(r2, r_limit):
    """Correct r2 so that r2 >= r_limit**2 for all values"""
    inds = r2 < r_limit*r_limit
    r2[inds] = r_limit[inds]*r_limit[inds]
    return r2<|MERGE_RESOLUTION|>--- conflicted
+++ resolved
@@ -18,12 +18,8 @@
 import numpy as np
 
 
-<<<<<<< HEAD
 def calc_lfp_linesource(cell, x, y, z, sigma, r_limit):
-=======
-def calc_lfp_linesource(cell, x=0., y=0., z=0., sigma=0.3,
-                        r_limit=None, t_indices=None):
->>>>>>> 8bf23e3e
+
     """Calculate electric field potential using the line-source method, all
     compartments treated as line sources, including soma.
     
@@ -42,11 +38,7 @@
     r_limit : [None]/float/np.ndarray
         minimum distance to source current. Can be scalar or numpy array with
         a limit for each cell compartment. Defaults to [None]
-<<<<<<< HEAD
-=======
-    t_indices : [None]/np.ndarray
-        calculate LFP at specific timesteps
->>>>>>> 8bf23e3e
+
     """
     # Handling the r_limits. If a r_limit is a single value, an array r_limit
     # of shape cell.diam is returned.
@@ -55,14 +47,6 @@
     elif np.shape(r_limit) != np.shape(cell.diam):
         raise Exception('r_limit is neither a float- or int- value, nor is \
             r_limit.shape() equal to cell.diam.shape()')
-<<<<<<< HEAD
-=======
-    
-    if t_indices is not None:
-        currmem = cell.imem[:, t_indices]
-    else:
-        currmem = cell.imem
->>>>>>> 8bf23e3e
 
     #some variables for h, r2, r_soma calculations
     xstart = cell.xstart
@@ -93,7 +77,7 @@
     [ii] = np.where(hnegi & lposi)
     #case iii, h >= 0, l >= 0
     [iii] = np.where(hposi & lposi)
-<<<<<<< HEAD
+
 
     mapping[i] = _linesource_calc_case1(l[i], r2[i], h[i])
     mapping[ii] = _linesource_calc_case2(l[ii], r2[ii], h[ii])
@@ -102,19 +86,8 @@
 
 
 def calc_lfp_soma_as_point(cell, x, y, z, sigma, r_limit):
-=======
-
-    mapping[i] = _linesource_calc_case1(l[i], r2[i], h[i])
-    mapping[ii] = _linesource_calc_case2(l[ii], r2[ii], h[ii])
-    mapping[iii] = _linesource_calc_case3(l[iii], r2[iii], h[iii])
-
-    Emem = np.dot(currmem.T, 1 / (4 * np.pi * sigma * deltaS) * mapping)
-    
-    return Emem.T
-
-def calc_lfp_soma_as_point(cell, x=0., y=0., z=0., sigma=0.3,
-                           r_limit=None, t_indices=None):
->>>>>>> 8bf23e3e
+
+
     """Calculate electric field potential using the line-source method,
     soma is treated as point/sphere source
     
@@ -132,11 +105,7 @@
         extracellular conductivity in S/m
     r_limit : float or np.ndarray or None
         [None]/float/np.ndarray: minimum distance to source current.
-<<<<<<< HEAD
-=======
-    t_indices : [None]/np.ndarray
-        calculate LFP at specific timesteps
->>>>>>> 8bf23e3e
+
     """
     #Handling the r_limits. If a r_limit is a single value,
     #an array r_limit of shape cell.diam is returned.
@@ -156,14 +125,7 @@
             on the form r_limit=[s_limit, r_limit],  \
             nor is shape(r_limit) equal to shape(cell.diam)!')
 
-<<<<<<< HEAD
-=======
-    if t_indices is not None:
-        currmem = cell.imem[:, t_indices]
-    else:
-        currmem = cell.imem
-
->>>>>>> 8bf23e3e
+
     #some variables for h, r2, r_soma calculations
     xstart = cell.xstart
     xmid = cell.xmid[0]
@@ -220,15 +182,9 @@
     mapping[i] = _linesource_calc_case1(l[i], r2[i], h[i])
     mapping[ii] = _linesource_calc_case2(l[ii], r2[ii], h[ii])
     mapping[iii] = _linesource_calc_case3(l[iii], r2[iii], h[iii])
-<<<<<<< HEAD
+
     return 1 / (4 * np.pi * sigma * deltaS) * mapping
 
-=======
-
-    Emem = np.dot(currmem.T, 1 / (4 * np.pi * sigma * deltaS) * mapping)
-
-    return Emem.T
->>>>>>> 8bf23e3e
 
 def _linesource_calc_case1(l_i, r2_i, h_i):
     """Calculates linesource contribution for case i"""
@@ -237,32 +193,22 @@
     dd = np.log(bb / cc)
     return dd
 
-<<<<<<< HEAD
-
-=======
->>>>>>> 8bf23e3e
+
 def _linesource_calc_case2(l_ii, r2_ii, h_ii):
     """Calculates linesource contribution for case ii"""
     bb = np.sqrt(h_ii**2 + r2_ii) - h_ii
     cc = (l_ii + np.sqrt(l_ii**2 + r2_ii)) / r2_ii
     dd = np.log(bb * cc)
     return dd
-<<<<<<< HEAD
-
-
-=======
-    
->>>>>>> 8bf23e3e
+
+
 def _linesource_calc_case3(l_iii, r2_iii, h_iii):
     """Calculates linesource contribution for case iii"""
     bb = np.sqrt(l_iii**2 + r2_iii) + l_iii
     cc = np.sqrt(h_iii**2 + r2_iii) + h_iii
     dd = np.log(bb / cc)
     return dd
-<<<<<<< HEAD
-
-=======
->>>>>>> 8bf23e3e
+
 
 def _deltaS_calc(xstart, xend, ystart, yend, zstart, zend):
     """Returns length of each segment"""
@@ -303,13 +249,9 @@
     r_soma = np.sqrt((x - xmid)**2 + (y - ymid)**2 + (z - zmid)**2)
     return r_soma
 
-<<<<<<< HEAD
 
 def calc_lfp_pointsource(cell, x, y, z, sigma, r_limit):
-=======
-def calc_lfp_pointsource(cell, x=0, y=0, z=0, sigma=0.3,
-                        r_limit=None, t_indices=None):
->>>>>>> 8bf23e3e
+
     """Calculate extracellular potentials using the point-source
     equation on all compartments
 
@@ -327,11 +269,7 @@
         extracellular conductivity
     r_limit : [None]/float/np.ndarray
         minimum distance to source current
-<<<<<<< HEAD
-=======
-    t_indices : [None]/np.ndarray
-        calculate LFP at specific timesteps
->>>>>>> 8bf23e3e
+
     """
     # Handling the r_limits. If a r_limit is a single value, an array r_limit
     # of shape cell.diam is returned.
@@ -341,26 +279,11 @@
         raise Exception('r_limit is neither a float- or int- value, nor is \
             r_limit.shape() equal to cell.diam.shape()')
 
-<<<<<<< HEAD
     r2 = (cell.xmid - x)**2 + (cell.ymid - y)**2 + (cell.zmid - z)**2
     r2 = _check_rlimit_point(r2, r_limit)
     mapping = 1 / (4 * np.pi * sigma * np.sqrt(r2))
     return mapping
 
-=======
-    if t_indices is not None:
-        currmem = cell.imem[:, t_indices]
-    else:
-        currmem = cell.imem
-    
-    r2 = (cell.xmid - x)**2 + (cell.ymid - y)**2 + (cell.zmid - z)**2
-    r2 = _check_rlimit_point(r2, r_limit)
-    r = np.sqrt(r2)
-    
-    Emem = 1 / (4 * np.pi * sigma) * np.dot(currmem.T, 1/r)
-    
-    return Emem.T
->>>>>>> 8bf23e3e
 
 def _check_rlimit_point(r2, r_limit):
     """Correct r2 so that r2 >= r_limit**2 for all values"""
