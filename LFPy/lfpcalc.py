#!/usr/bin/env python
# -*- coding: utf-8 -*-
"""Copyright (C) 2012 Computational Neuroscience Group, NMBU.

This program is free software: you can redistribute it and/or modify
it under the terms of the GNU General Public License as published by
the Free Software Foundation, either version 3 of the License, or
(at your option) any later version.

This program is distributed in the hope that it will be useful,
but WITHOUT ANY WARRANTY; without even the implied warranty of
MERCHANTABILITY or FITNESS FOR A PARTICULAR PURPOSE.  See the
GNU General Public License for more details.

"""

import numpy as np


def return_dist_from_segments(xstart, ystart, zstart, xend, yend, zend, p):
    """
    Returns distance and closest point on line segments from point p
    """
    px = xend-xstart
    py = yend-ystart
    pz = zend-zstart

    delta = px*px + py*py + pz*pz
    u = ((p[0] - xstart) * px + (p[1] - ystart) * py + (p[2] - zstart) * pz) / delta
    u[u > 1] = 1
    u[u < 0] = 0

    closest_point = np.array([xstart + u * px,
                              ystart + u * py,
                              zstart + u * pz])
    dist = np.sqrt(np.sum((closest_point.T - p)**2, axis=1))
    return dist, closest_point


def calc_lfp_linesource_anisotropic(cell, x, y, z, sigma,
                        r_limit, t_indices=None):
    """Calculate electric field potential using the line-source method, all
    compartments treated as line sources, even soma.

    Parameters
    ----------
    cell: obj
        LFPy.Cell or LFPy.TemplateCell instance
    x : float
        extracellular position, x-axis
    y : float
        extracellular position, y-axis
    z : float
        extracellular position, z-axis
    sigma : array
        extracellular conductivity [sigma_x, sigma_y, sigma_z]
    r_limit : np.ndarray
        minimum distance to source current for each compartment
    t_indices : [None]/np.ndarray
        calculate LFP at specific timesteps
    """

    if t_indices is not None:
        currmem = cell.imem[:, t_indices]
    else:
        currmem = cell.imem

    #some variables for h, r2, r_soma calculations
    xstart = cell.xstart
    xend = cell.xend
    ystart = cell.ystart
    yend = cell.yend
    zstart = cell.zstart
    zend = cell.zend
    l_vecs = np.array([xend - xstart,
                      yend - ystart,
                      zend - zstart])

    pos = np.array([x, y, z])

    rs, closest_points = return_dist_from_segments(xstart, ystart, zstart, xend, yend, zend, pos)

    dx2 = (xend - xstart)**2
    dy2 = (yend - ystart)**2
    dz2 = (zend - zstart)**2
    a = (sigma[1] * sigma[2] * dx2 +
         sigma[0] * sigma[2] * dy2 +
         sigma[0] * sigma[1] * dz2)

    b = -2 * (sigma[1] * sigma[2] * (x - xstart) * (xend - xstart) +
              sigma[0] * sigma[2] * (y - ystart) * (yend - ystart) +
              sigma[0] * sigma[1] * (z - zstart) * (zend - zstart))
    c = (sigma[1] * sigma[2] * (x - xstart)**2 +
         sigma[0] * sigma[2] * (y - ystart)**2 +
         sigma[0] * sigma[1] * (z - zstart)**2)

    for idx in np.where(rs <r_limit)[0]:
        r, closest_point, l_vec = rs[idx], closest_points[:, idx], l_vecs[:, idx]

        p_ = pos.copy()
        if np.abs(r) < 1e-12:
            # print "r is zero"
            if np.abs(l_vec[0]) < 1e-12:
                p_[0] += r_limit[idx]
            elif np.abs(l_vec[1]) < 1e-12:
                p_[1] += r_limit[idx]
            elif np.abs(l_vec[2]) < 1e-12:
                p_[2] += r_limit[idx]
            else:
                displace_vec = np.array([-l_vec[1], l_vec[0], 0])
                displace_vec = displace_vec / np.sqrt(np.sum(displace_vec**2)) * r_limit[idx]
                p_[:] += displace_vec
        else:
            p_[:] = pos + (pos - closest_point) * (r_limit[idx] - r) / r

        if np.sqrt(np.sum((p_ - closest_point)**2)) - r_limit[idx] > 1e-9:
            print p_, closest_point
            raise RuntimeError("Segment adjustment not working")

        b[idx] = -2 * (sigma[1] * sigma[2] * (p_[0] - xstart[idx]) * (xend[idx] - xstart[idx]) +
                   sigma[0] * sigma[2] * (p_[1] - ystart[idx]) * (yend[idx] - ystart[idx]) +
                   sigma[0] * sigma[1] * (p_[2] - zstart[idx]) * (zend[idx] - zstart[idx]))
        c[idx] = (sigma[1] * sigma[2] * (p_[0] - xstart[idx])**2 +
              sigma[0] * sigma[2] * (p_[1] - ystart[idx])**2 +
              sigma[0] * sigma[1] * (p_[2] - zstart[idx])**2)

    [i] = np.where(np.abs(b) <= 1e-6)
    [iia] = np.where(np.bitwise_and(np.abs(4 * a * c - b*b) < 1e-6, np.abs(a - c) < 1e-6))
    [iib] = np.where(np.bitwise_and(np.abs(4 * a * c - b*b) < 1e-6, np.abs(a - c) >= 1e-6))
    [iii] = np.where(np.bitwise_and(4 * a * c - b*b < -1e-6, np.abs(b) > 1e-6))
    [iiii] = np.where(np.bitwise_and(4 * a * c - b*b > 1e-6, np.abs(b) > 1e-6))

    if len(i) + len(iia) + len(iib) + len(iii) + len(iiii) != cell.totnsegs:
        print a, b, c
        print i, iia, iib, iii, iiii
        raise RuntimeError

    # if len(iiii) != cell.totnsegs:
    #     print len(i), len(iia), len(iib), len(iii), len(iiii)
    mapping = np.zeros(cell.totnsegs)
    mapping[i] = _anisotropic_line_source_case_i(a[i], c[i])
    mapping[iia] = _anisotropic_line_source_case_iia(a[iia], c[iia])
    mapping[iib] = _anisotropic_line_source_case_iib(a[iib], b[iib], c[iib])
    mapping[iii] = _anisotropic_line_source_case_iii(a[iii], b[iii], c[iii])
    mapping[iiii] = _anisotropic_line_source_case_iiii(a[iiii], b[iiii], c[iiii])

    if np.isnan(mapping).any():
        raise RuntimeError("NaN")

    phi = 1 / (4 * np.pi) * np.dot(currmem.T, mapping / np.sqrt(a))

    return phi.T


def calc_lfp_soma_as_point_anisotropic(cell, x, y, z, sigma,
                                       r_limit, t_indices=None):
    """Calculate electric field potential, soma is treated as point source, all
    compartments except soma are treated as line sources.

    Parameters
    ----------
    cell: obj
        LFPy.Cell or LFPy.TemplateCell instance
    x : float
        extracellular position, x-axis
    y : float
        extracellular position, y-axis
    z : float
        extracellular position, z-axis
    sigma : array
        extracellular conductivity [sigma_x, sigma_y, sigma_z]
    r_limit : np.ndarray
        minimum distance to source current for each compartment
    t_indices : [None]/np.ndarray
        calculate LFP at specific timesteps
    """

    if t_indices is not None:
        currmem = cell.imem[:, t_indices]
    else:
        currmem = cell.imem

    xstart = cell.xstart
    xend = cell.xend
    ystart = cell.ystart
    yend = cell.yend
    zstart = cell.zstart
    zend = cell.zend
    l_vecs = np.array([xend - xstart,
                      yend - ystart,
                      zend - zstart])

    pos = np.array([x, y, z])

    rs, closest_points = return_dist_from_segments(xstart, ystart, zstart, xend, yend, zend, pos)

    dx2 = (xend - xstart)**2
    dy2 = (yend - ystart)**2
    dz2 = (zend - zstart)**2
    a = (sigma[1] * sigma[2] * dx2 +
         sigma[0] * sigma[2] * dy2 +
         sigma[0] * sigma[1] * dz2)

    b = -2 * (sigma[1] * sigma[2] * (x - xstart) * (xend - xstart) +
              sigma[0] * sigma[2] * (y - ystart) * (yend - ystart) +
              sigma[0] * sigma[1] * (z - zstart) * (zend - zstart))
    c = (sigma[1] * sigma[2] * (x - xstart)**2 +
         sigma[0] * sigma[2] * (y - ystart)**2 +
         sigma[0] * sigma[1] * (z - zstart)**2)

    for idx in np.where(rs <r_limit)[0]:
        r, closest_point, l_vec = rs[idx], closest_points[:, idx], l_vecs[:, idx]

        p_ = pos.copy()
        if np.abs(r) < 1e-12:
            # print "r is zero"
            if np.abs(l_vec[0]) < 1e-12:
                p_[0] += r_limit[idx]
            elif np.abs(l_vec[1]) < 1e-12:
                p_[1] += r_limit[idx]
            elif np.abs(l_vec[2]) < 1e-12:
                p_[2] += r_limit[idx]
            else:
                displace_vec = np.array([-l_vec[1], l_vec[0], 0])
                displace_vec = displace_vec / np.sqrt(np.sum(displace_vec**2)) * r_limit[idx]
                p_[:] += displace_vec
        else:
            p_[:] = pos + (pos - closest_point) * (r_limit[idx] - r) / r

        if np.sqrt(np.sum((p_ - closest_point)**2)) - r_limit[idx] > 1e-9:
            print p_, closest_point
            raise RuntimeError("Segment adjustment not working")

        b[idx] = -2 * (sigma[1] * sigma[2] * (p_[0] - xstart[idx]) * (xend[idx] - xstart[idx]) +
                   sigma[0] * sigma[2] * (p_[1] - ystart[idx]) * (yend[idx] - ystart[idx]) +
                   sigma[0] * sigma[1] * (p_[2] - zstart[idx]) * (zend[idx] - zstart[idx]))
        c[idx] = (sigma[1] * sigma[2] * (p_[0] - xstart[idx])**2 +
              sigma[0] * sigma[2] * (p_[1] - ystart[idx])**2 +
              sigma[0] * sigma[1] * (p_[2] - zstart[idx])**2)

    [i] = np.where(np.abs(b) <= 1e-6)
    [iia] = np.where(np.bitwise_and(np.abs(4 * a * c - b*b) < 1e-6, np.abs(a - c) < 1e-6))
    [iib] = np.where(np.bitwise_and(np.abs(4 * a * c - b*b) < 1e-6, np.abs(a - c) >= 1e-6))
    [iii] = np.where(np.bitwise_and(4 * a * c - b*b < -1e-6, np.abs(b) > 1e-6))
    [iiii] = np.where(np.bitwise_and(4 * a * c - b*b > 1e-6, np.abs(b) > 1e-6))

    if len(i) + len(iia) + len(iib) + len(iii) + len(iiii) != cell.totnsegs:
        print a, b, c
        print i, iia, iib, iii, iiii
        raise RuntimeError

    # if len(iiii) != cell.totnsegs:
    #     print len(i), len(iia), len(iib), len(iii), len(iiii)
    mapping = np.zeros(cell.totnsegs)
    mapping[i] = _anisotropic_line_source_case_i(a[i], c[i])
    mapping[iia] = _anisotropic_line_source_case_iia(a[iia], c[iia])
    mapping[iib] = _anisotropic_line_source_case_iib(a[iib], b[iib], c[iib])
    mapping[iii] = _anisotropic_line_source_case_iii(a[iii], b[iii], c[iii])
    mapping[iiii] = _anisotropic_line_source_case_iiii(a[iiii], b[iiii], c[iiii])

    if np.isnan(mapping).any():
        raise RuntimeError("NaN")

    mapping /= np.sqrt(a)

    # Treat soma as point source
    dx2_soma = (cell.xmid[0] - x)**2
    dy2_soma = (cell.ymid[0] - y)**2
    dz2_soma = (cell.zmid[0] - z)**2

    r2_soma = dx2_soma + dy2_soma + dz2_soma

    if np.abs(r2_soma) < 1e-6:
        dx2_soma += 0.001
        r2_soma += 0.001


    if r2_soma < r_limit[0]**2:
        # For anisotropic media, the direction in which to move points matter.
        # Radial distance between point source and electrode is scaled to r_limit
        r2_scale_factor = r_limit[0]*r_limit[0] / r2_soma
        dx2_soma *= r2_scale_factor
        dy2_soma *= r2_scale_factor
        dz2_soma *= r2_scale_factor

    mapping[0] = 1/np.sqrt(sigma[1] * sigma[2] * dx2_soma
                    + sigma[0] * sigma[2] * dy2_soma
                    + sigma[0] * sigma[1] * dz2_soma)

    phi = 1 / (4 * np.pi) * np.dot(currmem.T, mapping)
    return phi.T


def _anisotropic_line_source_case_i(a, c):
    return np.log(np.sqrt(a / c) + np.sqrt(a / c + 1))


def _anisotropic_line_source_case_iia(a, c):
    return np.log(np.abs(1 + np.sqrt(a / c)))


def _anisotropic_line_source_case_iib(a, b, c):
    return np.abs(np.log(np.abs(np.sign(b) * np.sqrt(a/c) + 1)))


def _anisotropic_line_source_case_iii(a, b, c):
    return np.log(np.abs((2 * a + b + 2 * np.sqrt(a * (a + b + c)))
                        / (b + 2 * np.sqrt(a * c))))


def _anisotropic_line_source_case_iiii(a, b, c):
    return (np.arcsinh((2 * a + b) / np.sqrt(4 * a * c - b*b)) -
                        np.arcsinh(b / np.sqrt(4 * a * c - b*b)))


def calc_lfp_linesource(cell, x, y, z, sigma, r_limit, t_indices=None):
    """Calculate electric field potential using the line-source method, all
    compartments treated as line sources, including soma.
    
    Parameters
    ----------        
    cell: obj
        LFPy.Cell or LFPy.TemplateCell like instance
    x : float
        extracellular position, x-axis
    y : float
        extracellular position, y-axis
    z : float
        extracellular position, z-axis
    sigma : float
        extracellular conductivity
    r_limit : np.ndarray
        minimum distance to source current for each compartment
    t_indices : [None]/np.ndarray
        calculate LFP at specific timesteps
    """

    if t_indices is not None:
        currmem = cell.imem[:, t_indices]
    else:
        currmem = cell.imem

    #some variables for h, r2, r_soma calculations
    xstart = cell.xstart
    xend = cell.xend
    ystart = cell.ystart
    yend = cell.yend
    zstart = cell.zstart
    zend = cell.zend
    
    deltaS = _deltaS_calc(xstart, xend, ystart, yend, zstart, zend)
    h = _h_calc(xstart, xend, ystart, yend, zstart, zend, deltaS, x, y, z)
    r2 = _r2_calc(xend, yend, zend, x, y, z, h)

    r2 = _check_rlimit(r2, r_limit, h, deltaS)
    
    l = h + deltaS

    hnegi = h < 0
    hposi = h >= 0
    lnegi = l < 0
    lposi = l >= 0

    mapping = np.zeros(cell.totnsegs)

    #case i, h < 0, l < 0
    [i] = np.where(hnegi & lnegi)
    #case ii, h < 0, l >= 0
    [ii] = np.where(hnegi & lposi)
    #case iii, h >= 0, l >= 0
    [iii] = np.where(hposi & lposi)

    mapping[i] = _linesource_calc_case1(l[i], r2[i], h[i])
    mapping[ii] = _linesource_calc_case2(l[ii], r2[ii], h[ii])
    mapping[iii] = _linesource_calc_case3(l[iii], r2[iii], h[iii])

    Emem = np.dot(currmem.T, 1 / (4 * np.pi * sigma * deltaS) * mapping)
    
    return Emem.T

def calc_lfp_soma_as_point(cell, x, y, z, sigma, r_limit, t_indices=None):
    """Calculate electric field potential using the line-source method,
    soma is treated as point/sphere source
    
    Parameters
    ----------
    cell: obj
        `LFPy.Cell` or `LFPy.TemplateCell` like instance
    x : float
        extracellular position, x-axis
    y : float
        extracellular position, y-axis
    z : float
        extracellular position, z-axis
    sigma : float
        extracellular conductivity in S/m
    r_limit : np.ndarray
         minimum distance to source current for each compartment.
    t_indices : [None]/np.ndarray
        calculate LFP at specific timesteps
    """

    s_limit = r_limit[0]

    if t_indices is not None:
        currmem = cell.imem[:, t_indices]
    else:
        currmem = cell.imem

    #some variables for h, r2, r_soma calculations
    xstart = cell.xstart
    xmid = cell.xmid[0]
    xend = cell.xend
    ystart = cell.ystart
    ymid = cell.ymid[0]
    yend = cell.yend
    zstart = cell.zstart
    zmid = cell.zmid[0]
    zend = cell.zend

    deltaS = _deltaS_calc(xstart, xend, ystart, yend, zstart, zend)
    h = _h_calc(xstart, xend, ystart, yend, zstart, zend, deltaS, x, y, z)
    r2 = _r2_calc(xend, yend, zend, x, y, z, h)
    r_soma = _r_soma_calc(xmid, ymid, zmid, x, y, z)
    if r_soma < s_limit:
        print('Adjusting r-distance to soma segment from %g to %g'
                % (r_soma, s_limit))
        r_soma = s_limit

    # Check that no segment is closer to the electrode than r_limit
    if np.sum(np.nonzero( r2 < r_limit*r_limit )) > 0:
        for idx in np.nonzero( r2[1:] < r_limit[1:] * r_limit[1:] )[0]+1:
            if (h[idx] < r_limit[idx]) and \
            ((deltaS[idx] + h[idx]) > -r_limit[idx]):
                print('Adjusting distance to segment %s from %.2f to %.2f.'
                      % (idx, r2[idx]**0.5, r_limit[idx]))
                r2[idx] = r_limit[idx] * r_limit[idx]

    l = h + deltaS

    hnegi = h < 0
    hposi = h >= 0
    lnegi = l < 0
    lposi = l >= 0

    # Ensuring that soma is not treated as line-source
    hnegi[0] = hposi[0] = lnegi[0] = lposi[0] = False

    #Line sources
    #case i,  h < 0,  l < 0
    i = np.where(hnegi & lnegi)
    #case ii,  h < 0,  l >= 0
    ii = np.where(hnegi & lposi)
    #case iii,  h >= 0,  l >= 0
    iii = np.where(hposi & lposi)

    #Summarizing all potential contributions

    mapping = np.zeros(cell.totnsegs)
    mapping[0] = 1 / r_soma
    deltaS[0] = 1.

    mapping[i] = _linesource_calc_case1(l[i], r2[i], h[i])
    mapping[ii] = _linesource_calc_case2(l[ii], r2[ii], h[ii])
    mapping[iii] = _linesource_calc_case3(l[iii], r2[iii], h[iii])

    Emem = np.dot(currmem.T, 1 / (4 * np.pi * sigma * deltaS) * mapping)

    return Emem.T

def _linesource_calc_case1(l_i, r2_i, h_i):
    """Calculates linesource contribution for case i"""
    bb = np.sqrt(h_i*h_i + r2_i) - h_i
    cc = np.sqrt(l_i*l_i + r2_i) - l_i
    dd = np.log(bb / cc)
    return dd

def _linesource_calc_case2(l_ii, r2_ii, h_ii):
    """Calculates linesource contribution for case ii"""
    bb = np.sqrt(h_ii*h_ii + r2_ii) - h_ii
    cc = (l_ii + np.sqrt(l_ii*l_ii + r2_ii)) / r2_ii
    dd = np.log(bb * cc)
    return dd
    
def _linesource_calc_case3(l_iii, r2_iii, h_iii):
    """Calculates linesource contribution for case iii"""
    bb = np.sqrt(l_iii*l_iii + r2_iii) + l_iii
    cc = np.sqrt(h_iii*h_iii + r2_iii) + h_iii
    dd = np.log(bb / cc)
    return dd

def _deltaS_calc(xstart, xend, ystart, yend, zstart, zend):
    """Returns length of each segment"""
    deltaS = np.sqrt((xstart - xend)**2 + (ystart - yend)**2 +
                     (zstart-zend)**2)
    return deltaS

def _h_calc(xstart, xend, ystart, yend, zstart, zend, deltaS, x, y, z):
    """Subroutine used by calc_lfp_*()"""
    aa = np.array([x - xend, y - yend, z-zend])
    bb = np.array([xend - xstart, yend - ystart, zend - zstart])
<<<<<<< HEAD
    # cc = np.dot(aa.T, bb).diagonal()
=======
>>>>>>> 1a17bc37
    cc = np.sum(aa*bb, axis=0)
    hh = cc / deltaS
    return hh

def _r2_calc(xend, yend, zend, x, y, z, h):
    """Subroutine used by calc_lfp_*()"""
    r2 = (x-xend)**2 + (y-yend)**2 + (z-zend)**2 - h**2
    return abs(r2)

def _check_rlimit(r2, r_limit, h, deltaS):
    """Check that no segment is close the electrode than r_limit"""
    if np.sum(np.nonzero(r2 < r_limit*r_limit)) > 0:
        for idx in np.nonzero( r2 < r_limit*r_limit )[0]:
            if (h[idx] < r_limit[idx]) and ((deltaS[idx]+h[idx]) > -r_limit[idx]):
                print('Adjusting distance to segment %s from %.2f to %.2f.'
                      % (idx, r2[idx]**0.5, r_limit[idx]))
                r2[idx] = r_limit[idx]*r_limit[idx]
    return r2

def _r_soma_calc(xmid, ymid, zmid, x, y, z):
    """calculate the distance to soma midpoint"""
    r_soma = np.sqrt((x - xmid)**2 + (y - ymid)**2 + (z - zmid)**2)
    return r_soma

def calc_lfp_pointsource(cell, x, y, z, sigma, r_limit, t_indices=None):
    """Calculate extracellular potentials using the point-source
    equation on all compartments

    Parameters
    ----------
    cell: obj
        LFPy.Cell or LFPy.TemplateCell like instance
    x : float
        extracellular position, x-axis
    y : float
        extracellular position, y-axis
    z : float
        extracellular position, z-axis
    sigma : float
        extracellular conductivity
    r_limit : np.ndarray
        minimum distance to source current for each compartment
    t_indices : [None]/np.ndarray
        calculate LFP at specific timesteps
    """

    if t_indices is not None:
        currmem = cell.imem[:, t_indices]
    else:
        currmem = cell.imem
    
    r2 = (cell.xmid - x)**2 + (cell.ymid - y)**2 + (cell.zmid - z)**2
    r2 = _check_rlimit_point(r2, r_limit)
    r = np.sqrt(r2)
    
    Emem = 1 / (4 * np.pi * sigma) * np.dot(currmem.T, 1/r)
    
    return Emem.T

def calc_lfp_pointsource_anisotropic(cell, x, y, z, sigma, r_limit,
                        t_indices=None):
    """Calculate extracellular potentials using the anisotropic point-source
    equation on all compartments

    Parameters
    ----------
    cell: obj
        LFPy.Cell or LFPy.TemplateCell instance
    x : float
        extracellular position, x-axis
    y : float
        extracellular position, y-axis
    z : float
        extracellular position, z-axis
    sigma : array
        extracellular conductivity in [x,y,z]-direction
    r_limit : np.ndarray
        minimum distance to source current for each compartment
    t_indices : [None]/np.ndarray
        calculate LFP at specific timesteps
    """

    if t_indices is not None:
        currmem = cell.imem[:, t_indices]
    else:
        currmem = cell.imem

    dx2 = (cell.xmid - x)**2
    dy2 = (cell.ymid - y)**2
    dz2 = (cell.zmid - z)**2

    r2 = dx2 + dy2 + dz2
    if (np.abs(r2) < 1e-6).any():
        dx2[np.abs(r2) < 1e-6] += 0.001
        r2[np.abs(r2) < 1e-6] += 0.001

    close_idxs = r2 < r_limit*r_limit

    # For anisotropic media, the direction in which to move points matter.
    # Radial distance between point source and electrode is scaled to r_limit
    r2_scale_factor = r_limit[close_idxs]*r_limit[close_idxs] / r2[close_idxs]
    dx2[close_idxs] *= r2_scale_factor
    dy2[close_idxs] *= r2_scale_factor
    dz2[close_idxs] *= r2_scale_factor

    # r2 = _check_rlimit_point(r2, r_limit)
    # r = np.sqrt(r2)
    sigma_r = np.sqrt(sigma[1] * sigma[2] * dx2
                    + sigma[0] * sigma[2] * dy2
                    + sigma[0] * sigma[1] * dz2)

    Emem = 1 / (4 * np.pi) * np.dot(currmem.T, 1./sigma_r)
    return Emem.T


def _check_rlimit_point(r2, r_limit):
    """Correct r2 so that r2 >= r_limit**2 for all values"""
    inds = r2 < r_limit*r_limit
    r2[inds] = r_limit[inds]*r_limit[inds]
    return r2<|MERGE_RESOLUTION|>--- conflicted
+++ resolved
@@ -499,10 +499,6 @@
     """Subroutine used by calc_lfp_*()"""
     aa = np.array([x - xend, y - yend, z-zend])
     bb = np.array([xend - xstart, yend - ystart, zend - zstart])
-<<<<<<< HEAD
-    # cc = np.dot(aa.T, bb).diagonal()
-=======
->>>>>>> 1a17bc37
     cc = np.sum(aa*bb, axis=0)
     hh = cc / deltaS
     return hh
