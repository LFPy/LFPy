--- conflicted
+++ resolved
@@ -29,13 +29,8 @@
 
     delta = px*px + py*py + pz*pz
     u = ((p[0] - xstart) * px + (p[1] - ystart) * py + (p[2] - zstart) * pz) / delta
-<<<<<<< HEAD
-    u[u > 1] = 1
-    u[u < 0] = 0
-=======
     u[u > 1] = 1.0
     u[u < 0] = 0.0
->>>>>>> 48a39223
 
     closest_point = np.array([xstart + u * px,
                               ystart + u * py,
@@ -578,7 +573,6 @@
     """Correct r2 so that r2 >= r_limit**2 for all values"""
     inds = r2 < r_limit*r_limit
     r2[inds] = r_limit[inds]*r_limit[inds]
-<<<<<<< HEAD
     return r2
 
 
@@ -608,7 +602,4 @@
                                    _omega(z - z0 + 2*n*h) + _omega(z - z0 - 2*n*h))
         n += 1
     mapping *= 1/(4*np.pi*sigma_T)
-    return mapping
-=======
-    return r2
->>>>>>> 48a39223
+    return mapping