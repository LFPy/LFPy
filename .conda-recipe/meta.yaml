package:
  name: lfpy
  version: {{ environ.get("GIT_STRING", "0.0.0_custom")|replace("v", "")|replace("-", "_") }}

source:
  git_rev:
  git_url: https://github.com/LFPy/LFPy.git

build:
    noarch: python
    script: python setup.py install

requirements:
  build:
    - python
    - setuptools
    - numpy {{ numpy }}
    - scipy
    - Cython
    - h5py
    - neuron
<<<<<<< HEAD
=======
    - mpich
    - mpi4py
>>>>>>> 611a5b6f
    - matplotlib
    pip:
      - mpi4py
  run:
    - python
    - setuptools
<<<<<<< HEAD
    - numpy
=======
    - pip
    - {{ pin_compatible('numpy') }}
>>>>>>> 611a5b6f
    - scipy
    - Cython
    - h5py
    - neuron
    - matplotlib
    pip:
      - mpi4py

test:
  source_files:
    - LFPy
  requires:
    - pytest
    - pytest-cov
    - coveralls
    - codecov
  imports:
    - LFPy
  commands:
    - coverage run --source LFPy/test/ -m py.test -s
    - coverage report
    - codecov

about:
  home: https://github.com/LFPy/LFPy/
  license: GPLv3
  license_file: LICENSE<|MERGE_RESOLUTION|>--- conflicted
+++ resolved
@@ -4,7 +4,7 @@
 
 source:
   git_rev:
-  git_url: https://github.com/LFPy/LFPy.git
+  git_url: ..
 
 build:
     noarch: python
@@ -13,36 +13,28 @@
 requirements:
   build:
     - python
+    - pip
     - setuptools
-    - numpy {{ numpy }}
+    - numpy
     - scipy
     - Cython
     - h5py
     - neuron
-<<<<<<< HEAD
-=======
-    - mpich
+    - gxx_linux-64
+    - matplotlib
     - mpi4py
->>>>>>> 611a5b6f
-    - matplotlib
-    pip:
-      - mpi4py
   run:
     - python
     - setuptools
-<<<<<<< HEAD
+    - pip
     - numpy
-=======
-    - pip
-    - {{ pin_compatible('numpy') }}
->>>>>>> 611a5b6f
     - scipy
     - Cython
     - h5py
     - neuron
+    - gxx_linux-64
     - matplotlib
-    pip:
-      - mpi4py
+    - mpi4py
 
 test:
   source_files:
