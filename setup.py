#!/usr/bin/env python
# -*- coding: utf-8 -*-
"""LFPy setuptools file

"""

import os
import sys
import shutil

d = {}
exec(open("LFPy/version.py").read(), None, d)
version = d['version']

try:
    from setuptools import setup, Extension
except ImportError as ie:
    raise ie('please install setuptools')
try:
    import numpy
    from Cython.Distutils import build_ext
    cmdclass = {'build_ext': build_ext}
    ext_modules = [Extension('LFPy.run_simulation',
                   [os.path.join('LFPy', 'run_simulation.pyx')],
                   include_dirs=[numpy.get_include()]),
                   Extension('LFPy.alias_method',
                   [os.path.join('LFPy', 'alias_method.pyx')],
                   include_dirs=[numpy.get_include()]),
                   ]
except ImportError:
    print("'from Cython.Distutils import build_ext' or 'import numpy' failed!")
    print("Cython extensions will not be compiled, and")
    print("simulations in LFPy may run slower")
    cmdclass = {}
    ext_modules = []

# try and locate the nrnivmodl script of NEURON in PATH so that the
# NEURON extension file LFPy/sinsyn.mod can be compiled in place and be copied
# as part of the package_data, allowing unit tests to run
from distutils.spawn import find_executable, spawn
if not any(arg in sys.argv for arg in ['sdist', 'upload']):
    if find_executable('nrnivmodl') is not None:
        os.chdir(os.path.join('LFPy', 'test'))
        for path in ['x86_64']:
            if os.path.isdir(path):
                shutil.rmtree(path)
        spawn([find_executable('nrnivmodl')])
        os.chdir(os.path.join('..', '..'))
    else:
        print("nrnivmodl script not found in PATH, thus NEURON .mod files" +
              "could not be compiled, and LFPy.test() functions will fail")


with open('README.md') as file:
    long_description = file.read()

setup(
    name="LFPy",
<<<<<<< HEAD
    version=version,
=======
    version="2.0.7",
>>>>>>> 9cbe65fc
    maintainer="LFPy-team",
    maintainer_email='lfpy@users.noreply.github.com',
    packages=['LFPy'],
    package_data={'LFPy': ['*.pyx',
                           os.path.join('test', '*.hoc'),
                           os.path.join('test', '*.py'),
                           os.path.join('test', 'sinsyn.mod'),
                           ]},
    include_package_data=True,
    cmdclass=cmdclass,
    ext_modules=ext_modules,
    url='http://LFPy.readthedocs.io',
    download_url='https://github.com/LFPy/LFPy/tarball/v2.0.7',
    license='LICENSE',
    description='A module for modeling extracellular potentials of multicompartment neuron models built on NEURON',
    long_description=long_description,
    classifiers=[
        'License :: OSI Approved :: GNU General Public License (GPL)',
        'Programming Language :: Python',
        'Programming Language :: Python :: 3',
        'Programming Language :: Cython',
        'Operating System :: OS Independent',
        'Topic :: Scientific/Engineering',
        'Topic :: Scientific/Engineering :: Physics',
        'Topic :: Utilities',
        'Intended Audience :: Developers',
        'Intended Audience :: Science/Research',
        'Development Status :: 5 - Production/Stable',
        ],
    install_requires=[
        'numpy>=1.8',
        'scipy>=0.14',
        'Cython>=0.20',
        'h5py>=2.5',
        'mpi4py>=1.2',
        'MEAutility>=1.4.2'
        ],
    extras_require={'tests': ['pytest'],
                    'docs': ['sphinx', 'numpydoc', 'sphinx_rtd_theme']
                    },
    dependency_links=[],
    provides=['LFPy'],
    )<|MERGE_RESOLUTION|>--- conflicted
+++ resolved
@@ -56,11 +56,7 @@
 
 setup(
     name="LFPy",
-<<<<<<< HEAD
     version=version,
-=======
-    version="2.0.7",
->>>>>>> 9cbe65fc
     maintainer="LFPy-team",
     maintainer_email='lfpy@users.noreply.github.com',
     packages=['LFPy'],
