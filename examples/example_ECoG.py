#!/usr/bin/env python
# -*- coding: utf-8 -*-
"""
This is an example scripts using LFPy with a passive cell model adapted from
Mainen and Sejnowski, Nature 1996, for the original files, see
http://senselab.med.yale.edu/modeldb/ShowModel.asp?model=2488

Illustration of simultaneous Electrocorticography (ECoG) and LFP measurements.
The same cell and input is used as in example_7.py
The LFP is calculated either assuming an infinite homogeneous medium,
or with taking into account the boundary between the cortex and the
medium that is covers the cortex. In addition the ECoG signal is
calculated at the top of the brain, with a large recording electrode,
which introduces strong spatial averaging.

Execution:

    python example_ECoG.py

Copyright (C) 2017 Computational Neuroscience Group, NMBU.

This program is free software: you can redistribute it and/or modify
it under the terms of the GNU General Public License as published by
the Free Software Foundation, either version 3 of the License, or
(at your option) any later version.

This program is distributed in the hope that it will be useful,
but WITHOUT ANY WARRANTY; without even the implied warranty of
MERCHANTABILITY or FITNESS FOR A PARTICULAR PURPOSE.  See the
GNU General Public License for more details.
"""

# importing some modules, setting some matplotlib values for pl.plot.
import LFPy
import numpy as np
import scipy.stats
import matplotlib.pyplot as plt
from matplotlib.collections import PolyCollection
plt.rcParams.update({'font.size': 12,
                     'figure.facecolor': '1',
                     'figure.subplot.wspace': 0.5,
                     'figure.subplot.hspace': 0.5})

# seed for random generation
np.random.seed(1234)

##########################################################################
# A couple of function declarations
##########################################################################


def plot_LFP_and_ECoG(cell, electrode, electrode_MoI, ecog_electrode):

    ecog_clr = "darkgreen"
    cortex_clr = "salmon"
    surface_clr = "lightblue"

    def elec_clr(idx):
        return plt.cm.rainbow(1.0 * idx / (len(electrode.x)))

    fig = plt.figure(figsize=[16, 8])

    xlim = np.max([ecog_electrode.r, np.abs(cell.x).max()]) + 50

    # plot the morphology, electrode contacts, synapses cortical surface etc.
    ax = fig.add_axes([0.01, 0.08, 0.3, 0.9],
                      frameon=False, aspect=1, xlim=[-xlim, xlim],
                      ylim=[cell.somapos[2] - 250, top_of_cortex + 200])

    zips = []
    for x, z in cell.get_idx_polygons(projection=('x', 'z')):
        zips.append(list(zip(x, z)))
    polycol = PolyCollection(zips,
                             edgecolors='k',
                             facecolors='k')
    ax.add_collection(polycol)
    for i in range(len(cell.synapses)):
        l, = ax.plot([cell.synapses[i].x], [cell.synapses[i].z], '.', c='r')
    for i in range(electrode.x.size):
        l2, = ax.plot(electrode.x[i], electrode.z[i], 'o',
                      color=elec_clr(i), ms=15, clip_on=False)

    # Plot ECoG electrode
    from matplotlib.patches import Ellipse
    el = Ellipse((ecog_electrode.x[0], ecog_electrode.z[0]),
                 2 * ecog_electrode.r, 50, edgecolor='k',
                 facecolor=ecog_clr, clip_on=False)
    ax.add_artist(el)
    ax.text(-ecog_electrode.r, ecog_electrode.z[0] + 50,
            r"ECoG electrode (R = {} $\mu$m)".format(ecog_electrode.r),
            color=ecog_clr)

    ax.text(xlim, top_of_cortex + 100,
<<<<<<< HEAD
            "$\sigma_S$=\n{} S/m".format(electrode_MoI.sigma_S),
            rotation=-90, color=surface_clr, va='center')

    ax.text(xlim, top_of_cortex - 150,
            "$\sigma_T$=\n{} S/m".format(electrode_MoI.sigma_T),
=======
            r"$\sigma_S=$" + "\n{} S/m".format(electrode_MoI.sigma_S),
            rotation=-90, color=surface_clr, va='center')

    ax.text(xlim, top_of_cortex - 150,
            r"$\sigma_T=$" + "\n{} S/m".format(electrode_MoI.sigma_T),
>>>>>>> 8c92ac2e
            rotation=-90, color=cortex_clr, va="center")

    ax.axhspan(top_of_cortex, top_of_cortex + 200,
               clip_on=False, facecolor=surface_clr, zorder=-2)

    ax.axhspan(cell.z.min() - 200, top_of_cortex,
               clip_on=True, facecolor=cortex_clr, zorder=-2)

    ax.plot([-xlim, xlim + 50], [top_of_cortex, top_of_cortex],
            clip_on=False, ls="--", c='gray', zorder=-1)
    ax.text(xlim + 70, top_of_cortex, "Cortical\nsurface",
            color="gray", va="center")

    ax.legend([l, l2, el], ["Synapse", "LFP electrode", "ECoG electrode"],
              frameon=False, bbox_to_anchor=[0.5, -0.005])

    ax.set_xticks([])
    ax.set_yticks([])

    # plot the somatic trace
    ax = fig.add_axes([0.72, 0.22, 0.25, 0.22],
                      title="Somatic membrane\npotential")
    ax.plot(cell.tvec, cell.somav, 'k')
    ax.set_xlabel('Time (ms)')
    ax.set_ylabel('mV')

    for loc, spine in ax.spines.items():
        if loc in ['right', 'top']:
            spine.set_color('none')
    ax.xaxis.set_ticks_position('bottom')
    ax.yaxis.set_ticks_position('left')

    # plot the laminar LFP
    ax = fig.add_axes([0.4, 0.08, 0.25, 0.75], frameon=False, yticks=[],
                      ylim=[cell.somapos[2] - 250, cell.z.max() + 50])

    dz = electrode.z[1] - electrode.z[0]
    for i in range(electrode.x.size):

        ax.plot(cell.tvec,
                electrode.data[i] * 0.5 * dz / np.max(np.abs(electrode.data[i])
                                                      )
                + electrode.z[i],
                c="gray", lw=2)
        ax.plot(cell.tvec,
                electrode_MoI.data[i] * 0.5 * dz
                / np.max(np.abs(electrode.data[i])) + electrode.z[i],
                c='k', lw=2, ls="--")
        ax.plot(-10, electrode.z[i],
                color=elec_clr(i), marker='o', ms=15, clip_on=False)

    ax.axis(ax.axis('tight'))
    ax.set_xlabel('Time (ms)')
    ax.set_ylabel('Normalized\nLaminar LFP')

    # plot the ECoG
    ax = fig.add_axes([0.4, 0.9, 0.25, 0.07], frameon=False, yticks=[])

    for i in range(ecog_electrode.x.size):
        ax.plot(cell.tvec,
                ecog_electrode.data[i] / np.max(np.abs(ecog_electrode.data[i])
                                                ),
                c=ecog_clr, lw=2)

    ax.axis(ax.axis('tight'))
    ax.set_xlabel('Time (ms)')
    ax.set_ylabel('Normalized\nECoG')

    # Compare top electode LFP and ECoG
    ax = fig.add_axes([0.72, 0.6, 0.25, 0.3],
                      title="Comparison of ECoG and\ntop electrode LFP")

    l1, = ax.plot(cell.tvec, 1000 * electrode.data[-1], c="gray", lw=2)
    l3, = ax.plot(cell.tvec, 1000 *
                  ecog_electrode.data[-1], c=ecog_clr, ls="-", lw=2)
    l2, = ax.plot(cell.tvec, 1000 *
                  electrode_MoI.data[-1], c="k", ls="--", lw=2)

    fig.legend([l1, l2, l3], ["LFP (infinite homogeneous)",
                              "LFP (cortical surface included)", "ECoG"],
               frameon=False, loc="lower right")
    ax.axis(ax.axis('tight'))
    ax.set_xlabel('Time (ms)')
    ax.set_ylabel(r'$\mu$V')
    for loc, spine in ax.spines.items():
        if loc in ['right', 'top']:
            spine.set_color('none')
    ax.xaxis.set_ticks_position('bottom')
    ax.yaxis.set_ticks_position('left')

    return fig


def insert_synapses(synparams, section, n, spTimesFun, args):
    '''find n compartments to insert synapses onto'''
    idx = cell.get_rand_idx_area_norm(section=section, nidx=n)

    # Insert synapses in an iterative fashion
    for i in idx:
        synparams.update({'idx': int(i)})

        # Some input spike train using the function call
        [spiketimes] = spTimesFun(**args)

        # Create synapse(s) and setting times using the Synapse class in LFPy
        s = LFPy.Synapse(cell, **synparams)
        s.set_spike_times(spiketimes)

##########################################################################
# Define parameters, using dictionaries
# It is possible to set a few more parameters for each class or functions, but
# we chose to show only the most important ones here.
##########################################################################


# define cell parameters used as input to cell-class
cellParameters = {
    'morphology': 'morphologies/L5_Mainen96_wAxon_LFPy.hoc',
    'cm': 1.0,                 # membrane capacitance
    'Ra': 150,                 # axial resistance
    'v_init': -65,             # initial crossmembrane potential
    'passive': True,           # switch on passive mechs
    # passive params
    'passive_parameters': {'g_pas': 1. / 30000, 'e_pas': -65},
    'nsegs_method': 'lambda_f',  # method for setting number of segments,
    'lambda_f': 100,           # segments are isopotential at this frequency
    'dt': 2**-4,               # dt of LFP and NEURON simulation.
    'tstart': -100,  # start time, recorders start at t=0
    'tstop': 200,  # stop time of simulation
}
# Initialize cell instance, using the LFPy.Cell class
cell = LFPy.Cell(**cellParameters)

top_of_cortex = 0

# We place top of cell 50 um below the cortical surface
cell.set_pos(z=top_of_cortex - cell.z.max() - 50)

# Cell bottom needs to be above bottom layer because of convention in
# calculation of ECoG potentials using the Method of Images in
# class RecMEAElectrode. This means that the middle layer
# must extend deeper than the cell.
h = - cell.z.min() + 1

# Synaptic parameters taken from Hendrickson et al 2011
# Excitatory synapse parameters:
synapseParameters_AMPA = {
    'e': 0,  # reversal potential
    'syntype': 'Exp2Syn',  # conductance based exponential synapse
    'tau1': 1.,  # Time constant, rise
    'tau2': 3.,  # Time constant, decay
    'weight': 0.005,  # Synaptic weight
    'record_current': True,  # record synaptic currents
}
# Excitatory synapse parameters
synapseParameters_NMDA = {
    'e': 0,
    'syntype': 'Exp2Syn',
    'tau1': 10.,
    'tau2': 30.,
    'weight': 0.005,
    'record_current': True,
}
# Inhibitory synapse parameters
synapseParameters_GABA_A = {
    'e': -80,
    'syntype': 'Exp2Syn',
    'tau1': 1.,
    'tau2': 12.,
    'weight': 0.005,
    'record_current': True
}
# where to insert, how many, and which input statistics
insert_synapses_AMPA_args = {
    'section': 'apic',
    'n': 100,
    'spTimesFun': LFPy.inputgenerators.get_activation_times_from_distribution,
    'args': dict(n=1,
                 tstart=cellParameters['tstart'],
                 tstop=cellParameters['tstop'],
                 distribution=scipy.stats.gamma,
                 rvs_args=dict(a=0.5, loc=0., scale=40)
                 )
}
insert_synapses_NMDA_args = {
    'section': ['dend', 'apic'],
    'n': 15,
    'spTimesFun': LFPy.inputgenerators.get_activation_times_from_distribution,
    'args': dict(n=1,
                 tstart=cellParameters['tstart'],
                 tstop=cellParameters['tstop'],
                 distribution=scipy.stats.gamma,
                 rvs_args=dict(a=2, loc=0, scale=50)
                 )
}
insert_synapses_GABA_A_args = {
    'section': 'dend',
    'n': 100,
    'spTimesFun': LFPy.inputgenerators.get_activation_times_from_distribution,
    'args': dict(n=1,
                 tstart=cellParameters['tstart'],
                 tstop=cellParameters['tstop'],
                 distribution=scipy.stats.gamma,
                 rvs_args=dict(a=0.5, loc=0., scale=40)
                 )
}
# Insert synapses using the function defined earlier
insert_synapses(synapseParameters_AMPA, **insert_synapses_AMPA_args)
insert_synapses(synapseParameters_NMDA, **insert_synapses_NMDA_args)
insert_synapses(synapseParameters_GABA_A, **insert_synapses_GABA_A_args)

# Conductivities
sigma_S = 1.5  # Condictivity of medium above cortex
sigma_T = 0.3  # Conductivity of cortex

# Define electrode geometry corresponding to a laminar electrode, where contact
# points have a radius r, surface normal vectors N, and LFP calculated as the
# average LFP in n random points on each contact:
num_LFP_elecs = 8

N = np.empty((num_LFP_elecs, 3))
for i in range(N.shape[0]):
    N[i, ] = [1, 0, 0]  # normal unit vec. to contacts
# put parameters in dictionary
electrodeParameters = {
    'sigma': sigma_T,  # Conductivity of cortex (infinite and homogeneous)
    # x,y,z-coordinates of electrode contacts
    'x': np.zeros(num_LFP_elecs),
    'y': np.zeros(num_LFP_elecs),
    'z': np.linspace(cell.somapos[2] - 200, top_of_cortex, num_LFP_elecs),
    'n': 20,
    'r': 10,
    'N': N,
}

elec_with_MoIParameters = {
    'sigma_S': sigma_S,  # Conductitivy above cortex
    'sigma_T': sigma_T,  # Conductivity of cortex
    'sigma_G': sigma_T,  # Conductivity below cortex. Assume same as cortex
    'h': h,
    'z_shift': -h,
    # x,y,z-coordinates of electrode contacts
    'x': np.zeros(num_LFP_elecs),
    'y': np.zeros(num_LFP_elecs),
    'z': np.linspace(cell.somapos[2] - 200, top_of_cortex, num_LFP_elecs),
    'n': 20,
    'r': 10,
    'N': N,
    'method': "pointsource",
}

# Define electrode geometry corresponding to an ECoG electrode, where contact
# points have a radius r, surface normal vectors N, and ECoG is calculated as
# the average LFP in n random points on each contact:
num_ECoG_elecs = 1

N = np.empty((num_ECoG_elecs, 3))
for i in range(N.shape[0]):
    N[i, ] = [0, 0, 1]  # normal unit vec. to contacts
# put parameters in dictionary

ecogParameters = {
    'sigma_S': sigma_S,
    'sigma_T': 0.3,              # Extracellular potential
    'sigma_G': 0.3,
    'h': h,
    'z_shift': -h,
    # x,y,z-coordinates of electrode contacts
    'x': np.zeros(num_ECoG_elecs),
    'y': np.zeros(num_ECoG_elecs),
    # Assume that top of cortex is 50 um above cell top
    'z': np.array([top_of_cortex] * num_ECoG_elecs),
    'n': 200,
    'r': 500,  # ECoG radii are often 500-1000 um
    'N': N,
    'method': "pointsource",
}

# perform NEURON simulation, results saved as attributes in the cell instance
cell.simulate(rec_imem=True)

# Initialize electrode geometry, then calculate the LFP, using the
# electrode classes. Note that now cell is given as input to electrode
# and created after the NEURON simulations are finished
electrode = LFPy.RecExtElectrode(cell, **electrodeParameters)
electrode.data = electrode.get_transformation_matrix() @ cell.imem
electrode.data -= np.average(electrode.data, axis=1)[:, None]

electrode_MoI = LFPy.RecMEAElectrode(cell, **elec_with_MoIParameters)
electrode_MoI.data = electrode_MoI.get_transformation_matrix() @ cell.imem
electrode_MoI.data -= np.average(electrode_MoI.data, axis=1)[:, None]

ecog_electrode = LFPy.RecMEAElectrode(cell, **ecogParameters)
ecog_electrode.data = ecog_electrode.get_transformation_matrix() @ cell.imem
ecog_electrode.data -= np.average(ecog_electrode.data, axis=1)[:, None]

# plotting some variables and geometry, saving output to .pdf.
fig = plot_LFP_and_ECoG(cell, electrode, electrode_MoI, ecog_electrode)
fig.savefig('example_ECoG.pdf', dpi=300)
plt.show()<|MERGE_RESOLUTION|>--- conflicted
+++ resolved
@@ -91,19 +91,11 @@
             color=ecog_clr)
 
     ax.text(xlim, top_of_cortex + 100,
-<<<<<<< HEAD
-            "$\sigma_S$=\n{} S/m".format(electrode_MoI.sigma_S),
-            rotation=-90, color=surface_clr, va='center')
-
-    ax.text(xlim, top_of_cortex - 150,
-            "$\sigma_T$=\n{} S/m".format(electrode_MoI.sigma_T),
-=======
             r"$\sigma_S=$" + "\n{} S/m".format(electrode_MoI.sigma_S),
             rotation=-90, color=surface_clr, va='center')
 
     ax.text(xlim, top_of_cortex - 150,
             r"$\sigma_T=$" + "\n{} S/m".format(electrode_MoI.sigma_T),
->>>>>>> 8c92ac2e
             rotation=-90, color=cortex_clr, va="center")
 
     ax.axhspan(top_of_cortex, top_of_cortex + 200,
